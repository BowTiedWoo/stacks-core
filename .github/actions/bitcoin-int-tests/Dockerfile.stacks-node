--- conflicted
+++ resolved
@@ -3,26 +3,7 @@
 ARG test_name
 ENV STACKS_NODE_TEST="1"
 
-<<<<<<< HEAD
-WORKDIR /build
-
-RUN rustup override set nightly-2022-01-14 && \
-    rustup component add llvm-tools-preview && \
-    cargo install grcov
-
-ENV RUSTFLAGS="-Zinstrument-coverage" \
-    LLVM_PROFILE_FILE="stacks-blockchain-%p-%m.profraw" \
-    STACKS_NODE_TEST="1"
-
-COPY --from=stacks-node /bin/stacks-node /bin/
-
-COPY . .
-
-RUN cargo build --workspace && \
-    cargo test --workspace --bin=hyperchain-node -- l1_ --test-threads 1
-=======
 RUN cargo test --workspace --bin=hyperchain-node -- --test-threads 1 "$test_name"
->>>>>>> 8f275f02
 
 # Generate coverage report and upload it to codecov
 RUN grcov . --binary-path ./target/debug/ -s . -t lcov --branch --ignore-not-existing --ignore "/*" -o lcov.info
