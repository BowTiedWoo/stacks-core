## Github workflow to run bitcoin tests

name: Tests::Bitcoin

on:
  workflow_call:

## env vars are transferred to composite action steps
env:
  BITCOIND_TEST: 1
  RUST_BACKTRACE: full
  SEGMENT_DOWNLOAD_TIMEOUT_MINS: 15
  TEST_TIMEOUT: 30

concurrency:
  group: bitcoin-tests-${{ github.head_ref || github.ref || github.run_id}}
  ## Only cancel in progress if this is for a PR
  cancel-in-progress: ${{ github.event_name == 'pull_request' }}

jobs:
  # Bitcoin integration tests with code coverage
  integration-tests:
    name: Integration Tests
    runs-on: ubuntu-latest
    strategy:
      ## Continue with the test matrix even if we've had a failure
      fail-fast: false
      ## Run a maximum of 32 concurrent tests from the test matrix
      max-parallel: 32
      matrix:
        test-name:
          - tests::bitcoin_regtest::bitcoind_integration_test
          - tests::integrations::integration_test_get_info
          - tests::neon_integrations::antientropy_integration_test
          - tests::neon_integrations::bitcoind_forking_test
          - tests::neon_integrations::bitcoind_integration_test
          - tests::neon_integrations::block_large_tx_integration_test
          - tests::neon_integrations::block_limit_hit_integration_test
          - tests::neon_integrations::cost_voting_integration
          - tests::neon_integrations::filter_long_runtime_tx_integration_test
          - tests::neon_integrations::filter_low_fee_tx_integration_test
          - tests::neon_integrations::fuzzed_median_fee_rate_estimation_test_window10
          - tests::neon_integrations::fuzzed_median_fee_rate_estimation_test_window5
          - tests::neon_integrations::liquid_ustx_integration
          # Microblock tests that are no longer needed on every CI run
          #  (microblocks are unsupported starting in Epoch 2.5)
          # - tests::neon_integrations::bad_microblock_pubkey
          # - tests::neon_integrations::microblock_fork_poison_integration_test
          # - tests::neon_integrations::microblock_integration_test
          # - tests::neon_integrations::microblock_limit_hit_integration_test
          # - tests::neon_integrations::test_problematic_microblocks_are_not_mined
          # - tests::neon_integrations::test_problematic_microblocks_are_not_relayed_or_stored
          # - tests::neon_integrations::size_overflow_unconfirmed_invalid_stream_microblocks_integration_test
          # - tests::neon_integrations::size_overflow_unconfirmed_microblocks_integration_test
          # - tests::neon_integrations::size_overflow_unconfirmed_stream_microblocks_integration_test
          # - tests::neon_integrations::runtime_overflow_unconfirmed_microblocks_integration_test
          # Disable this flaky test. Microblocks are no longer supported anyways.
          # - tests::neon_integrations::microblock_large_tx_integration_test_FLAKY
          - tests::neon_integrations::miner_submit_twice
          - tests::neon_integrations::mining_events_integration_test
          - tests::neon_integrations::pox_integration_test
          - tests::neon_integrations::push_boot_receipts
          - tests::neon_integrations::should_fix_2771
          - tests::neon_integrations::size_check_integration_test
          - tests::neon_integrations::stx_delegate_btc_integration_test
          - tests::neon_integrations::stx_transfer_btc_integration_test
          - tests::neon_integrations::stack_stx_burn_op_test
          - tests::neon_integrations::test_chainwork_first_intervals
          - tests::neon_integrations::test_chainwork_partial_interval
          - tests::neon_integrations::test_flash_block_skip_tenure
          - tests::neon_integrations::test_problematic_blocks_are_not_mined
          - tests::neon_integrations::test_problematic_blocks_are_not_relayed_or_stored
          - tests::neon_integrations::test_problematic_txs_are_not_stored
          - tests::neon_integrations::use_latest_tip_integration_test
          - tests::neon_integrations::confirm_unparsed_ongoing_ops
          - tests::neon_integrations::min_txs
          - tests::neon_integrations::vote_for_aggregate_key_burn_op_test
          - tests::neon_integrations::mock_miner_replay
          - tests::neon_integrations::listunspent_max_utxos
          - tests::neon_integrations::bitcoin_reorg_flap
          - tests::neon_integrations::bitcoin_reorg_flap_with_follower
          - tests::neon_integrations::start_stop_bitcoind
          - tests::epoch_25::microblocks_disabled
          - tests::should_succeed_handling_malformed_and_valid_txs
          - tests::nakamoto_integrations::simple_neon_integration
          - tests::nakamoto_integrations::flash_blocks_on_epoch_3
          - tests::nakamoto_integrations::mine_multiple_per_tenure_integration
          - tests::nakamoto_integrations::block_proposal_api_endpoint
          - tests::nakamoto_integrations::miner_writes_proposed_block_to_stackerdb
          - tests::nakamoto_integrations::correct_burn_outs
          - tests::nakamoto_integrations::vote_for_aggregate_key_burn_op
          - tests::nakamoto_integrations::follower_bootup
          - tests::nakamoto_integrations::forked_tenure_is_ignored
          - tests::nakamoto_integrations::nakamoto_attempt_time
          - tests::nakamoto_integrations::skip_mining_long_tx
          - tests::signer::v0::block_proposal_rejection
          - tests::signer::v0::miner_gather_signatures
          - tests::signer::v0::end_of_tenure
          - tests::signer::v0::forked_tenure_okay
          - tests::signer::v0::forked_tenure_invalid
          - tests::signer::v0::empty_sortition
          - tests::signer::v0::empty_sortition_before_approval
          - tests::signer::v0::empty_sortition_before_proposal
          - tests::signer::v0::bitcoind_forking_test
          - tests::signer::v0::multiple_miners
          - tests::signer::v0::mock_sign_epoch_25
          - tests::signer::v0::multiple_miners_mock_sign_epoch_25
          - tests::signer::v0::miner_forking
          - tests::signer::v0::reloads_signer_set_in
          - tests::signer::v0::signers_broadcast_signed_blocks
          - tests::signer::v0::min_gap_between_blocks
          - tests::signer::v0::duplicate_signers
          - tests::signer::v0::retry_on_rejection
          - tests::signer::v0::locally_accepted_blocks_overriden_by_global_rejection
          - tests::signer::v0::locally_rejected_blocks_overriden_by_global_acceptance
          - tests::signer::v0::reorg_locally_accepted_blocks_across_tenures_succeeds
          - tests::signer::v0::reorg_locally_accepted_blocks_across_tenures_fails
          - tests::signer::v0::miner_recovers_when_broadcast_block_delay_across_tenures_occurs
          - tests::signer::v0::multiple_miners_with_nakamoto_blocks
          - tests::signer::v0::partial_tenure_fork
          - tests::signer::v0::mine_2_nakamoto_reward_cycles
          - tests::signer::v0::signer_set_rollover
          - tests::signer::v0::signing_in_0th_tenure_of_reward_cycle
          - tests::signer::v0::continue_after_tenure_extend
          - tests::signer::v0::multiple_miners_with_custom_chain_id
<<<<<<< HEAD
          - tests::signer::v0::continue_after_fast_block_no_sortition
=======
          - tests::signer::v0::block_commit_delay
>>>>>>> a055de5a
          - tests::nakamoto_integrations::burn_ops_integration_test
          - tests::nakamoto_integrations::check_block_heights
          - tests::nakamoto_integrations::clarity_burn_state
          - tests::nakamoto_integrations::check_block_times
          - tests::nakamoto_integrations::check_block_info
          - tests::nakamoto_integrations::check_block_info_rewards
          - tests::nakamoto_integrations::continue_tenure_extend
          - tests::nakamoto_integrations::mock_mining
          - tests::nakamoto_integrations::multiple_miners
          - tests::nakamoto_integrations::follower_bootup_across_multiple_cycles
          - tests::nakamoto_integrations::utxo_check_on_startup_panic
          - tests::nakamoto_integrations::utxo_check_on_startup_recover
          - tests::nakamoto_integrations::v3_signer_api_endpoint
          - tests::nakamoto_integrations::signer_chainstate
          # TODO: enable these once v1 signer is supported by a new nakamoto epoch
          # - tests::signer::v1::dkg
          # - tests::signer::v1::sign_request_rejected
          # - tests::signer::v1::filter_bad_transactions
          # - tests::signer::v1::delayed_dkg
          # - tests::signer::v1::mine_2_nakamoto_reward_cycles
          # - tests::signer::v1::sign_after_signer_reboot
          # - tests::signer::v1::block_proposal
    steps:
      ## Setup test environment
      - name: Setup Test Environment
        id: setup_tests
        uses: stacks-network/actions/stacks-core/testenv@main
        with:
          btc-version: "25.0"

      ## Increase open file descriptors limit
      - name: Increase Open File Descriptors
        run: |
          sudo prlimit --nofile=4096:4096

      ## Run test matrix using restored cache of archive file
      ##   - Test will timeout after env.TEST_TIMEOUT minutes
      - name: Run Tests
        id: run_tests
        timeout-minutes: ${{ fromJSON(env.TEST_TIMEOUT) }}
        uses: stacks-network/actions/stacks-core/run-tests@main
        with:
          test-name: ${{ matrix.test-name }}
          threads: 1

      ## Create and upload code coverage file
      - name: Code Coverage
        id: codecov
        uses: stacks-network/actions/codecov@main
        with:
          test-name: ${{ matrix.test-name }}

  check-tests:
    name: Check Tests
    runs-on: ubuntu-latest
    if: always()
    needs:
      - integration-tests
    steps:
      - name: Check Tests Status
        id: check_tests_status
        uses: stacks-network/actions/check-jobs-status@main
        with:
          jobs: ${{ toJson(needs) }}
          summary_print: "true"<|MERGE_RESOLUTION|>--- conflicted
+++ resolved
@@ -123,11 +123,8 @@
           - tests::signer::v0::signing_in_0th_tenure_of_reward_cycle
           - tests::signer::v0::continue_after_tenure_extend
           - tests::signer::v0::multiple_miners_with_custom_chain_id
-<<<<<<< HEAD
+          - tests::signer::v0::block_commit_delay
           - tests::signer::v0::continue_after_fast_block_no_sortition
-=======
-          - tests::signer::v0::block_commit_delay
->>>>>>> a055de5a
           - tests::nakamoto_integrations::burn_ops_integration_test
           - tests::nakamoto_integrations::check_block_heights
           - tests::nakamoto_integrations::clarity_burn_state
