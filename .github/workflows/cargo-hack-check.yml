--- conflicted
+++ resolved
@@ -88,7 +88,6 @@
         with:
           tool: cargo-hack
 
-<<<<<<< HEAD
       - name: Run cargo hack check (WASM Web)
         run: |
           cargo hack check \
@@ -108,7 +107,6 @@
             --no-dev-deps \
             --include-features=wasm-deterministic,slog_json \
             --features=wasm-deterministic
-=======
       - name: Run cargo hack check
         run: ${{ matrix.command }}
 
@@ -131,5 +129,4 @@
           cargo +nightly check \
             --manifest-path clarity/fuzz/Cargo.toml \
             --bins \
-            --locked
->>>>>>> 6a2f6829
+            --locked