--- conflicted
+++ resolved
@@ -1,12 +1,7 @@
 {
-<<<<<<< HEAD
-  "lldb.adapterType": "native",
-  "lldb.launch.sourceLanguages": ["rust"]
-=======
     "lldb.adapterType": "native",
     "lldb.launch.sourceLanguages": ["rust"],
     "rust-analyzer.runnables.extraEnv": {
         "BITCOIND_TEST": "1"
     }
->>>>>>> b47cfb87
 }