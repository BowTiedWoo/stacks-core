--- conflicted
+++ resolved
@@ -5,13 +5,12 @@
 The format is based on [Keep a Changelog](https://keepachangelog.com/en/1.0.0/),
 and this project adheres to the versioning scheme outlined in the [README.md](README.md).
 
-<<<<<<< HEAD
 ## Unreleased
 
 ### Changed
 
 - When a previous block commit is unable to be RBFed, the miner will now just wait for it to be confirmed instead of submitting a new block commit which breaks the miner's UTXO chain.
-=======
+
 ## [3.1.0.0.13]
 
 ### Added
@@ -53,7 +52,6 @@
 ### Fixed
 
 - Handle Bitcoin reorgs during Stacks tenure extend
->>>>>>> 38b7c305
 
 ## [3.1.0.0.11]
 
