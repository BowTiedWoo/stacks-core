--- conflicted
+++ resolved
@@ -146,7 +146,6 @@
 # Setup wallet and client config using the ./data/blockstack-api directory for your client.
 $ docker run -it -v $(pwd)/data/blockstack-api:/root/.blockstack myrepo/blockstack:latest blockstack setup -y --password PASSWORD
 
-<<<<<<< HEAD
 # Update [blockstack-client]api_endpoint_bind = 0.0.0.0
 $ nano $(pwd)/data/client.ini
 
@@ -167,19 +166,6 @@
 $ docker run -d -v $(pwd)/data/blockstack-api:/root/.blockstack -v /tmp/:/tmp/ -p 6270:6270 myrepo/blockstack:latest blockstack api start-foreground --password PASSWORD --debug
 ```
 
-=======
-# Start API on top of newly created wallet and configuration // run in terminal window
-$ docker run -it -v $(pwd)/data/blockstack-api:/root/.blockstack -p 6264:6264 myrepo/blockstack:latest blockstack api start-foreground --password PASSWORD --debug
-
-# Start API on top of newly created wallet and configuration // run detached
-$ docker run d -v $(pwd)/data/blockstack-api:/root/.blockstack -p 6264:6264 myrepo/blockstack:latest blockstack api start-foreground --password PASSWORD --debug
-
-# Start detatched API on top of default wallet and configuration
-$ docker run -d -v $HOME/.blockstack:/root/.blockstack -p 6264:6264 myrepo/blockstack:latest blockstack api start-foreground --password PASSWORD --debug
-```
-
-
->>>>>>> 4fa0c852
 ## Community
 
 We have an active community of developers and the best place to interact with the community is:
