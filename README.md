# Blockstack Core

[![PyPI](https://img.shields.io/pypi/v/blockstack.svg)](https://pypi.python.org/pypi/blockstack/)
[![Slack](https://img.shields.io/badge/join-slack-e32072.svg?style=flat)](http://slack.blockstack.org/)

This package provides the reference implementation of a [Blockstack](https://blockstack.org) node, as well
as tools and scripts for deploying it.

If you are looking to get started with Blockstack applications, we recommend you start with the [Blockstack Browser](https://github.com/blockstack/blockstack-browser) first.

## Table of Contents

- [What is the Blockstack project?](#what-is-blockstack)
- [What is Blockstack Core?](#what-is-blockstack-core)
- [Installing Blockstack Core](#installing-blockstack-core)
- [Running a Blockstack Core Node](#running-a-blockstack-core-node)
- [Using Blockstack Core](#using-blockstack-core)
- [Troubleshooting](#troubleshooting)
- [Developer Resources](#developer-resources)
- [Community](#community)
- [Further Information](#further-reading)
- [Copyright and License](#copyright-and-license)

## What is Blockstack?

Blockstack is a network for decentralized apps where users own their data.

Blockstack applications follow a **can't-be-evil** design
philosophy.  They *cannot* alter, transfer, or revoke the user's identity, and
they *cannot* read or write the user's data without permission.  Blockstack provides the
platform, network, and SDKs for building can't-be-evil
applications using existing Web tools.
If you are Web developer, all of your skills are
immediately transferrable to Blockstack.

Blockstack applications look and feel like traditional Web applications.
Under the hood they use Blockstack APIs for user authentication and storage.
Blockstack handles user authentication using the [Blockstack Naming
Service](docs/blockstack_naming_service.md)
(BNS), a decentralized naming and public key infrastructure built on top of the Bitcoin
blockchain.  It handles storage using [Gaia](https://github.com/blockstack/gaia), a scalable decentralized
key/value storage system that looks and feels like `localStorage`,
but lets users securely store and share application data
via existing storage systems like Dropbox or S3.

Blockstack applications differ from traditional Web applications in two key
ways.  First, **users own their identities**.
The [Blockstack Browser](https://github.com/blockstack/blockstack-browser)
gives users direct control over their private keys and profile data,
and fulfills the role of a SSO provider to Blockstack apps.
Blockstack Core provides BNS as a way for users to discover each other's public
keys.

The second key difference is that **users own their data**.  Users
choose *where* their app data gets hosted, and *who* is allowed to read it.
Gaia loads and stores data with the user's
chosen storage providers, and automatically signs and encrypts it with
their app-specific keys.  Only the intended recipients can authenticate and read
the data; the storage providers are treated as untrusted middlemen.

### Why use Blockstack?

Blockstack is a win/win for users and developers.  Users are not locked into
apps or services.  Instead, users take their identities and data with them from app to app.
Apps can only read user data if the user chooses to allow it.  If an app goes
offline, the user still keeps their data.  If users find a better app, they
can seamlessly switch over to using it.  Because data is end-to-end encrypted
and hosted separately from the app, data breaches are inconsequential to users
because there is nothing for hackers to steal.

Developers benefit from Blockstack as well.  Apps are simpler to build with
Blockstack and require less operational overhead, since they no longer have to
store user data.  Many non-trivial applications can be implemented
as single-page Javascript applications using
[blockstack.js](https://github.com/blockstack/blockstack.js), and deployed as a
static Web page.  The Blockstack API is small, simple, and straightforward to
integrate into existing Web apps.

## What is Blockstack Core?

Blockstack Core implements BNS and [Atlas](docs/atlas_network.md), the storage
routing system for Gaia.  Blockstack Core
nodes form the backbone of the Blockstack network.  Each node indexes the
Bitcoin blockchain and maintains a full replica of all names,
public keys, and storage routing information.  This makes the Blockstack network
particularly resilient to node failure---applications only need to talk to a
single Blockstack Core node to work, and a new or recovering node
can quickly reconstruct all of its missing state from its peers.

Power users are encouraged to run local Blockstack Core nodes on their laptops
or home/office networks in order to have reliable access to the Blockstack
network.  Your local node maintains the same state as the rest of the Blockstack
Core nodes, so it will keep serving names, public keys, and storage routes even
if upstream nodes are unreachable or go offline.

## Installing Blockstack Core

There are three supported methods to install Blockstack Core:
- [`source`](#install-from-source)
- [`pip`](#install-with-pip)
- [`docker`](#install-with-docker)

### Install from Source

Before installing Blockstack Core from source, you will need to install
[`libffi-dev`](https://sourceware.org/libffi/) and
[`libssl-dev`](https://www.openssl.org/source/).  Mac and Linux users can
usually grab these packages from their respective package managers.

Once these dependencies are installed, you can install Blockstack Core
from source via the included `setup.py` script, as follows:

```bash
$ git clone https://github.com/blockstack/blockstack-core
$ cd blockstack-core
$ python2 ./setup.py build
$ sudo python2 ./setup.py install
```

You can also use a [`virtualenv`](https://virtualenv.pypa.io/en/stable/) to
install Blockstack Core in a non-system directory.

### Install with `pip`

**NOTE:** Using `pip` is only supported for stable releases (i.e. `master`).

Blockstack is built against Python 2.7.  You should use `pip2` if you have it instead of `pip`.  If you do not have `pip2`, you should verify that your `pip` is configured for Python 2.

On Mac:

```bash
# Install blockstack
$ pip install blockstack --upgrade
```
On CentOS 7 & RHEL:

```
# Install dependencies
$ yum install epel-release
$ yum install python-pip python-devel openssl-devel libffi-devel rng-tools gmp-devel zlib-devel

# Install blockstack
$ sudo pip install blockstack --upgrade
```

You will need to open ports TCP:6264 and TCP:6270.  If you have trouble starting
`blockstack-core`, you can try disabling SELinux and/or `firewalld` as follows:

```bash
# Disable SELinux
$ setenforce 0
$ sed -i --follow-symlinks 's/^SELINUX=.*/SELINUX=disabled/g' /etc/sysconfig/selinux && cat /etc/sysconfig/selinux

# Stop firewalld
$ systemctl stop firewalld && systemctl disable firewalld
```

On Debian & Ubuntu:

```bash
# Install dependancies
$ sudo apt-get update && sudo apt-get install -y python-pip python-dev libssl-dev libffi-dev rng-tools libgmp3-dev
$ sudo pip install pyparsing

# Install blockstack
$ sudo pip install blockstack --upgrade
```

### Install with `docker`

**NOTE:** Using `docker` is only supported for stable releases (i.e. `master`).

Another way to run `blockstack-core` is through docker. We provide per-commit image builds of this repository that are [available on quay.io](https://quay.io/repository/blockstack/blockstack-core?tab=tags).

```shell
$ git clone git@github.com:blockstack/blockstack-core.git
$ cd blockstack-core
$ docker build -t blockstack-core:master .

# create directory to store Blockstack Core state
$ export BLOCKSTACK_DIR="/var/blockstack-core-data"
$ mkdir -p "$BLOCKSTACK_DIR"
$ docker run \
   -v $BLOCKSTACK_DIR:/root/.blockstack-server
   -p 6264:6264
   -p 6270:6270
   blockstack-core:master
```

These commands will fast-sync and run a Blockstack Core node in about 10
minutes.  The state for the Blockstack Core node will be stored to
`$BLOCKSTACK_DIR`.  You can see the node's logs with `docker logs -f` or with
`tail -f "$BLOCKSTACK_DIR/blockstack-server.log"`.

Notes:
- This method is currently only fully supported on Linux.
- You will need `sudo` access to run the above scripts, and/or be a member of the `docker` group.
- You can run more than one instance of this setup per host. Allow at least 1 CPU core for each container
- To configure a different `bitcoind` node, you must edit your `blockstack-server.ini` file before running the `./docker-tools.sh init-*` commands. After `init-*` has been run you must edit the `data/core/server/blockstack-server.ini` to change those settings. 

## Running a Blockstack Core Node

Before doing anything, you should configure your Blockstack Core node.

```bash
$ blockstack-core configure
```

It is safe to accept all defaults.  It will generate some configuration state in
`~/.blockstack-server/`.

Because each Blockstack Core node maintains a full copy of the network state
locally, it will need to synchronize its state with the Bitcoin blockchain when
it starts for the first time.  **This can take days.**  To overcome this,
we run some "fast-sync" servers that will serve a new Blockstack Core node a
recent snapshot of the network state.  Fast-sync only takes a few minutes.

To start up a Blockstack Core node from a snapshot, you should run

```bash
$ blockstack-core --debug fast_sync
```

By default, it will pull a snapshot from
`http://fast-sync.blockstack.org/snapshot.bsk` and use a built-in public key to
verify its authenticity.  It will populate your `~/.blockstack-server/`
directory with a recent snapshot of the network state (less than 24 hours old).

To start your Blockstack Core node, you should run

```bash
$ blockstack-core --debug start
```

This will start a Blockstack Core node in the background.  We recommend passing
the `--debug` flag so you will receive verbose output, which will help diagnose
any problems you may have.

You can find the node's log in `~/.blockstack-server/blockstack-server.log`.

## Using Blockstack Core

The standard way to interact with Blockstack Core is through its RESTful interface.  The full documentation for the API endpoints is available [here](https://core.blockstack.org).  Below are some common examples.

To check that your API endpoint is up, you can ping it with:

```
$ curl http://localhost:6270/v1/ping
<<<<<<< HEAD
{"status": "alive", "version": "20.0.0.0"}
=======
{"status": "alive", "version": "19.0.0.0"}
>>>>>>> 2ae4bff5
```

You can confirm that your API endpoint can contact the `blockstack-core` daemon
by looking up a name as follows:

```
$ curl http://localhost:6270/v1/names/muneeb.id
{"status": "registered", "zonefile": "$ORIGIN muneeb.id\n$TTL 3600\n_http._tcp URI 10 1 \"https://gaia.blockstack.org/hub/1J3PUxY5uDShUnHRrMyU6yKtoHEUPhKULs/0/profile.json\"\n", "expire_block": 599266, "blockchain": "bitcoin", "last_txid": "7e16e8688ca0413a398bbaf16ad4b10d3c9439555fc140f58e5ab4e50793c476", "address": "1J3PUxY5uDShUnHRrMyU6yKtoHEUPhKULs", "zonefile_hash": "37aecf837c6ae9bdc9dbd98a268f263dacd00361"}
```

You can stop the Blockstack Core daemon with the following command:

```
$ blockstack-core stop
```

### Getting Verbose Debugging Output

Blockstack Core does not log very much non-error information by default.  To get
verbose output, you can pass `--debug` to both `blockstack-core` and `blockstack
api`, as follows:

```bash
$ blockstack-core --debug start && tail -f ~/.blockstack-server/blockstack-server.log
```

In addition `blockstack-core` can run in the
foreground, without becoming daemons.  To do so, run them as:

```bash
$ blockstack-core --debug start --foreground
```

## Developer Resources

<<<<<<< HEAD
**v20.0.0.0** is the current stable release of Blockstack Core.  It available on the `master` branch.
=======
**v19.0.0.0** is the current stable release of Blockstack Core.  It available on the `master` branch.
>>>>>>> 2ae4bff5

The next release is being built on the [develop](https://github.com/blockstack/blockstack-core/tree/develop). Please submit all
pull requests to the `develop` branch.

In the list of [release notes](./release_notes) you can find what has changed in each release.

Blockstack Core has an extensive integration test framework, which lets you
experiment with Blockstack in a sandboxed environment.  The test framework gives your Blockstack
Core node a local, private Bitcoin blockchain that lets you safely experiment
with different name and namespace transactions without spending Bitcoin.
We use the integration test
framework to test everything from new API calls to new Blockstack Browser
features.  Please see the relevant
[documentation](./integration_tests) to get started.

We welcome any small or big contributions! Please take a moment to
[review the guidelines for contributing to open source](https://guides.github.com/activities/contributing-to-open-source/) in order to make the contribution process easy and effective for everyone involved.

## Community

Beyond this Github project,
Blockstack maintains a public [forum](https://forum.blockstack.org) and a
permissioned [Slack](https://blockstack.slack.com) channel.  In addition, the project
maintains a [mailing list](https://blockstack.org/signup) which sends out
community announcements.

The greater Blockstack community regularly hosts in-person
[meetups](https://www.meetup.com/topics/blockstack/).  The project's
[YouTube channel](https://www.youtube.com/channel/UC3J2iHnyt2JtOvtGVf_jpHQ) includes
videos from some of these meetups, as well as video tutorials to help new
users get started and help developers wrap their heads around the system's
design.

## Further Reading

You can learn more by visiting [the Blockstack Website](https://blockstack.org) and checking out the in-depth articles and documentation:

- [How Blockstack Works (white paper)](https://blockstack.org/docs/how-blockstack-works)
- [Blockstack General FAQ](https://blockstack.org/faq)
- [Blockstack Technical FAQ](docs/faq_technical.md)
- [Blockstack In-depth Documentation Repository](docs/README.md)

You can also read peer-reviewed Blockstack papers:

- ["Blockstack: A Global Naming and Storage System Secured by Blockchains"](https://blockstack.org/blockstack.pdf), Proc. USENIX Annual Technical Conference ([ATC '16](https://www.usenix.org/conference/atc16)), June 2016
- ["Extending Existing Blockchains with Virtualchain"](https://blockstack.org/virtualchain_dccl2016.pdf), Distributed Cryptocurrencies and Consensus Ledgers ([DCCL '16](https://www.zurich.ibm.com/dccl/) workshop, at [ACM PODC 2016](https://www.podc.org/podc2016/)), July 2016

If you have high-level questions about Blockstack, try [searching our forum](https://forum.blockstack.org) and start a new question if your question is not answered there.

## Copyright and License

The code and documentation copyright are attributed to blockstack.org for the year of 2018.

This code is released under [the GPL v3 license](http://www.gnu.org/licenses/quick-guide-gplv3.en.html), and the docs are released under [the Creative Commons license](http://creativecommons.org/).<|MERGE_RESOLUTION|>--- conflicted
+++ resolved
@@ -246,11 +246,7 @@
 
 ```
 $ curl http://localhost:6270/v1/ping
-<<<<<<< HEAD
 {"status": "alive", "version": "20.0.0.0"}
-=======
-{"status": "alive", "version": "19.0.0.0"}
->>>>>>> 2ae4bff5
 ```
 
 You can confirm that your API endpoint can contact the `blockstack-core` daemon
@@ -286,11 +282,7 @@
 
 ## Developer Resources
 
-<<<<<<< HEAD
 **v20.0.0.0** is the current stable release of Blockstack Core.  It available on the `master` branch.
-=======
-**v19.0.0.0** is the current stable release of Blockstack Core.  It available on the `master` branch.
->>>>>>> 2ae4bff5
 
 The next release is being built on the [develop](https://github.com/blockstack/blockstack-core/tree/develop). Please submit all
 pull requests to the `develop` branch.
