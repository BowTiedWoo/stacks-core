#!/usr/bin/env python
# -*- coding: utf-8 -*-
"""
    Blockstack-client
    ~~~~~
    copyright: (c) 2014-2015 by Halfmoon Labs, Inc.
    copyright: (c) 2016 by Blockstack.org

    This file is part of Blockstack-client.

    Blockstack-client is free software: you can redistribute it and/or modify
    it under the terms of the GNU General Public License as published by
    the Free Software Foundation, either version 3 of the License, or
    (at your option) any later version.

    Blockstack-client is distributed in the hope that it will be useful,
    but WITHOUT ANY WARRANTY; without even the implied warranty of
    MERCHANTABILITY or FITNESS FOR A PARTICULAR PURPOSE.  See the
    GNU General Public License for more details.
    You should have received a copy of the GNU General Public License
    along with Blockstack-client. If not, see <http://www.gnu.org/licenses/>.
"""

"""
Every method that begins with `cli_` in this module
is matched to an action to be taken, based on the
CLI input.

Default options begin with `cli_`.  For exmample, "blockstack transfer ..."
will cause `cli_transfer(...)` to be called.

Advanced options begin with `cli_advanced_`.  For example, "blockstack wallet ..."
will cause `cli_advanced_wallet(...)` to be called.

The following conventions apply to `cli_` methods here:
* Each will always take a Namespace (from ArgumentParser.parse_known_args()) 
as its first argument.
* Each will return a dict with the requested information.  The key 'error'
will be set to indicate an error condition.

If you want to add a new command-line action, implement it here.  This
will make it available not only via the command-line, but also via the
local RPC interface and the test suite.
"""

import argparse
import sys
import json
import traceback
import os
import re
import errno
import pybitcoin
import virtualchain
import subprocess
from socket import error as socket_error
from time import sleep
from getpass import getpass
import time
import blockstack_zones
import blockstack_profiles
import requests
import base64
from decimal import Decimal

requests.packages.urllib3.disable_warnings()

import logging
logging.disable(logging.CRITICAL)

# Hack around absolute paths
current_dir = os.path.abspath(os.path.dirname(__file__))
parent_dir = os.path.abspath(current_dir + "/../")

sys.path.insert(0, parent_dir)

from blockstack_client import \
    delete_immutable, \
    delete_mutable, \
    get_all_names, \
    get_consensus_at, \
    get_immutable, \
    get_immutable_by_name, \
    get_mutable, \
    get_name_blockchain_record, \
    get_name_cost, \
    get_name_profile, \
    get_name_zonefile, \
    get_nameops_at, \
    get_names_in_namespace, \
    get_names_owned_by_address, \
    get_namespace_blockchain_record, \
    get_namespace_cost, \
    is_user_zonefile, \
    list_immutable_data_history, \
    list_update_history, \
    list_zonefile_history, \
    list_accounts, \
    get_account, \
    put_account, \
    delete_account, \
    lookup_snv, \
    put_immutable, \
    put_mutable

from blockstack_client.profile import profile_update, zonefile_data_replicate

from rpc import local_rpc_connect, local_rpc_status, local_rpc_stop, start_rpc_endpoint
import rpc as local_rpc
import config
from .config import WALLET_PATH, WALLET_PASSWORD_LENGTH, CONFIG_PATH, CONFIG_DIR, configure, FIRST_BLOCK_TIME_UTC, get_utxo_provider_client, set_advanced_mode, \
        APPROX_PREORDER_TX_LEN, APPROX_REGISTER_TX_LEN, APPROX_UPDATE_TX_LEN, APPROX_TRANSFER_TX_LEN, APPROX_REVOKE_TX_LEN, APPROX_RENEWAL_TX_LEN

from .storage import is_valid_hash, is_b40, get_drivers_for_url
from .user import add_user_zonefile_url, remove_user_zonefile_url

from pybitcoin import is_b58check_address

from binascii import hexlify

from .backend.blockchain import get_balance, is_address_usable, can_receive_name, get_tx_confirmations, get_tx_fee
from .backend.nameops import estimate_preorder_tx_fee, estimate_register_tx_fee, estimate_update_tx_fee, estimate_transfer_tx_fee, \
                            do_update, estimate_renewal_tx_fee

from .backend.queue import queuedb_remove, queuedb_find
<<<<<<< HEAD
=======
from .backend.queue import extract_entry as queue_extract_entry
>>>>>>> 6df3ec04

from .wallet import *
from .keys import *
from .utils import pretty_dump, print_result
from .proxy import *
from .client import analytics_event
<<<<<<< HEAD
from .scripts import UTXOException
from .profile import zonefile_replicate
=======
from .app import app_register, app_unregister, app_get_wallet
from .scripts import UTXOException, is_name_valid
from .user import user_zonefile_urls, user_zonefile_data_pubkey, make_empty_user_zonefile 
>>>>>>> 6df3ec04

log = config.get_logger()

def check_valid_name(fqu):
    """
    Verify that a name is valid.
    Return None on success
    Return an error string on error
    """
    rc = is_name_valid( fqu )
    if rc:
        return None

    # get a coherent reason why
    if '.' not in fqu:
        msg = 'The name specified is invalid.'
        msg += ' Names must end with a period followed by a valid TLD.'
        return msg

    if len(fqu.split('.')[0]) == 0:
        msg = 'The name specified is invalid.'
        msg += ' Names must be at least one character long, not including the TLD.'
        return msg

    if not is_b40( fqu.split('.')[0] ):
        msg = 'The name specified is invalid.'
        msg += ' Names may only contain alphanumeric characters,'
        msg += ' dashes, and underscores.'
        return msg

    return "The name is invalid"


def operation_sanity_check(fqu, payment_privkey_info, owner_privkey_info, config_path=CONFIG_PATH, transfer_address=None, proxy=None):
    """
    Any update, transfer, renew, or revoke operation
    should pass these tests:
    * name must be registered
    * name must be owned by the owner address in the wallet
    * the payment address must have enough BTC
    * the payment address can't have any pending transactions
    * if given, the transfer address must be suitable for receiving the name
    (i.e. it can't own too many names already).
    
    Return {'status': True} on success
    Return {'error': ...} on error
    """

    config_dir = os.path.dirname(config_path)
    wallet_path = os.path.join(config_dir, WALLET_FILENAME)

    if proxy is None:
        proxy = get_default_proxy(config_path)

    if not is_name_registered(fqu, proxy=proxy):
        return {'error': '%s is not registered yet.' % fqu}

    utxo_client = get_utxo_provider_client( config_path=config_path )
    payment_address, owner_address, data_address = get_addresses_from_file(wallet_path=wallet_path)

    if not is_name_owner(fqu, owner_address, proxy=proxy):
        return {'error': '%s is not in your possession.' % fqu}

    # get tx fee 
    if transfer_address is not None:
<<<<<<< HEAD
        tx_fee = estimate_transfer_tx_fee( fqu, payment_privkey, owner_address, utxo_client, config_path=config_path, include_dust=True )
=======
        tx_fee = estimate_transfer_tx_fee( fqu, payment_privkey_info, owner_address, utxo_client, owner_privkey_params=get_privkey_info_params(owner_privkey_info), config_path=config_path, include_dust=True )
>>>>>>> 6df3ec04
        if tx_fee is None:
            # do our best 
            tx_fee = get_tx_fee( "00" * APPROX_TRANSFER_TX_LEN, config_path=config_path )

    else:
<<<<<<< HEAD
        tx_fee = estimate_update_tx_fee( fqu, payment_privkey, owner_address, utxo_client, config_path=config_path, include_dust=True )
=======
        tx_fee = estimate_update_tx_fee( fqu, payment_privkey_info, owner_address, utxo_client, owner_privkey_params=get_privkey_info_params(owner_privkey_info), config_path=config_path, include_dust=True )
>>>>>>> 6df3ec04
        if tx_fee is None:
            # do our best
            tx_fee = get_tx_fee( "00" * APPROX_UPDATE_TX_LEN, config_path=config_path )

    if tx_fee is None:
        return {'error': 'Failed to get fee estimate'}

    balance = get_balance( payment_address, config_path=config_path )

    if balance < tx_fee:
        return {'error': 'Address %s doesn\'t have a sufficient balance (need %s).' % (payment_address, balance)}

    if not is_address_usable(payment_address, config_path=config_path):
        return {'error': 'Address %s has insufficiently confirmed transactions.  Wait and try later.' % payment_address}

    if transfer_address is not None:

        try:
            resp = is_b58check_address(str(transfer_address))
        except:
            return {'error': "Address %s is not a valid Bitcoin address." % transfer_address}

        if not can_receive_name(transfer_address, proxy=proxy):
            return {'error': "Address %s owns too many names already." % transfer_address}

    return {'status': True}


def get_total_registration_fees(name, payment_privkey_info, owner_privkey_info, proxy=None, config_path=CONFIG_PATH, payment_address=None):
    """
    Get all fees associated with registrations.
    Returned values are in satoshis.
    """
    try:
        data = get_name_cost(name, proxy=proxy)
    except Exception, e:
        log.exception(e)
        return {'error': 'Could not connect to server'}

    if 'error' in data:
        return {'error': 'Could not determine price of name: %s' % data['error']}

    insufficient_funds = False
    owner_address = None
    payment_address = None

    if payment_privkey_info is not None:
        payment_address = get_privkey_info_address(payment_privkey_info)

    if owner_privkey_info is not None:
        owner_address = get_privkey_info_address(owner_privkey_info)

    utxo_client = get_utxo_provider_client( config_path=config_path )
    
    # fee stimation: cost of name + cost of preorder transaction + cost of registration transaction + cost of update transaction
    reply = {}
    reply['name_price'] = data['satoshis']

    preorder_tx_fee = None
    register_tx_fee = None
    update_tx_fee = None
<<<<<<< HEAD

    try:
        preorder_tx_fee = estimate_preorder_tx_fee( name, data['satoshis'], payment_address, utxo_client, config_path=config_path, include_dust=True )
        register_tx_fee = estimate_register_tx_fee( name, payment_address, utxo_client, config_path=config_path, include_dust=True )
        update_tx_fee = estimate_update_tx_fee( name, payment_privkey, owner_address, utxo_client, config_path=config_path, payment_address=payment_address, include_dust=True )

    except UTXOException, ue:
        log.error("Failed to query UTXO provider.")
        if os.environ.get("BLOCKSTACK_DEBUG", None) == "1":
            log.exception(ue)

        return {'error': 'Failed to query UTXO provider.  Please try again.'}

    if preorder_tx_fee is None:
        # do our best
        preorder_tx_fee = get_tx_fee( "00" * APPROX_PREORDER_TX_LEN, config_path=config_path )
        insufficient_funds = True
    else:
        preorder_tx_fee = int(preorder_tx_fee)

    if register_tx_fee is None:
        register_tx_fee = get_tx_fee( "00" * APPROX_REGISTER_TX_LEN, config_path=config_path )
        insufficient_funds = True
    else:
        register_tx_fee = int(register_tx_fee)

    if update_tx_fee is None:
        update_tx_fee = get_tx_fee( "00" * APPROX_UPDATE_TX_LEN, config_path=config_path )
        insufficient_funds = True
    else:
        update_tx_fee = int(update_tx_fee)
=======

    try:
        preorder_tx_fee = estimate_preorder_tx_fee( name, data['satoshis'], payment_address, utxo_client, owner_privkey_params=get_privkey_info_params(owner_privkey_info), config_path=config_path, include_dust=True )
        if preorder_tx_fee is None:
            # do our best
            preorder_tx_fee = get_tx_fee( "00" * APPROX_PREORDER_TX_LEN, config_path=config_path )
            insufficient_funds = True
        else:
            preorder_tx_fee = int(preorder_tx_fee)

        register_tx_fee = estimate_register_tx_fee( name, payment_address, utxo_client, owner_privkey_params=get_privkey_info_params(owner_privkey_info), config_path=config_path, include_dust=True )
        if register_tx_fee is None:
            register_tx_fee = get_tx_fee( "00" * APPROX_REGISTER_TX_LEN, config_path=config_path )
            insufficient_funds = True
        else:
            register_tx_fee = int(register_tx_fee)

        update_tx_fee = estimate_update_tx_fee( name, payment_privkey_info, owner_address, utxo_client, \
                                                owner_privkey_params=get_privkey_info_params(owner_privkey_info), config_path=config_path, payment_address=payment_address, include_dust=True)
        if update_tx_fee is None:
            update_tx_fee = get_tx_fee( "00" * APPROX_UPDATE_TX_LEN, config_path=config_path )
            insufficient_funds = True
        else:
            update_tx_fee = int(update_tx_fee)

    except UTXOException, ue:
        log.error("Failed to query UTXO provider.")
        if os.environ.get("BLOCKSTACK_DEBUG", None) == "1":
            log.exception(ue)

        return {'error': 'Failed to query UTXO provider.  Please try again.'}
>>>>>>> 6df3ec04

    reply['preorder_tx_fee'] = int(preorder_tx_fee)
    reply['register_tx_fee'] = int(register_tx_fee)
    reply['update_tx_fee'] = int(update_tx_fee)
    reply['total_estimated_cost'] = int(reply['name_price']) + reply['preorder_tx_fee'] + reply['register_tx_fee'] + reply['update_tx_fee']

    if insufficient_funds and payment_privkey_info is not None:
        reply['warnings'] = ["Insufficient funds; fees are rough estimates."]

    if payment_privkey_info is None:
        if not reply.has_key('warnings'):
            reply['warnings'] = []

        reply['warnings'].append("Wallet not accessed; fees are rough estimates.")

    return reply


def wallet_ensure_exists( config_dir=CONFIG_DIR, password=None, wallet_path=None ):
    """
    Ensure that the wallet exists and is initialized
    Return {'status': True} on success
    Return {'error': ...} on error
    """
    wallet_path = os.path.join(config_dir, WALLET_FILENAME)

    if not wallet_exists(config_dir=config_dir):
        res = initialize_wallet(wallet_path=wallet_path, password=password)
        if 'error' in res:
            return res

    return {'status': True}


def load_zonefile( fqu, zonefile_data, check_current=True ):
    """
    Load a zonefile from a string, which can be 
    either JSON or text.  Verify that it is
    well-formed and current.

<<<<<<< HEAD
    Return {'status': True, 'zonefile': the zonefile data (as a dict)} on success.
    Return {'error': ...} on error
    """
    
    user_data = str(zonefile_data)
    try:
        user_data = json.loads(user_data)
    except:
=======
    Return {'status': True, 'zonefile': the serialized zonefile data (as a string)} on success.
    Return {'error': ...} on error
    Return {'error': ..., 'identical': True, 'zonefile': serialized zonefile string} if the zonefile is identical
    """
    
    user_data = str(zonefile_data)
    user_zonefile = None
    try:
        user_data = json.loads(user_data)
    except:
        log.debug("Zonefile is not a serialized JSON string; try parsing as text")
>>>>>>> 6df3ec04
        try:
            user_data = blockstack_zones.parse_zone_file(user_data)

            # force dict, not defaultdict
            tmp = {}
            tmp.update(user_data)
            user_data = tmp
<<<<<<< HEAD
        except:
=======
        except Exception, e:
            if os.environ.get("BLOCKSTACK_TEST") == "1":
                log.exception(e)

>>>>>>> 6df3ec04
            return {'error': 'Zonefile data is invalid.'}

    # is this a zonefile?
    try:
        user_zonefile = blockstack_zones.make_zone_file(user_data)
    except Exception, e:
        log.exception(e)
        log.error("Invalid zonefile")
        return {'error': 'Invalid zonefile\n%s' % traceback.format_exc()}

    # sanity checks...
    if not user_data.has_key('$origin') or user_data['$origin'] != fqu:
<<<<<<< HEAD
        return {'error': 'Invalid $origin; must use your name'}

    if not user_data.has_key('$ttl'):
        return {'error': 'Missing $ttl; please supply a positive integer'}

    if not is_user_zonefile(user_data):
=======
        log.error("Zonefile is missing or has invalid $origin")
        return {'error': 'Invalid $origin; must use your name'}

    if not user_data.has_key('$ttl'):
        log.error("Zonefile is missing a TTL")
        return {'error': 'Missing $ttl; please supply a positive integer'}

    if not is_user_zonefile(user_data):
        log.error("Zonefile is non-standard")
>>>>>>> 6df3ec04
        return {'error': 'Zonefile is missing or has invalid URI and/or TXT records'}

    try:
        ttl = int(user_data['$ttl'])
        assert ttl >= 0
    except Exception, e:
        return {'error': 'Invalid $ttl; must be a positive integer'}

    if check_current and is_zonefile_current(fqu, user_data):
<<<<<<< HEAD
        msg ="Zonefile data is same as current zonefile; update not needed."
        return {'error': msg}

    return {'status': True, 'zonefile': user_data}
=======
        msg = "Zonefile data is same as current zonefile; update not needed."
        log.error(msg)
        return {'error': msg, 'identical': True, 'zonefile': user_zonefile}

    return {'status': True, 'zonefile': user_zonefile}
>>>>>>> 6df3ec04


def cli_configure( args, config_path=CONFIG_PATH ):
    """
    command: configure norpc
    help: Interactively configure the client
    """

    opts = configure( interactive=True, force=True, config_file=config_path )
    result = {}
    result['path'] = opts['blockstack-client']['path']
    return result


def cli_balance( args, config_path=CONFIG_PATH ):
    """
    command: balance norpc
    help: Get the account balance
    """

    config_dir = os.path.dirname(config_path)
    wallet_path = os.path.join(config_dir, WALLET_FILENAME)
    if not wallet_exists(config_dir=config_dir):
        res = initialize_wallet(wallet_path=wallet_path)
        if 'error' in res:
            return res

    result = {}
    result['total_balance'], result['addresses'] = get_total_balance(wallet_path=wallet_path, config_path=config_path)
    return result


def cli_price( args, config_path=CONFIG_PATH, proxy=None, password=None):
    """
    command: price
    help: Get the price of a name
    arg: name (str) "Name to query"
    """

    if proxy is None:
        proxy = get_default_proxy()

    fqu = str(args.name)
    error = check_valid_name(fqu)
    config_dir = os.path.dirname(config_path)
    wallet_path = os.path.join(config_dir, WALLET_FILENAME)

    payment_privkey_info = None
    owner_privkey_info = None
    payment_address = None
    owner_address = None

    if error:
        return {'error': error}

    payment_address, owner_address, data_pubkey = get_addresses_from_file(config_dir=config_dir, wallet_path=wallet_path)

    if local_rpc_status(config_dir=config_dir):
        try:
            wallet_keys = get_wallet_keys( config_path, password )
            if 'error' in wallet_keys:
                return wallet_keys

            payment_privkey_info = wallet_keys['payment_privkey']
            owner_privkey_info = wallet_keys['owner_privkey']
        
        except (OSError, IOError), e:
            # backend is not running; estimate with addresses
            if os.environ.get("BLOCKSTACK_DEBUG") == "1":
                log.exception(e)

            pass

    # must be available 
    try:
        blockchain_record = get_name_blockchain_record(fqu)
    except socket_error:
        return {'error': 'Error connecting to server.'}

    if 'owner_address' in blockchain_record:
        return {'error': 'Name already registered.'}

    fees = get_total_registration_fees( fqu, payment_privkey_info, owner_privkey_info, proxy=proxy, config_path=config_path, payment_address=payment_address )
    analytics_event( "Name price", {} )

    if 'error' in fees:
        return fees

    # convert to BTC
    btc_keys = ['preorder_tx_fee', 'register_tx_fee', 'update_tx_fee', 'total_estimated_cost', 'name_price']
    for k in btc_keys:
        v = {
            "satoshis": "%s" % fees[k],
            "btc": "%s" % float(Decimal(fees[k] * 10e-8))
        }
        fees[k] = v

    return fees


def cli_deposit( args, config_path=CONFIG_PATH ):
    """
    command: deposit norpc
    help: Display the address with which to receive bitcoins
    """

    config_dir = os.path.dirname(config_path)
    wallet_path = os.path.join(config_dir, WALLET_FILENAME)
    if not os.path.exists(wallet_path):
        res = initialize_wallet(wallet_path=wallet_path)
        if 'error' in res:
            return res

    result = {}
    result['message'] = 'Send bitcoins to the address specified.'
    result['address'], owner_address, data_address = get_addresses_from_file(wallet_path=wallet_path)
    return result


def cli_import( args, config_path=CONFIG_PATH ):
    """
    command: import norpc
    help: Display the address with which to receive names
    """

    config_dir = os.path.dirname(config_path)
    wallet_path = os.path.join(config_dir, WALLET_FILENAME)
    if not os.path.exists(wallet_path):
        res = initialize_wallet(wallet_path=wallet_path)
        if 'error' in res:
            return res

    result = {}
    result['message'] = 'Send the name you want to receive to the'
    result['message'] += ' address specified.'
    payment_address, result['address'], data_address = get_addresses_from_file(wallet_path=wallet_path)

    return result


def cli_names( args, config_path=CONFIG_DIR ):
    """
    command: names norpc
    help: Display the names owned by local addresses
    """
    result = {}

    config_dir = os.path.dirname(config_path)
    wallet_path = os.path.join(config_dir, WALLET_FILENAME)
    if not os.path.exists(wallet_path):
        res = initialize_wallet(wallet_path=wallet_path)
        if 'error' in res:
            return res

    result['names_owned'] = get_all_names_owned(wallet_path)
    result['addresses'] = get_owner_addresses_and_names(wallet_path)

    return result


def get_server_info( args, config_path=config.CONFIG_PATH, get_local_info=False ):
    """
    Get information about the running server,
    and any pending operations.
    """
    
    config_dir = os.path.dirname(config_path)
    conf = config.get_config(config_path)

    resp = getinfo()
    result = {}

    result['cli_version'] = config.VERSION
    result['advanced_mode'] = conf['advanced_mode']

    if 'error' in resp:
        result['server_alive'] = False
        result['server_error'] = resp['error']

    else:
        result['server_alive'] = True

        if 'server_host' in resp:
            result['server_host'] = resp['server_host']
        else:
            result['server_host'] = conf['server']

        if 'server_port' in resp:
            result['server_port'] = resp['server_port']
        else:
            result['server_port'] = int(conf['port'])

        if 'server_version' in resp:
            result['server_version'] = resp['server_version']
        elif 'blockstack_version' in resp:
            result['server_version'] = resp['blockstack_version']
        elif 'blockstore_version' in resp:
            result['server_version'] = resp['blockstore_version']
        else:
            raise Exception("Missing server version")

        if 'last_block_processed' in resp:
            result['last_block_processed'] = resp['last_block_processed']
        elif 'last_block' in resp:
            result['last_block_processed'] = resp['last_block']
        elif 'blocks' in resp:
            result['last_block_processed'] = resp['blocks']
        else:
            raise Exception("Missing height of block last processed")

        if 'last_block_seen' in resp:
            result['last_block_seen'] = resp['last_block_seen']
        elif 'blockchain_blocks' in resp:
            result['last_block_seen'] = resp['blockchain_blocks']
        elif 'bitcoind_blocks' in resp:
            result['last_block_seen'] = resp['bitcoind_blocks']
        else:
            raise Exception("Missing height of last block seen")

        try:
            result['consensus_hash'] = resp['consensus']
        except:
            raise Exception("Missing consensus hash")

        if get_local_info:
            # get state of pending names
            res = wallet_ensure_exists(config_dir)
            if 'error' in res:
                return res

            res = start_rpc_endpoint(config_dir)
            if 'error' in res:
                return res 

            rpc = local_rpc_connect(config_dir=config_dir)

            if rpc is not None:

                current_state = json.loads(rpc.backend_state())

                queue_types = {
                    "preorder": [],
                    "register": [],
                    "update": [],
                    "transfer": []
                }

                def format_new_entry(entry):
                    """
                    Determine data to display
                    """
                    new_entry = {}
                    new_entry['name'] = entry['fqu']
                    confirmations = get_tx_confirmations(entry['tx_hash'], config_path=config_path)
                    if confirmations is None:
                        confirmations = 0
                    new_entry['confirmations'] = confirmations
                    new_entry['tx_hash'] = entry['tx_hash']
                    return new_entry

                def format_queue_display(preorder_queue,
                                         register_queue):

                    """
                    Omit duplicates
                    """
                    for entry in register_queue:
                        name = entry['name']
                        for check_entry in preorder_queue:
                            if check_entry['name'] == name:
                                preorder_queue.remove(check_entry)

                for entry in current_state:
                    if entry['type'] not in queue_types.keys():
                        log.error("Unknown entry type '%s'" % entry['type'])
                        continue

                    queue_types[ entry['type'] ].append( format_new_entry(entry) )

                format_queue_display(queue_types['preorder'], queue_types['register'])

                for queue_type in queue_types.keys():
                    if len(queue_types[queue_type]) == 0:
                        del queue_types[queue_type]

                if len(queue_types) > 0:
                    result['queue'] = queue_types

    return result


def cli_info( args, config_path=CONFIG_PATH ):
    """
    command: info norpc
    help: Get details about pending name commands
    """
    return get_server_info( args, config_path=config_path, get_local_info=True )


def cli_ping( args, config_path=CONFIG_PATH ):
    """
    command: ping
    help: Check server status and get server details
    """
    return get_server_info( args, config_path=config_path )


def cli_lookup( args, config_path=CONFIG_PATH ):
    """
    command: lookup
    help: Get the zone file and profile for a particular name
    arg: name (str) "The name to look up"
    """
    data = {}

    blockchain_record = None
    fqu = str(args.name)

    error = check_valid_name(fqu)
    if error:
        return {'error': error}

    try:
        blockchain_record = get_name_blockchain_record(fqu)
    except socket_error:
        return {'error': 'Error connecting to server.'}
 

    if 'error' in blockchain_record:
        return blockchain_record

    if 'value_hash' not in blockchain_record:
        return {'error': '%s has no profile' % fqu}

    if blockchain_record.has_key('revoked') and blockchain_record['revoked']:
        return {'error': 'Name is revoked.  Use get_name_blockchain_record for details.'}
    try:
        user_profile, user_zonefile = get_name_profile(str(args.name), name_record=blockchain_record, include_raw_zonefile=True)
        if isinstance(user_zonefile, dict) and 'error' in user_zonefile:
            return user_zonefile

        data['profile'] = user_profile
        data['zonefile'] = user_zonefile['raw_zonefile']
    except Exception, e:
        log.exception(e)
        return {'error': 'Failed to look up name\n%s' % traceback.format_exc()}

    result = data
    analytics_event( "Name lookup", {} )
    return result 


def cli_whois( args, config_path=CONFIG_PATH ):
    """
    command: whois
    help: Look up the blockchain info for a name
    arg: name (str) "The name to look up"
    """
    result = {}

    record = None
    fqu = str(args.name)

    error = check_valid_name(fqu)
    if error:
        return {'error': error}

    try:
        record = get_name_blockchain_record(fqu)
    except socket_error:
        exit_with_error("Error connecting to server.")

    if 'error' in record:
        return record

    else:
        if record.has_key('revoked') and record['revoked']:
            return {'error': 'Name is revoked.  Use get_name_blockchain_record for details.'}

        history = record.get('history', {})
        try:
            assert type(history) == dict

            for k in history.keys():
                # must be ints 
                i = int(k)

        except:
            return {'error': 'Invalid record data returned'}

        update_heights = [int(k) for k in history.keys()]
        update_heights.sort()

        result['block_preordered_at'] = record['preorder_block_number']
        result['block_renewed_at'] = record['last_renewed']
        result['last_transaction_id'] = record['txid']
        result['owner_address'] = record['address']
        result['owner_script'] = record['sender']

        if len(update_heights) > 0:
            result['last_transaction_height'] = update_heights[-1]

        if not record.has_key('value_hash') or record['value_hash'] in [None, "null", ""]:
            result['has_zonefile'] = False
        else:
            result['has_zonefile'] = True
            result['zonefile_hash'] = record['value_hash']

        if record.has_key('expire_block'):
            result['expire_block'] = record['expire_block']
            result['approx_expiration_date'] = time.strftime( "%Y %b %d %H:%M:%S UTC", time.gmtime(FIRST_BLOCK_TIME_UTC + (record['expire_block'] - FIRST_BLOCK_MAINNET) * 600) )

    analytics_event( "Whois", {} )
    return result


def get_wallet_with_backoff( config_path ):
    """
    Get the wallet, but keep trying
    in the case of a ECONNREFUSED
    (i.e. the API daemon could still be initializing)

    Return the wallet keys on success (as a dict)
    return {'error': ...} on error
    """

    wallet_keys = None
    for i in xrange(0, 3):
        try:
            wallet_keys = get_wallet( config_path=config_path )
            return wallet_keys
        except (IOError, OSError), se:
            if se.errno == errno.ECONNREFUSED:
                # still spinning up
                time.sleep(i+1)
                continue
            else:
                raise

    if i == 3:
        log.error("Failed to get_wallet")
        wallet_keys = {'error': 'Failed to connect to API daemon'}

    return wallet_keys


def get_wallet_keys( config_path, password ):
    """
    Load up the wallet keys
    Return the dict with the keys on success
    Return {'error': ...} on failure
    """
    
    config_dir = os.path.dirname(config_path)
    wallet_path = os.path.join(config_dir, WALLET_FILENAME)
    if not os.path.exists(wallet_path):
        res = initialize_wallet(wallet_path=wallet_path)
        if 'error' in res:
            return res

    if not is_wallet_unlocked(config_dir=config_dir):
        log.debug("unlocking wallet (%s)" % config_dir)
        res = unlock_wallet(config_dir=config_dir, password=password)
        if 'error' in res:
            log.error("unlock_wallet: %s" % res['error'])
            return res

    return get_wallet_with_backoff( config_path )


def prompt_invalid_zonefile():
    """
    Prompt the user whether or not to replicate
    an invalid zonefile
    """
    warning_str = "\n"
    warning_str += "WARNING!  This zone file data does not look like a zone file.\n"
    warning_str += "If you proceed to use this data, no one will be able to look\n"
    warning_str += "up your profile.\n"
    warning_str += "\n"
    warning_str += "Proceed? (Y/n): "
    proceed = raw_input(warning_str)
    return proceed.lower() in ['y']


def is_valid_path( path ):
    """
    Is the given string a valid path?
    """
    if type(path) not in [str]:
        return False

    if '\x00' in path:
        return False

    return True


def cli_register( args, config_path=CONFIG_PATH, interactive=True, password=None, proxy=None ):
    """
    command: register norpc
    help: Register a name 
    arg: name (str) "The name to register"
    """

    if proxy is None:
        proxy = get_default_proxy(config_path)

    config_dir = os.path.dirname(config_path)
    res = wallet_ensure_exists(config_dir)
    if 'error' in res:
        return res

    res = start_rpc_endpoint(config_dir, password=password)
    if 'error' in res:
        return res

    result = {}
    fqu = str(args.name)
    error = check_valid_name(fqu)
    if error: 
        return {'error': error}

    if is_name_registered(fqu, proxy=proxy):
        return {'error': '%s is already registered.' % fqu}

    wallet_keys = get_wallet_keys( config_path, password )
    if 'error' in wallet_keys:
        return wallet_keys

    owner_privkey_info = wallet_keys['owner_privkey']
    payment_privkey_info = wallet_keys['payment_privkey']

    owner_address = get_privkey_info_address( owner_privkey_info )
    payment_address = get_privkey_info_address( payment_privkey_info )

    fees = get_total_registration_fees(fqu, payment_privkey_info, owner_privkey_info, proxy=proxy, config_path=config_path)
    if 'error' in fees:
        return fees

    if interactive:
        try:
            cost = fees['total_estimated_cost']
            input_prompt = "Registering %s will cost %s BTC.\n" % (fqu, float(cost)/(10**8))
            input_prompt+= "The entire process takes 30 confirmations, or about 5 hours.\n"
            input_prompt+= "You need to have Internet access during this time period, so\n"
            input_prompt+= "this program can send the right transactions at the right\n"
            input_prompt+= "times.\n\n"
            input_prompt += "Continue? (Y/n): "
            user_input = raw_input(input_prompt)
            user_input = user_input.lower()

            if user_input.lower() != 'y':
                print "Not registering."
                exit(0)
        except KeyboardInterrupt:
            print "\nExiting."
            exit(0)

    balance = get_balance( payment_address, config_path=config_path )
    if balance < fees['total_estimated_cost']:
        msg = "Address %s doesn't have enough balance (need %s, have %s)." % (payment_address, fees['total_estimated_cost'], balance)
        return {'error': msg}

    if not can_receive_name(owner_address, proxy=proxy):
        msg = "Address %s owns too many names already." % owner_address
        return {'error': msg}

    if not is_address_usable(payment_address, config_path=config_path):
        msg = "Address %s has insufficiently confirmed transactions." % payment_address
        msg += " Wait and try later."
        return {'error': msg}

    rpc = local_rpc_connect( config_dir=config_dir )

    try:
        resp = rpc.backend_preorder(fqu)
    except:
        return {'error': 'Error talking to server, try again.'}

    if 'success' in resp and resp['success']:
        result = resp
    else:
        if 'error' in resp:
            log.debug("RPC error: %s" % resp['error'])
            return resp

        if 'message' in resp:
            return {'error': resp['message']}

    analytics_event( "Register name", {"total_estimated_cost": fees['total_estimated_cost']} )
    return result


def configure_zonefile( name, zonefile, data_pubkey=None ):
    """
    Given a name and zonefile, help the user configure the
    zonefile information to store (just URLs for now).

    @zonefile must be parsed and must be a dict.

    Return the new zonefile on success
    Return None if the zonefile did not change.
    """
    if zonefile is None:
        print "WARNING: No zonefile could be found."
        print "WARNING: Creating an empty zonefile."
        zonefile = make_empty_user_zonefile( name, data_pubkey )

    running = True
    do_update = True
    old_zonefile = {}
    old_zonefile.update( zonefile )

    while running:
        public_key = user_zonefile_data_pubkey( zonefile ) 
        urls = user_zonefile_urls( zonefile ) 
        if urls is None:
            urls = []

        url_drivers = {}

        # which drivers?
        for url in urls:
            drivers = get_drivers_for_url( url )
            url_drivers[url] = drivers

        print "-" * 80

        if public_key is not None:
            print "Data public key: %s" % public_key
        else:
            print "Data public key: (not set)"

        print ""
        print "Profile replicas (%s):" % len(urls)
        if len(urls) > 0:
            for i in xrange(0, len(urls)):
                url = urls[i]
                drivers = get_drivers_for_url( url )
                print "(%s) [%s] at %s" % (i+1, join([d.__name__ for d in drivers]), url)

        else:
            print "(none)"

        print ""
        print "What would you like to do?"
        print "(a) Add URL"
        print "(b) Remove URL"
        print "(c) Save zonefile"
        print "(d) Do not save zonefile"
        print ""
        selection = raw_input("Selection: ").lower()

        if selection == "d":
            do_update = False
            break

        elif selection == "a":
            # add a url 
            while True:
                try:
                    new_url = raw_input("Enter the new profile URL: ")
                except KeyboardInterrupt:
                    print "Keyboard interrupt"
                    break

                new_url = new_url.strip()

                # do any drivers accept this URL?
                drivers = get_drivers_for_url( new_url )
                if len(drivers) == 0:
                    print "No drivers can handle %s" % new_url
                    continue

                else:
                    # add to the zonefile
                    new_zonefile = add_user_zonefile_url( zonefile, new_url )
                    if new_zonefile is None:
                        print "Duplicate URL"
                        continue

                    else:
                        zonefile = new_zonefile
                        break


        elif selection == "b":
            # remove a URL
            url_to_remove = None
            while True:
                try:
                    url_to_remove = raw_input("Which URL do you want to remove? (%s-%s): " % (1, len(urls)+1))
                    try:
                        url_to_remove = int(url_to_remove)
                        assert 1 <= url_to_remove and url_to_remove <= len(urls)+1
                    except:
                        print "Bad selection"
                        continue

                    break
                except KeyboardInterrupt:
                    running = False
                    print "Keyboard interrupt"
                    break

                if url_to_remove is not None:
                    # remove this URL 
                    url = urls[url_to_remove-1]
                    new_zonefile = remove_user_zonefile_url( zonefile, url )
                    if new_zonefile is None:
                        print "BUG: failed to remove url '%s' from zonefile\n%s\n" % (url, json.dumps(zonefile, indent=4, sort_keys=True))
                        os.abort()

                    else:
                        zonefile = new_zonefile
                        break

        elif selection == "c":
            # save zonefile
            break

    # did the zonefile change?
    if zonefile == old_zonefile:
        # no changes
        return None
    else:
        return zonefile


def cli_update( args, config_path=CONFIG_PATH, password=None, interactive=True, proxy=None, nonstandard=False ):
    """
    command: update norpc
    help: Set the zone file for a name
    arg: name (str) "The name to update"
    opt: data (str) "A zone file string, or a path to a file with the data."
    opt: nonstandard (str) "If true, then do not validate or parse the zonefile."
    """

    if not interactive and (not hasattr(args, "data") or args.data is None):
        return {'error': 'Zone file data required in non-interactive mode'}
        
    if proxy is None:
        proxy = get_default_proxy()

    if hasattr(args, 'nonstandard') and not nonstandard:
        if args.nonstandard.lower() in ['yes', '1', 'true']:
            nonstandard = True

    config_dir = os.path.dirname(config_path)
    res = wallet_ensure_exists(config_dir)
    if 'error' in res:
        return res

    res = start_rpc_endpoint(config_dir, password=password)
    if 'error' in res:
        return res

    fqu = str(args.name)
    zonefile_data = None
    if hasattr(args, "data") and args.data is not None:
        zonefile_data = str(args.data)

    error = check_valid_name(fqu)
    if error:
        return {'error': error}

<<<<<<< HEAD
    # load zonefile
    user_data_res = load_zonefile( fqu, args.data )
    if 'error' in user_data_res:
        log.error("Failed to parse zonefile: %s" % user_data_res['error'])
        return {'error': user_data_res['error']}

    user_data = user_data_res['zonefile']
    
    # load wallet
    wallet_keys = get_wallet_keys( config_path, password )
    if 'error' in wallet_keys:
        return wallet_keys
=======
    # is this a path?
    if zonefile_data is not None and is_valid_path(zonefile_data) and os.path.exists(zonefile_data):
        try:
            with open(zonefile_data) as f:
                zonefile_data = f.read()
        except:
            return {'error': 'Failed to read "%s"' % zonefile_data}
    
    # load wallet
    wallet_keys = get_wallet_keys( config_path, password )
    if 'error' in wallet_keys:
        return wallet_keys

    # fetch remotely?
    if zonefile_data is None:
        zonefile_data_res = get_name_zonefile( fqu, proxy=proxy, wallet_keys=wallet_keys, raw_zonefile=True )
        if zonefile_data_res is None:
            zonefile_data_res = {'error': 'No zonefile'}
        
        if 'error' in zonefile_data_res:
            log.warning("Failed to fetch zonefile: %s" % zonefile_data_res['error'])

        else:
            zonefile_data = zonefile_data_res['zonefile']

    # load zonefile, if given 
    user_data_txt = None
    user_data_hash = None
    user_zonefile_dict = {}

    user_data_res = load_zonefile( fqu, zonefile_data )
    if 'error' in user_data_res:
        if 'identical' in user_data_res.keys():
            return {'error': 'Zonefile matches the current name hash; not updating.'}

        #  not a well-formed zonefile (but maybe that's okay! ask the user)
        if interactive:
            if zonefile_data is not None:
                # something invalid here.  prompt overwrite
                proceed = prompt_invalid_zonefile()
                if not proceed:
                    return {'error': "Zone file not updated (reason: %s)" % user_data_res['error']}

        else:
            if zonefile_data is None or nonstandard:
                log.warning("Using non-zonefile data")
            else:
                return {'error': 'Zone file not updated (invalid)'}

        user_data_txt = zonefile_data
        if zonefile_data is not None:
            user_data_hash = storage.get_zonefile_data_hash(zonefile_data) 

    else:
        user_data_txt = user_data_res['zonefile']
        user_data_hash = storage.get_zonefile_data_hash( user_data_res['zonefile'] )
        user_zonefile_dict = blockstack_zones.parse_zone_file( user_data_res['zonefile'] )

    # open the zonefile editor
    data_pubkey = wallet_keys['data_pubkey']

    if interactive:
        new_zonefile = configure_zonefile( fqu, user_zonefile_dict, data_pubkey=data_pubkey )
        if new_zonefile is None:
            # zonefile did not change; nothing to do
            return {'error': 'Zonefile did not change.  No update sent.'}
>>>>>>> 6df3ec04

    payment_privkey_info = wallet_keys['payment_privkey']
    owner_privkey_info = wallet_keys['owner_privkey']

    res = operation_sanity_check(fqu, payment_privkey_info, owner_privkey_info, config_path=config_path)
    if 'error' in res:
        return res

    rpc = local_rpc_connect(config_dir=config_dir)

    try:
        resp = rpc.backend_update(fqu, base64.b64encode(user_data_txt), None, user_data_hash)
    except Exception, e:
        log.exception(e)
        return {'error': 'Error talking to server, try again.'}

    if 'success' in resp and resp['success']:
        result = resp
    else:
        if 'error' in resp:
<<<<<<< HEAD
            log.debug("Backend failed to queue update: %s" % resp['error'])
            return resp

        if 'message' in resp:
            log.debug("Backend update error: %s" % resp['message'])
=======
            log.error("Backend failed to queue update: %s" % resp['error'])
            return resp

        if 'message' in resp:
            log.error("Backend reports error: %s" % resp['message'])
>>>>>>> 6df3ec04
            return {'error': resp['message']}

    analytics_event( "Update name", {} )
    return result


def cli_transfer( args, config_path=CONFIG_PATH, password=None ):
    """
    command: transfer norpc
    help: Transfer a name to a new address
    arg: name (str) "The name to transfer"
    arg: address (str) "The address to receive the name"
    """

    config_dir = os.path.dirname(config_path)
    res = wallet_ensure_exists(config_dir)
    if 'error' in res:
        return res

    res = start_rpc_endpoint(config_dir, password=password)
    if 'error' in res:
        return res

    wallet_keys = get_wallet_keys( config_path, password )
    if 'error' in wallet_keys:
        return wallet_keys

    fqu = str(args.name)
    error = check_valid_name(fqu)
    if error:
        return {'error': error}

    # load wallet
    wallet_keys = get_wallet_keys( config_path, password )
    if 'error' in wallet_keys:
        return wallet_keys

    payment_privkey_info = wallet_keys['payment_privkey']
    owner_privkey_info = wallet_keys['owner_privkey']

    transfer_address = str(args.address)
    res = operation_sanity_check(fqu, payment_privkey_info, owner_privkey_info, transfer_address=transfer_address, config_path=config_path)
    if 'error' in res:
        return res

    rpc = local_rpc_connect(config_dir=config_dir)

    try:
        resp = rpc.backend_transfer(fqu, transfer_address)
    except:
        return {'error': 'Error talking to server, try again.'}

    if 'success' in resp and resp['success']:
        result = resp
    else:
        if 'error' in resp:
            return resp

        if 'message' in resp:
            return {'error': resp['message']}

    analytics_event( "Transfer name", {} )
    return result


def cli_renew( args, config_path=CONFIG_PATH, interactive=True, password=None, proxy=None ):
    """
    command: renew norpc
    help: Renew a name 
    arg: name (str) "The name to renew"
    """

    if proxy is None:
        proxy = get_default_proxy(config_path)

    config_dir = os.path.dirname(config_path)
    res = wallet_ensure_exists(config_dir)
    if 'error' in res:
        return res

    res = start_rpc_endpoint(config_dir, password=password)
    if 'error' in res:
        return res


    result = {}
    fqu = str(args.name)
    error = check_valid_name(fqu)
    if error: 
        return {'error': error}

    if not is_name_registered(fqu, proxy=proxy):
        return {'error': '%s does not exist.' % fqu}

    wallet_keys = get_wallet_keys( config_path, password )
    if 'error' in wallet_keys:
        return wallet_keys

    owner_privkey_info = wallet_keys['owner_privkey']
    payment_privkey_info = wallet_keys['payment_privkey']

    owner_address = get_privkey_info_address(owner_privkey_info)
    payment_address = get_privkey_info_address(payment_privkey_info)

    if not is_name_owner(fqu, owner_address, proxy=proxy):
        return {'error': '%s is not in your possession.' % fqu}

    # estimate renewal fees 
    try:
        renewal_fee = get_name_cost(fqu, proxy=proxy)
    except Exception, e:
        log.exception(e)
        return {'error': 'Could not connect to server'}

    if 'error' in renewal_fee:
        return {'error': 'Could not determine price of name: %s' % renewal_fee['error']}

    utxo_client = get_utxo_provider_client( config_path=config_path )
    
    # fee stimation: cost of name + cost of renewal transaction
    name_price = renewal_fee['satoshis']
    renewal_tx_fee = estimate_renewal_tx_fee( fqu, name_price, payment_privkey_info, owner_privkey_info, utxo_client, config_path=config_path )
    if renewal_tx_fee is None:
        return {'error': 'Failed to estimate fee'}

    cost = name_price + renewal_tx_fee

    if interactive:
        try:
            cost = name_price + renewal_tx_fee
            input_prompt = "Renewing %s will cost %s BTC." % (fqu, float(cost)/(10**8))
            input_prompt += " Continue? (y/n): "
            user_input = raw_input(input_prompt)
            user_input = user_input.lower()

            if user_input != 'y':
                print "Not renewing."
                exit(0)
        except KeyboardInterrupt:
            print "\nExiting."
            exit(0)

    balance = get_balance( payment_address, config_path=config_path )
    if balance < cost:
        msg = "Address %s doesn't have enough balance (need %s)." % (payment_address, balance)
        return {'error': msg}

    if not is_address_usable(payment_address, config_path=config_path):
        msg = "Address %s has insufficiently confirmed transactions." % payment_address
        msg += " Wait and try later."
        return {'error': msg}

    rpc = local_rpc_connect( config_dir=config_dir )

    try:
        resp = rpc.backend_renew(fqu, name_price)
    except:
        return {'error': 'Error talking to server, try again.'}

    if 'success' in resp and resp['success']:
        result = resp
    else:
        if 'error' in resp:
            log.debug("RPC error: %s" % resp['error'])
            return resp

        if 'message' in resp:
            return {'error': resp['message']}

    analytics_event( "Renew name", {'total_estimated_cost': cost} )
    return result


def cli_revoke( args, config_path=CONFIG_PATH, interactive=True, password=None, proxy=None ):
    """
    command: revoke norpc
    help: Revoke a name 
    arg: name (str) "The name to revoke"
    """

    if proxy is None:
        proxy = get_default_proxy(config_path)

    config_dir = os.path.dirname(config_path)
    res = wallet_ensure_exists(config_dir)
    if 'error' in res:
        return res

    res = start_rpc_endpoint(config_dir, password=password)
    if 'error' in res:
        return res

    result = {}
    fqu = str(args.name)
    error = check_valid_name(fqu)
    if error: 
        return {'error': error}

    if not is_name_registered(fqu, proxy=proxy):
        return {'error': '%s does not exist.' % fqu}

    wallet_keys = get_wallet_keys( config_path, password )
    if 'error' in wallet_keys:
        return wallet_keys

    owner_privkey_info = wallet_keys['owner_privkey']
    payment_privkey_info = wallet_keys['payment_privkey']
    owner_address = get_privkey_info_address( owner_privkey_info )
    payment_address = get_privkey_info_address( payment_privkey_info )

    res = operation_sanity_check(fqu, payment_privkey_info, owner_privkey_info, config_path=config_path)
    if 'error' in res:
        return res

    if interactive:
        try:
            input_prompt = "==============================\n"
            input_prompt+= "WARNING: THIS CANNOT BE UNDONE\n"
            input_prompt+= "==============================\n"
            input_prompt+= " Are you sure? (y/n): "
            user_input = raw_input(input_prompt)
            user_input = user_input.lower()

            if user_input != 'y':
                print "Not revoking."
                exit(0)

        except KeyboardInterrupt:
            print "\nExiting."
            exit(0)

    rpc = local_rpc_connect( config_dir=config_dir )

    try:
        resp = rpc.backend_revoke(fqu)
    except:
        return {'error': 'Error talking to server, try again.'}

    if 'success' in resp and resp['success']:
        result = resp
    else:
        if 'error' in resp:
            log.debug("RPC error: %s" % resp['error'])
            return resp

        if 'message' in resp:
            return {'error': resp['message']}

    analytics_event( "Revoke name", {} )
    return result



def cli_migrate( args, config_path=CONFIG_PATH, password=None, proxy=None, interactive=True, force=False ):
    """
    command: migrate norpc
    help: Migrate a profile to the latest profile format
    arg: name (str) "The name to migrate"
    opt: txid (str) "The transaction ID of a previously-sent but failed migration"
    """

    config_dir = os.path.dirname(config_path)
    res = wallet_ensure_exists(config_dir)
    if 'error' in res:
        return res

    if proxy is None:
        proxy = get_default_proxy(config_path=config_path)

    fqu = str(args.name)
    error = check_valid_name(fqu)
    if error:
        return {'error': error}

    res = start_rpc_endpoint(config_dir, password=password)
    if 'error' in res:
        return res

    wallet_keys = get_wallet_keys( config_path, password )
    if 'error' in wallet_keys:
        return wallet_keys

    owner_privkey_info = wallet_keys['owner_privkey']
    payment_privkey_info = wallet_keys['payment_privkey']

    res = operation_sanity_check(fqu, payment_privkey_info, owner_privkey_info, config_path=config_path)
    if 'error' in res:
        return res

    user_zonefile = get_name_zonefile( fqu, proxy=proxy, wallet_keys=wallet_keys, raw_zonefile=True, include_name_record=True )
    if user_zonefile is not None and 'error' not in user_zonefile:

        name_rec = user_zonefile['name_record']
        user_zonefile_txt = user_zonefile['zonefile']
        user_zonefile_hash = storage.get_zonefile_data_hash( user_zonefile_txt )
        user_zonefile = None
        legacy = False
        nonstandard = False

        # try to parse
        try:
            user_zonefile = blockstack_zones.parse_zone_file( user_zonefile_txt )
            legacy = blockstack_profiles.is_profile_in_legacy_format( user_zonefile )
        except:
            log.warning("Non-standard zonefile %s" % user_zonefile_hash)
            nonstandard = True

        current = ('value_hash' in name_rec and name_rec['value_hash'] == user_zonefile_hash)

        if nonstandard and not legacy:
            # maybe we're trying to reset the profile?
            if interactive and not force:
                msg = ""
                msg += "WARNING!  Non-standard zonefile detected."
                msg += "If you proceed, your zonefile will be reset"
                msg += "and you will have to re-build your profile."
                msg += ""
                msg += "Proceed? (Y/n): "
                proceed_str = raw_input(msg)
                proceed = (proceed_str.lower() in ['y'])
                if not proceed:
                    return {'error': 'Non-standard zonefile'}

            elif not force:
                return {'error': 'Non-standard zonefile'}

        # is current and either standard or legacy?
        elif not legacy and not force:
            if current:
                msg = "Zonefile data is same as current zonefile; update not needed."
                return {'error': msg}

            else:
                # maybe this is intentional (like fixing a corrupt zonefile)
                msg = "Not a legacy profile; cannot migrate."
                return {'error': msg}

    rpc = local_rpc_connect(config_dir=config_dir)

    try:
        resp = rpc.backend_migrate(fqu)
    except Exception, e:
        log.exception(e)
        return {'error': 'Error talking to server, try again.'}

    if 'success' in resp and resp['success']:
        result = resp
    else:
        if 'error' in resp:
            return resp

        if 'message' in resp:
            return {'error': resp['message']}

    analytics_event( "Migrate name", {} )
    return result


def cli_set_advanced_mode( args, config_path=CONFIG_PATH ):
    """
    command: set_advanced_mode norpc
    help: Enable advanced commands
    arg: status (str) "On or Off."
    """

    status = str(args.status).lower()
    if status not in ['on', 'off']:
        return {'error': 'Invalid option; please use "on" or "off"'}

    if status == 'on':
        set_advanced_mode(True, config_path=config_path)
    else:
        set_advanced_mode(False, config_path=config_path)

    return {'status': True}


def cli_advanced_import_wallet( args, config_path=CONFIG_PATH, password=None, force=False ):
    """
    command: import_wallet norpc
    help: Set the payment, owner, and (optionally) data private keys for the wallet.
    arg: payment_privkey (str) "Payment private key"
    arg: owner_privkey (str) "Name owner private key"
    opt: data_privkey (str) "Data-signing private key"
    """
    config_dir = os.path.dirname(config_path)
    wallet_path = os.path.join(config_dir, WALLET_FILENAME)
    if force and os.path.exists(wallet_path):
        # overwrite
        os.unlink(wallet_path)

    if not os.path.exists(wallet_path):
        if password is None:

            while True:
                res = make_wallet_password(password)
                if 'error' in res and password is None:
                    print res['error']
                    continue

                elif password is not None:
                    return res

                else:
                    password = res['password']
                    break

        data_privkey = args.data_privkey
        if data_privkey is None or len(data_privkey) == 0:
            # generate one, since it's an optional argument
            data_privkey = virtualchain.BitcoinPrivateKey().to_wif()

        # make absolutely certain that these are valid keys 
        try:
            assert len(args.payment_privkey) > 0
            assert len(args.owner_privkey) > 0
            virtualchain.BitcoinPrivateKey(args.payment_privkey)
            virtualchain.BitcoinPrivateKey(args.owner_privkey)
            virtualchain.BitcoinPrivateKey(data_privkey)
        except:
            return {'error': 'Invalid payment or owner private key'}

        data = make_wallet( password, payment_privkey=args.payment_privkey, owner_privkey=args.owner_privkey, data_privkey=data_privkey, config_path=config_path ) 
        if 'error' in data:
            return data

        else:
            write_wallet( data, path=wallet_path )

            # update RPC daemon if we're running
            if local_rpc_status(config_dir=config_dir):
                local_rpc_stop(config_dir=config_dir)

                res = start_rpc_endpoint(config_dir, password=password)
                if 'error' in res:
                    return res

            return {'status': True}

    else:
        return {'error': 'Wallet already exists!', 'message': 'Back up or remove current wallet first: %s' % wallet_path}



def cli_advanced_list_accounts( args, proxy=None, config_path=CONFIG_PATH, password=None ):
    """
    command: list_accounts
    help: List the set of accounts associated with a name.
    arg: name (str) "The name to query."
    """ 

    result = {}
    config_dir = os.path.dirname(config_path)
    if proxy is None:
        proxy = get_default_proxy(config_path=config_path)

    result = list_accounts( args.name, proxy=proxy )
    if 'error' not in result:
        analytics_event( "List accounts", {} )

    return result
   

def cli_advanced_get_account( args, proxy=None, config_path=CONFIG_PATH, password=None ):
    """
    command: get_account
    help: Get a particular account from a name.
    arg: name (str) "The name to query."
    arg: service (str) "The service for which this account was created."
    arg: identifier (str) "The name of the account."
    """

    result = {}
    config_dir = os.path.dirname(config_path)
    if not is_name_valid(args.name) or len(args.service) == 0 or len(args.identifier) == 0:
        return {'error': 'Invalid name or identifier'}

    if proxy is None:
        proxy = get_default_proxy(config_path=config_path)

    result = get_account( args.name, args.service, args.identifier, proxy=proxy )
    if 'error' not in result:
        analytics_event( "Get account", {} )

    return result
    

def cli_advanced_put_account( args, proxy=None, config_path=CONFIG_PATH, password=None, required_drivers=None ):
    """
    command: put_account norpc
    help: Set a particular account's details.  If the account already exists, it will be overwritten.
    arg: name (str) "The name to query."
    arg: service (str) "The service this account is for."
    arg: identifier (str) "The name of the account."
    arg: content_url (str) "The URL that points to external contact data."
    opt: extra_data (str) "A comma-separated list of 'name1=value1,name2=value2,name3=value3...' with any extra account information you need in the account."
    """

    result = {}
    config_dir = os.path.dirname(config_path)
    res = wallet_ensure_exists(config_dir, password=password)
    if 'error' in res:
        return res

    res = start_rpc_endpoint(config_dir, password=password)
    if 'error' in res:
        return res


    wallet_keys = get_wallet_keys( config_path, password )
    if 'error' in wallet_keys:
        return wallet_keys
    
    if proxy is None:
        proxy = get_default_proxy(config_path=config_path)

    if not is_name_valid(args.name):
        return {'error': 'Invalid name'}

    if len(args.service) == 0 or len(args.identifier) == 0 or len(args.content_url) == 0:
        return {'error': 'Invalid data'}

    # parse extra data 
    extra_data = {}
    if hasattr(args, "extra_data") and args.extra_data is not None:
        extra_data_str = str(args.extra_data)
        if len(extra_data_str) > 0:
            extra_data_pairs = extra_data_str.split(",")
            for p in extra_data_pairs:
                if '=' not in p:
                    return {'error': "Could not interpret '%s' in '%s'" % (p, extra_data_str)}

                parts = p.split("=")
                k = parts[0]
                v = "=".join(parts[1:])
                extra_data[k] = v

    result = put_account( args.name, args.service, args.identifier, args.content_url, proxy=proxy, wallet_keys=wallet_keys, required_drivers=required_drivers, **extra_data )
    if 'error' not in result:
        analytics_event( "Put account", {} )

    return result


def cli_advanced_delete_account( args, proxy=None, config_path=CONFIG_PATH, password=None ):
    """
    command: delete_account norpc
    help: Delete a particular account.
    arg: name (str) "The name to query."
    arg: service (str) "The service the account is for."
    arg: identifier (str) "The identifier of the account to delete."
    """

    result = {}
    config_dir = os.path.dirname(config_path)
    res = wallet_ensure_exists(config_dir, password=password)
    if 'error' in res:
        return res

    res = start_rpc_endpoint(config_dir, password=password)
    if 'error' in res:
        return res

    if not is_name_valid(args.name) or len(args.service) == 0 or len(args.identifier) == 0:
        return {'error': 'Invalid name or identifier'}

    wallet_keys = get_wallet_keys( config_path, password )
    if 'error' in wallet_keys:
        return wallet_keys
    
    if proxy is None:
        proxy = get_default_proxy(config_path=config_path)

    result = delete_account( args.name, args.service, args.identifier, proxy=proxy, wallet_keys=wallet_keys )
    if 'error' not in result:
        analytics_event( "Delete account", {} )

    return result


def cli_advanced_wallet( args, config_path=CONFIG_PATH, password=None ):
    """
    command: wallet norpc
    help: Query wallet information
    """
    
    result = {}
    config_dir = os.path.dirname(config_path)
    res = wallet_ensure_exists(config_dir, password=password)
    if 'error' in res:
        return res

    res = start_rpc_endpoint(config_dir, password=password)
    if 'error' in res:
        return res

<<<<<<< HEAD
    wallet_keys = get_wallet_keys( config_path, password )
    display_wallet_info(wallet_keys.get('payment_address'), wallet_keys.get('owner_address'), wallet_keys.get('data_pubkey'), config_path=CONFIG_PATH )

    payment_privkey = wallet_keys.get('payment_privkey')
    if payment_privkey is not None:
        payment_privkey = pybitcoin.BitcoinPrivateKey(payment_privkey).to_wif()

    owner_privkey = wallet_keys.get('owner_privkey')
    if owner_privkey is not None:
        owner_privkey = pybitcoin.BitcoinPrivateKey(owner_privkey).to_wif()

    data_privkey = wallet_keys.get('data_privkey')
    if data_privkey is not None:
        data_privkey = pybitcoin.BitcoinPrivateKey(data_privkey).to_wif()

    print "Private keys:\n"
    print "Payment private key: %s" % payment_privkey
    print "Owner private key:   %s" % owner_privkey
    print "Data private key:    %s" % data_privkey
    print ""
=======
    wallet_path = os.path.join(config_dir, WALLET_FILENAME)
    if not os.path.exists(wallet_path):
        result = initialize_wallet(wallet_path=wallet_path)

    else:
        result = get_wallet_with_backoff( config_path )
        
        payment_privkey = result.get("payment_privkey", None)
        owner_privkey = result.get("owner_privkey", None)
        data_privkey = result.get("data_privkey", None)

        display_wallet_info(result.get('payment_address'), result.get('owner_address'), result.get('data_pubkey'), config_path=CONFIG_PATH )

        print "-" * 60
        print "Payment private key info: %s" % privkey_to_string( payment_privkey )
        print "Owner private key info:   %s" % privkey_to_string( owner_privkey )
        print "Data private key info:    %s" % privkey_to_string( data_privkey )
        
>>>>>>> 6df3ec04
    return result


def cli_advanced_consensus( args, config_path=CONFIG_PATH ):
    """
    command: consensus
    help: Get current consensus information 
    opt: block_height (int) "The block height at which to query the consensus information.  If not given, the current height is used."
    """
    result = {}
    if args.block_height is None:
        # by default get last indexed block
        resp = getinfo()

        if 'error' in resp:
            return resp

        if 'last_block_processed' in resp and 'consensus_hash' in resp:
            return {'consensus': resp['consensns_hash'], 'block_height': resp['last_block_processed']}

        else:
            return {'error': 'Server is indexing.  Try again shortly.'}

    resp = get_consensus_at(int(args.block_height))

    data = {}
    data['consensus'] = resp
    data['block_height'] = args.block_height

    result = data
    return result


def cli_advanced_rpcctl( args, config_path=CONFIG_PATH ):
    """
    command: rpcctl norpc
    help: Control the background blockstack API endpoint
    arg: command (str) "'start', 'stop', 'restart', or 'status'"
    """

    config_dir = config.CONFIG_DIR
    if config_path is not None:
        config_dir = os.path.dirname(config_path)

    rc = local_rpc.local_rpc_action( str(args.command), config_dir=config_dir )
    if rc != 0:
        return {'error': 'RPC controller exit code %s' % rc}
    else:
        return {'status': True}


def cli_advanced_rpc( args, config_path=CONFIG_PATH ):
    """
    command: rpc norpc
    help: Issue an RPC request to a locally-running API endpoint
    arg: method (str) "The method to call"
    opt: args (str) "A JSON list of positional arguments."
    opt: kwargs (str) "A JSON object of keyword arguments."
    """
    
    rpc_args = []
    rpc_kw = {}

    if args.args is not None:
        try:
            rpc_args = json.loads(args.args)
        except:
            print >> sys.stderr, "Not JSON: '%s'" % args.args
            return {'error': 'Invalid arguments'}

    if args.kwargs is not None:
        try:
            rpc_kw = json.loads(args.kwargs)
        except:
            print >> sys.stderr, "Not JSON: '%s'" % args.kwargs
            return {'error': 'Invalid arguments'}

    conf = config.get_config( path=config_path )
    portnum = conf['api_endpoint_port']
    rpc_kw['config_dir'] = os.path.dirname(config_path)

    result = local_rpc.local_rpc_dispatch( portnum, str(args.method), *rpc_args, **rpc_kw ) 
    return result


def cli_advanced_name_import( args, config_path=CONFIG_PATH ):
    """
    command: name_import norpc
    help: Import a name to a revealed but not-yet-readied namespace
    arg: name (str) "The name to import"
    arg: address (str) "The address of the name recipient"
    arg: hash (str) "The zonefile hash of the name"
    arg: privatekey (str) "One of the private keys of the namespace revealer"
    """
    # BROKEN
    result = name_import(str(args.name), str(args.address),
                         str(args.hash), str(args.privatekey))

    return result


def cli_advanced_namespace_preorder( args, config_path=CONFIG_PATH ):
    """
    command: namespace_preorder norpc
    help: Preorder a namespace
    arg: namespace_id (str) "The namesapce ID"
    arg: privatekey (str) "The private key to send and pay for the preorder"
    opt: reveal_addr (str) "The address of the keypair that will import names (automatically generated if not given)"
    """
    # BROKEN
    reveal_addr = None
    if args.address is not None:
        reveal_addr = str(args.address)

    result = namespace_preorder(str(args.namespace_id),
                                str(args.privatekey),
                                reveal_addr=reveal_addr)

    return result


def cli_advanced_namespace_reveal( args, config_path=CONFIG_PATH ):
    """
    command: namespace_reveal norpc
    help: Reveal a namespace and set its pricing parameters
    arg: namespace_id (str) "The namespace ID"
    arg: addr (str) "The address of the keypair that will import names (given in the namespace preorder)"
    arg: lifetime (int) "The lifetime (in blocks) for each name.  Negative means 'never expires'."
    arg: coeff (int) "The multiplicative coefficient in the price function."
    arg: base (int) "The exponential base in the price function."
    arg: bucket_exponents (str) "A 16-field CSV of name-length exponents in the price function."
    arg: nonalpha_discount (int) "The denominator that defines the discount for names with non-alpha characters."
    arg: no_vowel_discount (int) "The denominator that defines the discount for names without vowels."
    arg: privatekey (str) "The private key of the import keypair (whose address is `addr` above)."
    """
    # BROKEN
    bucket_exponents = args.bucket_exponents.split(',')
    if len(bucket_exponents) != 16:
        return {'error': '`bucket_exponents` must be a 16-value CSV of integers'}

    for i in xrange(0, len(bucket_exponents)):
        try:
            bucket_exponents[i] = int(bucket_exponents[i])
        except:
            return {'error': '`bucket_exponents` must contain integers between 0 and 15, inclusively.'}

    lifetime = int(args.lifetime)
    if lifetime < 0:
        lifetime = 0xffffffff       # means "infinite" to blockstack-server

    result = namespace_reveal(str(args.namespace_id),
                              str(args.addr),
                              lifetime,
                              int(args.coeff),
                              int(args.base),
                              bucket_exponents,
                              int(args.nonalpha_discount),
                              int(args.no_vowel_discount),
                              str(args.privatekey))

    return result


def cli_advanced_namespace_ready( args, config_path=CONFIG_PATH ):
    """
    command: namespace_ready norpc
    help: Mark a namespace as ready
    arg: namespace_id (str) "The namespace ID"
    arg: privatekey (str) "The private key of the keypair that imports names"
    """
    # BROKEN
    result = namespace_ready(str(args.namespace_id),
                             str(args.privatekey))

    return result


def cli_advanced_put_mutable( args, config_path=CONFIG_PATH, password=None, proxy=None ):
    """
    command: put_mutable norpc
    help: Put mutable data into a profile
    arg: name (str) "The name to receive the data"
    arg: data_id (str) "The name of the data"
    arg: data (str) "The JSON-formatted data to store"
    """
    fqu = str(args.name)
    error = check_valid_name(fqu)
    if error:
        return {'error': error}

    try:
        data = json.loads(args.data)
    except:
        return {'error': "Invalid JSON"}

    config_dir = os.path.dirname(config_path)
    res = start_rpc_endpoint(config_dir)
    if 'error' in res:
        return res
 
    wallet_keys = get_wallet_keys( config_path, password )
    if 'error' in wallet_keys:
        return wallet_keys

    if proxy is None:
        proxy = get_default_proxy()

    result = put_mutable(fqu, str(args.data_id), data, wallet_keys=wallet_keys, proxy=proxy )

    return result


<<<<<<< HEAD
def cli_advanced_put_immutable( args, config_path=CONFIG_PATH, password=None ):
=======
def cli_advanced_put_immutable( args, config_path=CONFIG_PATH, password=None, proxy=None ):
>>>>>>> 6df3ec04
    """
    command: put_immutable norpc
    help: Put immutable data into a zonefile
    arg: name (str) "The name to receive the data"
    arg: data_id (str) "The name of the data"
    arg: data (str) "The JSON-formatted data to store"
    """

    config_dir = os.path.dirname(config_path)
    res = wallet_ensure_exists(config_dir, password=password)
    if 'error' in res:
        return res

    res = start_rpc_endpoint(config_dir)
    if 'error' in res:
        return res

    fqu = str(args.name)
    error = check_valid_name(fqu)
    if error:
        return {'error': error}

    try:
        data = json.loads(args.data)
    except:
        return {'error': "Invalid JSON"}
 
    wallet_keys = get_wallet_keys( config_path, password )
    if 'error' in wallet_keys:
        return wallet_keys

<<<<<<< HEAD
    conf = config.get_config( config_path )
    result = put_immutable(fqu,
                           str(args.data_id),
                           data)
=======
    owner_privkey_info = wallet_keys['owner_privkey']
    payment_privkey_info = wallet_keys['payment_privkey']

    res = operation_sanity_check(fqu, payment_privkey_info, owner_privkey_info, config_path=config_path)
    if 'error' in res:
        return res

    if proxy is None:
        proxy = get_default_proxy()
>>>>>>> 6df3ec04

    result = put_immutable( fqu, str(args.data_id), data, wallet_keys=wallet_keys, proxy=proxy ) 
    return result


def cli_advanced_get_mutable( args, config_path=CONFIG_PATH, proxy=None ):
    """
    command: get_mutable
    help: Get mutable data from a profile
    arg: name (str) "The name that has the data"
    arg: data_id (str) "The name of the data"
    """
    conf = config.get_config( config_path )
    if proxy is None:
        proxy = get_default_proxy()

    result = get_mutable(str(args.name), str(args.data_id), proxy=proxy, conf=conf)
    return result 


def cli_advanced_get_immutable( args, config_path=CONFIG_PATH, proxy=None ):
    """
    command: get_immutable
    help: Get immutable data from a zonefile
    arg: name (str) "The name that has the data"
    arg: data_id_or_hash (str) "Either the name or the SHA256 of the data to obtain"
    """
    if proxy is None:
        proxy = get_default_proxy()

    if is_valid_hash( args.data_id_or_hash ):
        result = get_immutable(str(args.name), str(args.data_id_or_hash), proxy=proxy)
        if 'error' not in result:
            return result

    # either not a valid hash, or no such data with this hash.
    # maybe this hash-like string is the name of something?
    result = get_immutable_by_name(str(args.name), str(args.data_id_or_hash), proxy=proxy)
    return result


def cli_advanced_list_update_history( args, config_path=CONFIG_PATH ):
    """
    command: list_update_history
    help: List the history of update hashes for a name
    arg: name (str) "The name whose data to list"
    """
    result = list_update_history(str(args.name))
    return result


def cli_advanced_list_zonefile_history( args, config_path=CONFIG_PATH ):
    """
    command: list_zonefile_history
    help: List the history of zonefiles for a name (if they can be obtained)
    arg: name (str) "The name whose zonefiles to list"
    """
    result = list_zonefile_history(str(args.name))
    return result


def cli_advanced_list_immutable_data_history( args, config_path=CONFIG_PATH ):
    """
    command: list_immutable_data_history
    help: List all prior hashes of a given immutable datum
    arg: name (str) "The name whose data to list"
    arg: data_id (str) "The data identifier whose history to list"
    """
    result = list_immutable_data_history(str(args.name), str(args.data_id))
    return result


def cli_advanced_delete_immutable( args, config_path=CONFIG_PATH, proxy=None, password=None ):
    """
    command: delete_immutable norpc
    help: Delete an immutable datum from a zonefile.
    arg: name (str) "The name that owns the data"
    arg: hash (str) "The SHA256 of the data to remove"
    """
    
    config_dir = os.path.dirname(config_path)
    res = wallet_ensure_exists(config_dir, password=password)
    if 'error' in res:
        return res

    res = start_rpc_endpoint(config_dir)
    if 'error' in res:
        return res

    fqu = str(args.name)
    error = check_valid_name(fqu)
    if error:
        return {'error': error}
 
    wallet_keys = get_wallet_keys( config_path, password )
    if 'error' in wallet_keys:
        return wallet_keys

    owner_privkey_info = wallet_keys['owner_privkey']
    payment_privkey_info = wallet_keys['payment_privkey']

    res = operation_sanity_check(fqu, payment_privkey_info, owner_privkey_info, config_path=config_path)
    if 'error' in res:
        return res

    if proxy is None:
        proxy = get_default_proxy()

    result = delete_immutable(str(args.name), str(args.hash), proxy=proxy, wallet_keys=wallet_keys )
    return result


def cli_advanced_delete_mutable( args, config_path=CONFIG_PATH ):
    """
    command: delete_mutable norpc
    help: Delete a mutable datum from a profile.
    arg: name (str) "The name that owns the data"
    arg: data_id (str) "The ID of the data to remove"
    """
    result = delete_mutable(str(args.name), str(args.data_id))
    return result


def cli_advanced_get_name_blockchain_record( args, config_path=CONFIG_PATH ):
    """
    command: get_name_blockchain_record
    help: Get the raw blockchain record for a name
    arg: name (str) "The name to list"
    """
    result = get_name_blockchain_record(str(args.name))
    return result


def cli_advanced_get_name_blockchain_history( args, config_path=CONFIG_PATH ):
    """
    command: get_name_blockchain_history
    help: Get a sequence of historic blockchain records for a name
    arg: name (str) "The name to query"
    opt: start_block (int) "The start block height"
    opt: end_block (int) "The end block height"
    """
    start_block = args.start_block
    if start_block is None:
        start_block = FIRST_BLOCK_MAINNET
    else:
        start_block = int(args.start_block)

    end_block = args.end_block
    if end_block is None:
        # I would love to have to update this number in the future,
        # if it proves too small.  That would be a great problem
        # to have :-)
        end_block = 100000000
    else:
        end_block = int(args.end_block)

    result = get_name_blockchain_history( str(args.name), start_block, end_block )
    return result


def cli_advanced_get_namespace_blockchain_record( args, config_path=CONFIG_PATH ):
    """
    command: get_namespace_blockchain_record
    help: Get the raw namespace blockchain record for a name
    arg: namespace_id (str) "The namespace ID to list"
    """
    result = get_namespace_blockchain_record(str(args.namespace_id))
    return result


def cli_advanced_lookup_snv( args, config_path=CONFIG_PATH ):
    """
    command: lookup_snv
    help: Use SNV to look up a name at a particular block height
    arg: name (str) "The name to query"
    arg: block_id (int) "The block height at which to query the name"
    arg: trust_anchor (str) "The trusted consensus hash, transaction ID, or serial number from a higher block height than `block_id`"
    """
    result = lookup_snv(str(args.name), int(args.block_id),
                        str(args.trust_anchor))

    return result


def cli_advanced_get_name_zonefile( args, config_path=CONFIG_PATH ):
    """
    command: get_name_zonefile
    help: Get a name's zonefile
    arg: name (str) "The name to query"
    opt: json (str) "If 'true' is given, try to parse as JSON"
    """
    parse_json = getattr(args, 'json', 'false')
    if parse_json is not None and parse_json.lower() in ['true', '1']:
        parse_json = True
    else:
        parse_json = False

    result = get_name_zonefile(str(args.name), raw_zonefile=True)
    if result is None:
        return {'error': 'Failed to get zonefile'}

    if 'error' in result:
        log.error("get_name_zonefile failed: %s" % result['error'])
        return result
    
    if 'zonefile' not in result:
        return {'error': 'No zonefile data'}

    if parse_json:
        # try to parse
        try:
            new_zonefile = decode_name_zonefile(result['zonefile'] )
            assert new_zonefile is not None
            result['zonefile'] = new_zonefile
        except:
            result['warning'] = 'Non-standard zonefile'

    return result


def cli_advanced_get_names_owned_by_address( args, config_path=CONFIG_PATH ):
    """
    command: get_names_owned_by_address
    help: Get the list of names owned by an address
    arg: address (str) "The address to query"
    """
    result = get_names_owned_by_address(str(args.address))
    return result


def cli_advanced_get_namespace_cost( args, config_path=CONFIG_PATH ):
    """
    command: get_namespace_cost
    help: Get the cost of a namespace
    arg: namespace_id (str) "The namespace ID to query"
    """
    result = get_namespace_cost(str(args.namespace_id))
    return result


def cli_advanced_get_all_names( args, config_path=CONFIG_PATH ):
    """
    command: get_all_names norpc
    help: Get all names in existence, optionally paginating through them
    opt: offset (int) "The offset into the sorted list of names"
    opt: count (int) "The number of names to return"
    """
    offset = None
    count = None

    if args.offset is not None:
        offset = int(args.offset)

    if args.count is not None:
        count = int(args.count)

    result = get_all_names(offset=offset, count=count)
    return result


def cli_advanced_get_names_in_namespace( args, config_path=CONFIG_PATH ):
    """
    command: get_names_in_namespace norpc
    help: Get the names in a given namespace, optionally paginating through them
    arg: namespace_id (str) "The ID of the namespace to query"
    opt: offset (int) "The offset into the sorted list of names"
    opt: count (int) "The number of names to return"
    """
    offset = None
    count = None

    if args.offset is not None:
        offset = int(args.offset)

    if args.count is not None:
        count = int(args.count)

    result = get_names_in_namespace(str(args.namespace_id), offset, count)
    return result


def cli_advanced_get_nameops_at( args, config_path=CONFIG_PATH ):
    """
    command: get_nameops_at
    help: Get the list of name operations that occurred at a given block number
    arg: block_id (int) "The block height to query"
    """
    result = get_nameops_at(int(args.block_id))
    return result


def cli_advanced_set_zonefile_hash( args, config_path=CONFIG_PATH, password=None ):
    """
    command: set_zonefile_hash norpc
    help: Directly set the hash associated with the name in the blockchain.
    arg: name (str) "The name to update"
    arg: zonefile_hash (str) "The RIPEMD160(SHA256(zonefile)) hash"
    """
    config_dir = os.path.dirname(config_path)
    res = wallet_ensure_exists(config_dir, password=password)
    if 'error' in res:
        return res

    res = start_rpc_endpoint(config_dir, password=password)
    if 'error' in res:
        return res

    fqu = str(args.name)

    error = check_valid_name(fqu)
    if error:
        return {'error': error}

    zonefile_hash = str(args.zonefile_hash)
    if re.match(r"^[a-fA-F0-9]+$", zonefile_hash ) is None or len(zonefile_hash) != 40:
        return {'error': 'Not a valid zonefile hash'}
    
    wallet_keys = get_wallet_keys( config_path, password )
    if 'error' in wallet_keys:
        return wallet_keys

    owner_privkey_info = wallet_keys['owner_privkey']
    payment_privkey_info = wallet_keys['payment_privkey']

    res = operation_sanity_check(fqu, payment_privkey_info, owner_privkey_info, config_path=config_path)
    if 'error' in res:
        return res

    rpc = local_rpc_connect(config_dir=config_dir)

    try:
        resp = rpc.backend_update(fqu, None, None, zonefile_hash)
    except Exception, e:
        log.exception(e)
        return {'error': 'Error talking to server, try again.'}

    if 'success' in resp and resp['success']:
        result = resp
    else:
        if 'error' in resp:
            return resp

        if 'message' in resp:
            return {'error': resp['message']}

    analytics_event( "Set zonefile hash", {} )
    return result


def cli_advanced_unqueue( args, config_path=CONFIG_PATH, password=None ):
    """
    command: unqueue norpc
    help: Remove a stuck transaction from the queue.
    arg: name (str) "The affected name"
    arg: queue_id (str) "The type of queue ('preorder', 'register', 'update', etc.)."
    arg: txid (str) "The transaction ID"
    """
    conf = config.get_config(config_path)
    queue_path = conf['queue_path']

    try:
        res = queuedb_remove( str(args.queue_id), str(args.name), str(args.txid), path=queue_path)
    except:
        return {'error': 'Failed to remove from queue\n%s' % traceback.format_exc()}

    return {'status': True}


def cli_advanced_set_profile( args, config_path=CONFIG_PATH, password=None, proxy=None ):
    """
    command: set_profile norpc
    help: Directly set a profile's JSON.
    arg: name (str) "The name to set the profile for"
    arg: data (str) "The profile as a JSON string, or a path to the profile."
    """

    conf = config.get_config(config_path)
    name = str(args.name)
    profile_json_str = str(args.data)

    if proxy is None:
        proxy = get_default_proxy()

    profile = None
    if is_valid_path(profile_json_str) and os.path.exists(profile_json_str):
        # this is a path.  try to load it
        try:
            with open(profile_json_str, "r") as f:
                profile_json_str = f.read()
        except:
            return {'error': 'Failed to load "%s"' % profile_json_str}

    # try to parse it
    try:
        profile = json.loads(profile_json_str)
    except:
        return {'error': 'Invalid profile JSON'}

    wallet_keys = get_wallet_keys( config_path, password )
    if 'error' in wallet_keys:
        return wallet_keys

    required_storage_drivers = conf.get('storage_drivers_required_write', config.BLOCKSTACK_REQUIRED_STORAGE_DRIVERS_WRITE)
    required_storage_drivers = required_storage_drivers.split()

    owner_address = get_privkey_info_address(wallet_keys['owner_privkey'])
    user_zonefile = get_name_zonefile( name, proxy=proxy, wallet_keys=wallet_keys )
    if 'error' in user_zonefile:
        return user_zonefile

    user_zonefile = user_zonefile['zonefile']
    if blockstack_profiles.is_profile_in_legacy_format( user_zonefile ):
        return {'error': "Profile in legacy format.  Please migrate it with the 'migrate' command first."}

    res = profile_update( name, user_zonefile, profile, owner_address, proxy=proxy, wallet_keys=wallet_keys, required_drivers=required_storage_drivers )
    if 'error' in res:
        return res
    else:
        return {'status': True}


<<<<<<< HEAD
def cli_advanced_sync_zonefile( args, config_path=CONFIG_PATH, password=None, proxy=None ):
    """
    command: sync_zonefile
    help: Synchronize a zonefile to all storage drivers.
    arg: name (str) "The name that owns the zonefile"
    opt: txid (str) "The transaction ID that contained the NAME_UPDATE"
    opt: zonefile (str) "The zonefile (as JSON or text); if not given, the zonefile will be loaded from local storage."
    """

    conf = config.get_config(config_path)

=======
def cli_advanced_sync_zonefile( args, config_path=CONFIG_PATH, proxy=None, interactive=True, nonstandard=False ):
    """
    command: sync_zonefile
    help: Upload the current zone file to all storage providers.
    arg: name (str) "Name of the zone file to synchronize."
    opt: txid (str) "NAME_UPDATE transaction ID that set the zone file."
    opt: zonefile (str) "The zone file (JSON or text), if unavailable from other sources."
    opt: nonstandard (str) "If true, do not attempt to parse the zonefile.  Just upload as-is."
    """

    conf = config.get_config(config_path)
 
>>>>>>> 6df3ec04
    assert 'server' in conf.keys()
    assert 'port' in conf.keys()
    assert 'queue_path' in conf.keys()

    queue_path = conf['queue_path']
    name = str(args.name)
<<<<<<< HEAD

=======
    
>>>>>>> 6df3ec04
    if proxy is None:
        proxy = get_default_proxy(config_path)

    txid = None
    if hasattr(args, "txid"):
        txid = getattr(args, "txid")

<<<<<<< HEAD
=======
    if not nonstandard and hasattr(args, "nonstandard"):
        if args.nonstandard.lower() in ['yes', '1', 'true']:
            nonstandard = True

>>>>>>> 6df3ec04
    user_data = None
    zonefile_hash = None

    if hasattr(args, "zonefile") and getattr(args, "zonefile") is not None:
<<<<<<< HEAD
        user_data_res = load_zonefile( name, args.zonefile )
        if 'error' in user_data_res:
            log.error("Failed to load zonefile: %s" % (user_data_res['error']))
            return {'error': "Failed to load zonefile from the CLI"}
=======
        # zonefile given
        user_data = args.zonefile
        valid = False
        try:
            user_data_res = load_zonefile( name, user_data )
            if 'error' in user_data_res and 'identical' not in user_data_res.keys():
                log.warning("Failed to parse zonefile (reason: %s)" % user_data_res['error'])
            else:
                valid = True
                user_data = user_data_res['zonefile']

        except Exception, e:
            if os.environ.get("BLOCKSTACK_DEBUG", None) == "1":
                log.exception(e)
            valid = False

        # if it's not a valid zonefile, ask if the user wants to sync 
        if not valid and interactive:
            proceed = prompt_invalid_zonefile()
            if not proceed:
                return {'error': 'Not replicating invalid zone file'}
    
        elif not valid and not nonstandard:
            return {'error': 'Not replicating invalid zone file'}
>>>>>>> 6df3ec04

    if txid is None or user_data is None:
    
        # load zonefile and txid from queue?
        queued_data = queuedb_find( "update", name, path=queue_path )
        if len(queued_data) > 0:

<<<<<<< HEAD
            # find the current one
            for queued_zfdata in queued_data:
                update_data = queued_zfdata.get('data', None)
                if update_data is None:
                    continue
                
                try:
                    update_data = json.loads(update_data)
                except:
                    log.error("Invalid JSON data in queue")
                    return {'error': 'Invalid JSON data in queue'}

=======
            # find the current one (get raw zonefile)
            log.debug("%s updates queued for %s" % (len(queued_data), name))
            for queued_zfdata in queued_data:
                update_data = queue_extract_entry( queued_zfdata )
>>>>>>> 6df3ec04
                zfdata = update_data.get('zonefile', None)
                if zfdata is None:
                    continue

<<<<<<< HEAD
                user_data_res = load_zonefile( name, json.dumps(zfdata), check_current=False )
                if 'error' in user_data_res:
                    # try again 
                    log.warning("Failed to load zonefile: %s (zonefile = %s)" % (user_data_res['error'], zfdata))
                
                else:
                    user_data = zfdata
                    txid = queued_zfdata.get('tx_hash',None)
                    break
=======
                user_data = zfdata
                txid = queued_zfdata.get('tx_hash', None)
>>>>>>> 6df3ec04


        if user_data is None:
            # not in queue.  Maybe it's available from one of the storage drivers?
<<<<<<< HEAD
            user_data = get_name_zonefile( name )
            if user_data is None:
                user_data = {'error': 'No data loaded'}

=======
            log.debug("no pending updates for '%s'" % name)
            user_data = get_name_zonefile( name, raw_zonefile=True )
            if user_data is None:
                user_data = {'error': 'No data loaded'}
 
>>>>>>> 6df3ec04
            if 'error' in user_data:
                log.error("Failed to get zonefile: %s" % user_data['error'])
                return user_data

<<<<<<< HEAD
        # have user data
        zonefile_hash = storage.hash_zonefile( user_data )

        if txid is None:
            # not in queue.  Fetch from blockstack server
            name_rec = proxy.get_name_blockchain_record( name )
=======
            user_data = user_data['zonefile']

        # have user data
        zonefile_hash = storage.get_zonefile_data_hash( user_data )

        if txid is None:
            # not in queue.  Fetch from blockstack server
            name_rec = get_name_blockchain_record( name )
>>>>>>> 6df3ec04
            if 'error' in name_rec:
                log.error("Failed to get name record for %s: %s" % (name, name_rec['error']))
                return {'error': "Failed to get name record to look up tx hash."}

            # find the tx hash that corresponds to this zonefile
            if name_rec['op'] == NAME_UPDATE:
                if name_rec['value_hash'] == zonefile_hash:
                    txid = name_rec['txid']
                
            else:
                name_history = name_rec['history']
                for history_key in reversed(sorted(name_rec['history'])):
                    if name_history[history_key].has_key('op') and name_history[history_key]['op'] == NAME_UPDATE:
                        if name_history[history_key].has_key('value_hash') and name_history[history_key]['value_hash'] == zonefile_hash:
                            if name_history[history_key].has_key('txid'):
                                txid = name_history[history_key]['txid']
                                break
        
        if txid is None:
            log.error("Unable to lookup txid for update %s, %s" % (name, zonefile_hash))
            return {'error': "Unable to lookup txid that wrote zonefile"}
<<<<<<< HEAD

    # can proceed to replicate
    res = zonefile_replicate( name, user_data, txid, [(conf['server'], conf['port'])], config_path=config_path )
    if 'error' in res:
        log.error("Failed to replicate zonefile: %s" % res['error'])
        return res

    return {'status': True}
=======
 
    # can proceed to replicate
    res = zonefile_data_replicate( name, user_data, txid, [(conf['server'], conf['port'])], config_path=config_path )
    if 'error' in res:
        log.error("Failed to replicate zonefile: %s" % res['error'])
        return res
 
    return {'status': True, 'value_hash': zonefile_hash}
>>>>>>> 6df3ec04


def cli_advanced_convert_legacy_profile( args, config_path=CONFIG_PATH ):
    """
    command: convert_legacy_profile norpc
    help: Convert a legacy profile into a modern profile.
    arg: path (str) "Path on disk to the JSON file that contains the legacy profile data from Onename"
    """

    profile_json_str = None
    profile = None

    try:
        with open(args.path, "r") as f:
            profile_json_str = f.read()

        profile = json.loads(profile_json_str)
    except:
        return {'error': 'Failed to load profile JSON'}

    # should have 'profile' key
    if not profile.has_key('profile'):
        return {'error': 'JSON has no "profile" key'}

    profile = profile['profile']
    profile = blockstack_profiles.get_person_from_legacy_format( profile )
    return profile


def cli_advanced_app_register( args, config_path=CONFIG_PATH, password=None, proxy=None, interactive=True ):
    """
    command: app_register norpc
    help: Register a new application with your profile.
    arg: name (str) "The name to link the app to"
    arg: app_name (str) "The name of the application"
    arg: app_account_id (str) "The name of the application account"
    arg: app_url (str) "The URL to the application"
    opt: storage_drivers (str) "A CSV of storage drivers to host this app's data"
    opt: app_password (str) "The application-specific wallet password"
    opt: app_fields (str) "A CSV of application-specific key/value pairs"
    """

    if proxy is None:
        proxy = get_default_proxy(config_path=config_path)

    config_dir = os.path.dirname(config_path)
    res = wallet_ensure_exists(config_dir)
    if 'error' in res:
        return res

    res = start_rpc_endpoint(config_dir, password=password)
    if 'error' in res:
        return res

    fqu = str(args.name)
    error = check_valid_name(fqu)
    if error:
        return {'error': error}

    app_name = str(args.app_name)
    app_account_id = str(args.app_account_id)
    app_url = str(args.app_url)
    app_storage_drivers = args.app_storage_drivers
    app_fields = args.app_fields
    app_password = args.app_password

    if len(app_name) == 0:
        return {'error': 'Invalid app name'}

    if len(app_account_id) == 0:
        return {'error': 'Invalid app account ID'}

    if len(app_url) == 0:
        return {'error': 'Invalid app URL'}

    if app_password is None:
        interactive = True

    if app_storage_drivers:
        app_storage_drivers = str(app_storage_drivers)
        app_storage_drivers = app_storage_drivers.split(",")
    else:
        app_storage_drivers = None

    if app_fields:
        app_fields = str(app_fields)
        try:
            tmp = ",".split(app_fields)
            app_fields = {}
            for kv in tmp:
                p = kv.strip().split("=")
                assert len(p) > 1, "Invalid key/value list"
                k = p[0]
                v = "=".join(p[1:])
                app_fields[k] = v
        except AssertionError:
            return {'error': "Invalid key/value list"}
        except Exception, e:
            log.exception(e)
            return {'error': 'Invalid key/value list'}

    else:
        app_fields = {}

    wallet_keys = get_wallet_keys( config_path, password )
    if 'error' in wallet_keys:
        return wallet_keys
    
    res = app_register( fqu, app_name, app_account_id, app_url, app_storage_drivers=app_storage_drivers, app_account_fields=app_fields, wallet_keys=wallet_keys, password=app_password, interactive=interactive, config_path=config_path )
    return res


def cli_advanced_app_unregister( args, config_path=CONFIG_PATH, password=None, interactive=True ):
    """
    command: app_unregister norpc
    help: Unregister an application from a profile
    arg: name (str) "The name that owns the app account"
    arg: app_name (str) "The name of the application"
    arg: app_account_id (str) "The name of the application account"
    """

    name = args.name
    app_name = args.app_name
    app_account_id = args.app_account_id

    if proxy is None:
        proxy = get_default_proxy(config_path=config_path)

    config_dir = os.path.dirname(config_path)
    res = wallet_ensure_exists(config_dir)
    if 'error' in res:
        return res

    res = start_rpc_endpoint(config_dir, password=password)
    if 'error' in res:
        return res

    fqu = str(args.name)
    error = check_valid_name(fqu)
    if error:
        return {'error': error}

    app_name = str(args.app_name)
    app_account_id = str(args.app_account_id)

    if len(app_name) == 0:
        return {'error': 'Invalid app name'}

    if len(app_account_id) == 0:
        return {'error': 'Invalid app account ID'}

    wallet_keys = get_wallet_keys( config_path, password )
    if 'error' in wallet_keys:
        return wallet_keys

    res = app_unregister( fqu, app_name, app_account_id, interactive=interactive, wallet_keys=wallet_keys, proxy=proxy, config_path=config_path )
    return res


def cli_advanced_app_get_wallet( args, config_path=CONFIG_PATH, interactive=True ):
    """
    command: app_get_wallet
    help: Get an application account wallet
    arg: name (str) "The name that owns the app account"
    arg: app_name (str) "The name of the application"
    arg: app_account_id (str) "The name of the application account"
    opt: app_password (str) "The app wallet password"
    """

    fqu = str(args.name)
    error = check_valid_name(fqu)
    if error:
        return {'error': error}

    app_name = str(args.app_name)
    app_account_id = str(args.app_account_id)
    password = args.app_password

    if len(app_name) == 0:
        return {'error': 'Invalid app name'}

    if len(app_account_id) == 0:
        return {'error': 'Invalid app account ID'}

    if password:
        password = str(password)
    else:
        password = None
        interactive = True
    
    res = app_get_wallet( fqu, app_name, app_account_id, interactive=interactive, password=password, config_path=config_path )
    return res
<|MERGE_RESOLUTION|>--- conflicted
+++ resolved
@@ -123,24 +123,16 @@
                             do_update, estimate_renewal_tx_fee
 
 from .backend.queue import queuedb_remove, queuedb_find
-<<<<<<< HEAD
-=======
 from .backend.queue import extract_entry as queue_extract_entry
->>>>>>> 6df3ec04
 
 from .wallet import *
 from .keys import *
 from .utils import pretty_dump, print_result
 from .proxy import *
 from .client import analytics_event
-<<<<<<< HEAD
-from .scripts import UTXOException
-from .profile import zonefile_replicate
-=======
 from .app import app_register, app_unregister, app_get_wallet
 from .scripts import UTXOException, is_name_valid
 from .user import user_zonefile_urls, user_zonefile_data_pubkey, make_empty_user_zonefile 
->>>>>>> 6df3ec04
 
 log = config.get_logger()
 
@@ -206,21 +198,13 @@
 
     # get tx fee 
     if transfer_address is not None:
-<<<<<<< HEAD
-        tx_fee = estimate_transfer_tx_fee( fqu, payment_privkey, owner_address, utxo_client, config_path=config_path, include_dust=True )
-=======
         tx_fee = estimate_transfer_tx_fee( fqu, payment_privkey_info, owner_address, utxo_client, owner_privkey_params=get_privkey_info_params(owner_privkey_info), config_path=config_path, include_dust=True )
->>>>>>> 6df3ec04
         if tx_fee is None:
             # do our best 
             tx_fee = get_tx_fee( "00" * APPROX_TRANSFER_TX_LEN, config_path=config_path )
 
     else:
-<<<<<<< HEAD
-        tx_fee = estimate_update_tx_fee( fqu, payment_privkey, owner_address, utxo_client, config_path=config_path, include_dust=True )
-=======
         tx_fee = estimate_update_tx_fee( fqu, payment_privkey_info, owner_address, utxo_client, owner_privkey_params=get_privkey_info_params(owner_privkey_info), config_path=config_path, include_dust=True )
->>>>>>> 6df3ec04
         if tx_fee is None:
             # do our best
             tx_fee = get_tx_fee( "00" * APPROX_UPDATE_TX_LEN, config_path=config_path )
@@ -282,39 +266,6 @@
     preorder_tx_fee = None
     register_tx_fee = None
     update_tx_fee = None
-<<<<<<< HEAD
-
-    try:
-        preorder_tx_fee = estimate_preorder_tx_fee( name, data['satoshis'], payment_address, utxo_client, config_path=config_path, include_dust=True )
-        register_tx_fee = estimate_register_tx_fee( name, payment_address, utxo_client, config_path=config_path, include_dust=True )
-        update_tx_fee = estimate_update_tx_fee( name, payment_privkey, owner_address, utxo_client, config_path=config_path, payment_address=payment_address, include_dust=True )
-
-    except UTXOException, ue:
-        log.error("Failed to query UTXO provider.")
-        if os.environ.get("BLOCKSTACK_DEBUG", None) == "1":
-            log.exception(ue)
-
-        return {'error': 'Failed to query UTXO provider.  Please try again.'}
-
-    if preorder_tx_fee is None:
-        # do our best
-        preorder_tx_fee = get_tx_fee( "00" * APPROX_PREORDER_TX_LEN, config_path=config_path )
-        insufficient_funds = True
-    else:
-        preorder_tx_fee = int(preorder_tx_fee)
-
-    if register_tx_fee is None:
-        register_tx_fee = get_tx_fee( "00" * APPROX_REGISTER_TX_LEN, config_path=config_path )
-        insufficient_funds = True
-    else:
-        register_tx_fee = int(register_tx_fee)
-
-    if update_tx_fee is None:
-        update_tx_fee = get_tx_fee( "00" * APPROX_UPDATE_TX_LEN, config_path=config_path )
-        insufficient_funds = True
-    else:
-        update_tx_fee = int(update_tx_fee)
-=======
 
     try:
         preorder_tx_fee = estimate_preorder_tx_fee( name, data['satoshis'], payment_address, utxo_client, owner_privkey_params=get_privkey_info_params(owner_privkey_info), config_path=config_path, include_dust=True )
@@ -346,7 +297,6 @@
             log.exception(ue)
 
         return {'error': 'Failed to query UTXO provider.  Please try again.'}
->>>>>>> 6df3ec04
 
     reply['preorder_tx_fee'] = int(preorder_tx_fee)
     reply['register_tx_fee'] = int(register_tx_fee)
@@ -387,16 +337,6 @@
     either JSON or text.  Verify that it is
     well-formed and current.
 
-<<<<<<< HEAD
-    Return {'status': True, 'zonefile': the zonefile data (as a dict)} on success.
-    Return {'error': ...} on error
-    """
-    
-    user_data = str(zonefile_data)
-    try:
-        user_data = json.loads(user_data)
-    except:
-=======
     Return {'status': True, 'zonefile': the serialized zonefile data (as a string)} on success.
     Return {'error': ...} on error
     Return {'error': ..., 'identical': True, 'zonefile': serialized zonefile string} if the zonefile is identical
@@ -408,7 +348,6 @@
         user_data = json.loads(user_data)
     except:
         log.debug("Zonefile is not a serialized JSON string; try parsing as text")
->>>>>>> 6df3ec04
         try:
             user_data = blockstack_zones.parse_zone_file(user_data)
 
@@ -416,14 +355,10 @@
             tmp = {}
             tmp.update(user_data)
             user_data = tmp
-<<<<<<< HEAD
-        except:
-=======
         except Exception, e:
             if os.environ.get("BLOCKSTACK_TEST") == "1":
                 log.exception(e)
 
->>>>>>> 6df3ec04
             return {'error': 'Zonefile data is invalid.'}
 
     # is this a zonefile?
@@ -436,14 +371,6 @@
 
     # sanity checks...
     if not user_data.has_key('$origin') or user_data['$origin'] != fqu:
-<<<<<<< HEAD
-        return {'error': 'Invalid $origin; must use your name'}
-
-    if not user_data.has_key('$ttl'):
-        return {'error': 'Missing $ttl; please supply a positive integer'}
-
-    if not is_user_zonefile(user_data):
-=======
         log.error("Zonefile is missing or has invalid $origin")
         return {'error': 'Invalid $origin; must use your name'}
 
@@ -453,7 +380,6 @@
 
     if not is_user_zonefile(user_data):
         log.error("Zonefile is non-standard")
->>>>>>> 6df3ec04
         return {'error': 'Zonefile is missing or has invalid URI and/or TXT records'}
 
     try:
@@ -463,18 +389,11 @@
         return {'error': 'Invalid $ttl; must be a positive integer'}
 
     if check_current and is_zonefile_current(fqu, user_data):
-<<<<<<< HEAD
-        msg ="Zonefile data is same as current zonefile; update not needed."
-        return {'error': msg}
-
-    return {'status': True, 'zonefile': user_data}
-=======
         msg = "Zonefile data is same as current zonefile; update not needed."
         log.error(msg)
         return {'error': msg, 'identical': True, 'zonefile': user_zonefile}
 
     return {'status': True, 'zonefile': user_zonefile}
->>>>>>> 6df3ec04
 
 
 def cli_configure( args, config_path=CONFIG_PATH ):
@@ -1242,20 +1161,6 @@
     if error:
         return {'error': error}
 
-<<<<<<< HEAD
-    # load zonefile
-    user_data_res = load_zonefile( fqu, args.data )
-    if 'error' in user_data_res:
-        log.error("Failed to parse zonefile: %s" % user_data_res['error'])
-        return {'error': user_data_res['error']}
-
-    user_data = user_data_res['zonefile']
-    
-    # load wallet
-    wallet_keys = get_wallet_keys( config_path, password )
-    if 'error' in wallet_keys:
-        return wallet_keys
-=======
     # is this a path?
     if zonefile_data is not None and is_valid_path(zonefile_data) and os.path.exists(zonefile_data):
         try:
@@ -1322,7 +1227,6 @@
         if new_zonefile is None:
             # zonefile did not change; nothing to do
             return {'error': 'Zonefile did not change.  No update sent.'}
->>>>>>> 6df3ec04
 
     payment_privkey_info = wallet_keys['payment_privkey']
     owner_privkey_info = wallet_keys['owner_privkey']
@@ -1343,19 +1247,11 @@
         result = resp
     else:
         if 'error' in resp:
-<<<<<<< HEAD
-            log.debug("Backend failed to queue update: %s" % resp['error'])
-            return resp
-
-        if 'message' in resp:
-            log.debug("Backend update error: %s" % resp['message'])
-=======
             log.error("Backend failed to queue update: %s" % resp['error'])
             return resp
 
         if 'message' in resp:
             log.error("Backend reports error: %s" % resp['message'])
->>>>>>> 6df3ec04
             return {'error': resp['message']}
 
     analytics_event( "Update name", {} )
@@ -1952,28 +1848,6 @@
     if 'error' in res:
         return res
 
-<<<<<<< HEAD
-    wallet_keys = get_wallet_keys( config_path, password )
-    display_wallet_info(wallet_keys.get('payment_address'), wallet_keys.get('owner_address'), wallet_keys.get('data_pubkey'), config_path=CONFIG_PATH )
-
-    payment_privkey = wallet_keys.get('payment_privkey')
-    if payment_privkey is not None:
-        payment_privkey = pybitcoin.BitcoinPrivateKey(payment_privkey).to_wif()
-
-    owner_privkey = wallet_keys.get('owner_privkey')
-    if owner_privkey is not None:
-        owner_privkey = pybitcoin.BitcoinPrivateKey(owner_privkey).to_wif()
-
-    data_privkey = wallet_keys.get('data_privkey')
-    if data_privkey is not None:
-        data_privkey = pybitcoin.BitcoinPrivateKey(data_privkey).to_wif()
-
-    print "Private keys:\n"
-    print "Payment private key: %s" % payment_privkey
-    print "Owner private key:   %s" % owner_privkey
-    print "Data private key:    %s" % data_privkey
-    print ""
-=======
     wallet_path = os.path.join(config_dir, WALLET_FILENAME)
     if not os.path.exists(wallet_path):
         result = initialize_wallet(wallet_path=wallet_path)
@@ -1992,7 +1866,6 @@
         print "Owner private key info:   %s" % privkey_to_string( owner_privkey )
         print "Data private key info:    %s" % privkey_to_string( data_privkey )
         
->>>>>>> 6df3ec04
     return result
 
 
@@ -2205,11 +2078,7 @@
     return result
 
 
-<<<<<<< HEAD
-def cli_advanced_put_immutable( args, config_path=CONFIG_PATH, password=None ):
-=======
 def cli_advanced_put_immutable( args, config_path=CONFIG_PATH, password=None, proxy=None ):
->>>>>>> 6df3ec04
     """
     command: put_immutable norpc
     help: Put immutable data into a zonefile
@@ -2241,12 +2110,6 @@
     if 'error' in wallet_keys:
         return wallet_keys
 
-<<<<<<< HEAD
-    conf = config.get_config( config_path )
-    result = put_immutable(fqu,
-                           str(args.data_id),
-                           data)
-=======
     owner_privkey_info = wallet_keys['owner_privkey']
     payment_privkey_info = wallet_keys['payment_privkey']
 
@@ -2256,7 +2119,6 @@
 
     if proxy is None:
         proxy = get_default_proxy()
->>>>>>> 6df3ec04
 
     result = put_immutable( fqu, str(args.data_id), data, wallet_keys=wallet_keys, proxy=proxy ) 
     return result
@@ -2678,19 +2540,6 @@
         return {'status': True}
 
 
-<<<<<<< HEAD
-def cli_advanced_sync_zonefile( args, config_path=CONFIG_PATH, password=None, proxy=None ):
-    """
-    command: sync_zonefile
-    help: Synchronize a zonefile to all storage drivers.
-    arg: name (str) "The name that owns the zonefile"
-    opt: txid (str) "The transaction ID that contained the NAME_UPDATE"
-    opt: zonefile (str) "The zonefile (as JSON or text); if not given, the zonefile will be loaded from local storage."
-    """
-
-    conf = config.get_config(config_path)
-
-=======
 def cli_advanced_sync_zonefile( args, config_path=CONFIG_PATH, proxy=None, interactive=True, nonstandard=False ):
     """
     command: sync_zonefile
@@ -2703,18 +2552,12 @@
 
     conf = config.get_config(config_path)
  
->>>>>>> 6df3ec04
     assert 'server' in conf.keys()
     assert 'port' in conf.keys()
     assert 'queue_path' in conf.keys()
 
     queue_path = conf['queue_path']
     name = str(args.name)
-<<<<<<< HEAD
-
-=======
-    
->>>>>>> 6df3ec04
     if proxy is None:
         proxy = get_default_proxy(config_path)
 
@@ -2722,23 +2565,14 @@
     if hasattr(args, "txid"):
         txid = getattr(args, "txid")
 
-<<<<<<< HEAD
-=======
     if not nonstandard and hasattr(args, "nonstandard"):
         if args.nonstandard.lower() in ['yes', '1', 'true']:
             nonstandard = True
 
->>>>>>> 6df3ec04
     user_data = None
     zonefile_hash = None
 
     if hasattr(args, "zonefile") and getattr(args, "zonefile") is not None:
-<<<<<<< HEAD
-        user_data_res = load_zonefile( name, args.zonefile )
-        if 'error' in user_data_res:
-            log.error("Failed to load zonefile: %s" % (user_data_res['error']))
-            return {'error': "Failed to load zonefile from the CLI"}
-=======
         # zonefile given
         user_data = args.zonefile
         valid = False
@@ -2763,7 +2597,6 @@
     
         elif not valid and not nonstandard:
             return {'error': 'Not replicating invalid zone file'}
->>>>>>> 6df3ec04
 
     if txid is None or user_data is None:
     
@@ -2771,71 +2604,33 @@
         queued_data = queuedb_find( "update", name, path=queue_path )
         if len(queued_data) > 0:
 
-<<<<<<< HEAD
-            # find the current one
-            for queued_zfdata in queued_data:
-                update_data = queued_zfdata.get('data', None)
-                if update_data is None:
-                    continue
-                
-                try:
-                    update_data = json.loads(update_data)
-                except:
-                    log.error("Invalid JSON data in queue")
-                    return {'error': 'Invalid JSON data in queue'}
-
-=======
             # find the current one (get raw zonefile)
             log.debug("%s updates queued for %s" % (len(queued_data), name))
             for queued_zfdata in queued_data:
                 update_data = queue_extract_entry( queued_zfdata )
->>>>>>> 6df3ec04
                 zfdata = update_data.get('zonefile', None)
                 if zfdata is None:
                     continue
 
-<<<<<<< HEAD
-                user_data_res = load_zonefile( name, json.dumps(zfdata), check_current=False )
-                if 'error' in user_data_res:
-                    # try again 
-                    log.warning("Failed to load zonefile: %s (zonefile = %s)" % (user_data_res['error'], zfdata))
-                
-                else:
-                    user_data = zfdata
-                    txid = queued_zfdata.get('tx_hash',None)
-                    break
-=======
                 user_data = zfdata
                 txid = queued_zfdata.get('tx_hash', None)
->>>>>>> 6df3ec04
 
 
         if user_data is None:
             # not in queue.  Maybe it's available from one of the storage drivers?
-<<<<<<< HEAD
             user_data = get_name_zonefile( name )
             if user_data is None:
                 user_data = {'error': 'No data loaded'}
 
-=======
             log.debug("no pending updates for '%s'" % name)
             user_data = get_name_zonefile( name, raw_zonefile=True )
             if user_data is None:
                 user_data = {'error': 'No data loaded'}
  
->>>>>>> 6df3ec04
             if 'error' in user_data:
                 log.error("Failed to get zonefile: %s" % user_data['error'])
                 return user_data
 
-<<<<<<< HEAD
-        # have user data
-        zonefile_hash = storage.hash_zonefile( user_data )
-
-        if txid is None:
-            # not in queue.  Fetch from blockstack server
-            name_rec = proxy.get_name_blockchain_record( name )
-=======
             user_data = user_data['zonefile']
 
         # have user data
@@ -2844,7 +2639,6 @@
         if txid is None:
             # not in queue.  Fetch from blockstack server
             name_rec = get_name_blockchain_record( name )
->>>>>>> 6df3ec04
             if 'error' in name_rec:
                 log.error("Failed to get name record for %s: %s" % (name, name_rec['error']))
                 return {'error': "Failed to get name record to look up tx hash."}
@@ -2866,16 +2660,6 @@
         if txid is None:
             log.error("Unable to lookup txid for update %s, %s" % (name, zonefile_hash))
             return {'error': "Unable to lookup txid that wrote zonefile"}
-<<<<<<< HEAD
-
-    # can proceed to replicate
-    res = zonefile_replicate( name, user_data, txid, [(conf['server'], conf['port'])], config_path=config_path )
-    if 'error' in res:
-        log.error("Failed to replicate zonefile: %s" % res['error'])
-        return res
-
-    return {'status': True}
-=======
  
     # can proceed to replicate
     res = zonefile_data_replicate( name, user_data, txid, [(conf['server'], conf['port'])], config_path=config_path )
@@ -2884,7 +2668,6 @@
         return res
  
     return {'status': True, 'value_hash': zonefile_hash}
->>>>>>> 6df3ec04
 
 
 def cli_advanced_convert_legacy_profile( args, config_path=CONFIG_PATH ):
