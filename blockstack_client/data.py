#!/usr/bin/env python2
# -*- coding: utf-8 -*-
"""
    Blockstack-client
    ~~~~~
    copyright: (c) 2014-2015 by Halfmoon Labs, Inc.
    copyright: (c) 2016-2017 by Blockstack.org

    This file is part of Blockstack-client.

    Blockstack-client is free software: you can redistribute it and/or modify
    it under the terms of the GNU General Public License as published by
    the Free Software Foundation, either version 3 of the License, or
    (at your option) any later version.

    Blockstack-client is distributed in the hope that it will be useful,
    but WITHOUT ANY WARRANTY; without even the implied warranty of
    MERCHANTABILITY or FITNESS FOR A PARTICULAR PURPOSE.  See the
    GNU General Public License for more details.
    You should have received a copy of the GNU General Public License
    along with Blockstack-client. If not, see <http://www.gnu.org/licenses/>.
"""

<<<<<<< HEAD
=======
import json
import os, sys
import time
import jsontokens
import blockstack_profiles
import blockstack_zones
import urllib
import virtualchain
import posixpath
import uuid
import user as user_db
import storage
import errno
import hashlib
import jsontokens
import collections
import threading
import functools
import copy
import jsonschema
from jsonschema import ValidationError

import keylib
from keylib import ECPrivateKey

import virtualchain
from virtualchain.lib.ecdsalib import sign_raw_data, get_pubkey_hex

from .keys import (get_payment_privkey_info, get_owner_privkey_info, HDWallet)

from .profile import get_data_privkey_info

from .proxy import (
    getinfo, get_name_blockchain_history, get_default_proxy, json_is_error)
from .storage import hash_zonefile
from .zonefile import get_name_zonefile, load_name_zonefile, store_name_zonefile
from .utils import ScatterGather

from .logger import get_logger
from .config import get_config, get_local_device_id
from .constants import (
    BLOCKSTACK_TEST, BLOCKSTACK_DEBUG, DATASTORE_SIGNING_KEY_INDEX,
    BLOCKSTACK_STORAGE_PROTO_VERSION, DEFAULT_DEVICE_ID,
    CONFIG_PATH
)

from .schemas import (
    DATA_BLOB_SCHEMA,
    DATASTORE_SCHEMA,
    MUTABLE_DATUM_DIR_SCHEMA,
    MUTABLE_DATUM_INODE_HEADER_SCHEMA,
    MUTABLE_DATUM_DIR_TYPE,
    MUTABLE_DATUM_FILE_TYPE)

log = get_logger()

MUTABLE_DATA_VERSION_LOCK = threading.Lock()

class DataCache(object):
    """
    Write-coherent inode and datastore data cache
    """
    def __init__(self, max_headers=1024, max_dirs=1024, max_datastores=1024):
        self.header_cache = {}
        self.header_deadlines = {}
        self.max_headers = max_headers

        self.dir_cache = {}
        self.dir_deadlines = {}
        self.dir_children = {}
        self.max_dirs = max_dirs

        self.datastore_cache = {}
        self.datastore_deadlines = {}
        self.max_datastores = max_datastores

        self.header_lock = threading.Lock()
        self.dir_lock = threading.Lock()
        self.datastore_lock = threading.Lock()


    def _put_data(self, lock, cache_obj, deadline_tbl, max_obj, key, value, ttl):
        """
        Save data to either the header cache or dir cache
        """
        deadline = int(time.time() + ttl)

        if lock:
            lock.acquire()

        cache_obj[key] = {'value': value, 'deadline': deadline}

        if not deadline_tbl.has_key(deadline):
            deadline_tbl[deadline] = []

        deadline_tbl[deadline].append(key)

        if len(cache_obj.keys()) > max_obj:
            # evict stuff
            to_evict = []
            evict_count = 0
            for deadline in sorted(deadline_tbl.keys()):
                to_evict.append(deadline)
                evict_count += len(deadline_tbl[deadline])
                if len(cache_obj.keys()) - evict_count <= max_obj:
                    break

            for deadline in to_evict:
                evicted_keys = deadline_tbl[deadline]
                del deadline_tbl[deadline]

                for key in evicted_keys:
                    del cache_obj[key]

        if lock:
            lock.release()


    def _get_data(self, lock, cache_obj, deadline_tbl, key):
        """
        Get data from either the header cache or dir cache
        """
        
        with lock:
            if not cache_obj.has_key(key):
                return None, None

            res = cache_obj[key]['value']
            res_deadline = cache_obj[key]['deadline']

            if time.time() < res_deadline:
                # fresh 
                return res, res_deadline

            # expired
            to_evict = []
            for deadline in sorted(deadline_tbl.keys()):
                if time.time() <= deadline:
                    break
                
                to_evict.append(deadline)

            for deadline in to_evict:
                evicted_keys = deadline_tbl[deadline]
                del deadline_tbl[deadline]

                for key in evicted_keys:
                    del cache_obj[key]

            return None, None


    def _evict_data(self, lock, cache_obj, deadline_tbl, key):
        """
        Remove data from a cache
        """
        with lock:
            if not cache_obj.has_key(key):
                return 

            res = cache_obj[key]['value']
            res_deadline = cache_obj[key]['deadline']

            del cache_obj[key]

            if not deadline_tbl.has_key(res_deadline):
                return

            if key not in deadline_tbl[res_deadline]:
                return 

            deadline_tbl[res_deadline].remove(key)
            if len(deadline_tbl[res_deadline]) == 0:
                del deadline_tbl[res_deadline]

            return


    def put_inode_header(self, datastore_id, inode_header, ttl):
        """
        Save an inode header
        """
        log.debug("Cache inode header {}".format(inode_header['uuid']))
        return self._put_data(self.header_lock, self.header_cache, self.header_deadlines, self.max_headers, '{}:{}'.format(datastore_id, inode_header['uuid']), inode_header, ttl)


    def put_inode_directory(self, datastore_id, inode_directory, ttl):
        """
        Save an inode directory
        """
        log.debug("Cache directory {} (version {})".format(inode_directory['uuid'], inode_directory['version']))

        with self.dir_lock:
            # stash directory
            self._put_data(None, self.dir_cache, self.dir_deadlines, self.max_dirs, '{}:{}'.format(datastore_id, inode_directory['uuid']), inode_directory, ttl)

            # also, map children UUID back to the parent directory so we can properly evict the parent directory
            # when we add/remove/update a file.
            for child_name in inode_directory['idata']['children'].keys():
                child_idata = inode_directory['idata']['children'][child_name]
                child_uuid = child_idata['uuid']
                self.dir_children[child_uuid] = inode_directory['uuid']


    def put_datastore_record(self, datastore_id, datastore_rec, ttl):
        """
        Save a datastore record
        """
        log.debug("Cache datastore {}".format(datastore_id))
        return self._put_data(self.datastore_lock, self.datastore_cache, self.datastore_deadlines, self.max_datastores, datastore_id, datastore_rec, ttl)


    def get_inode_header(self, datastore_id, inode_uuid):
        """
        Get a cached inode header
        Return None if stale or absent
        """
        res, deadline = self._get_data(self.header_lock, self.header_cache, self.header_deadlines, '{}:{}'.format(datastore_id, inode_uuid))
        if res:
            log.debug("Cache HIT header {}, expires at {} (now={})".format(inode_uuid, deadline, time.time()))

        else:
            log.debug("Cache MISS {}".format(inode_uuid))

        return res


    def get_inode_directory(self, datastore_id, inode_uuid):
        """
        Get a cached directory header
        Return None if stale or absent
        """
        res, deadline = self._get_data(self.dir_lock, self.dir_cache, self.dir_deadlines, '{}:{}'.format(datastore_id, inode_uuid))
        if res:
            log.debug("Cache HIT directory {}, version {}, expires at {} (now={})".format(inode_uuid, res['version'], deadline, time.time()))

        else:
            log.debug("Cache MISS {}".format(inode_uuid))

        return res


    def get_datastore_record(self, datastore_id):
        """
        Get a cached datastore record
        Return None if stale or absent
        """
        res, deadline = self._get_data(self.datastore_lock, self.datastore_cache, self.datastore_deadlines, datastore_id)
        if res:
            log.debug("Cache HIT datastore {}, expires at {} (now={})".format(datastore_id, deadline, time.time()))
        
        else:
            log.debug("Cache MISS {}".format(datastore_id))

        return res


    def evict_inode_header(self, datastore_id, inode_uuid):
        """
        Evict a given inode header
        """
        return self._evict_data(self.header_lock, self.header_cache, self.header_deadlines, '{}:{}'.format(datastore_id, inode_uuid))


    def evict_inode_directory(self, datastore_id, inode_uuid):
        """
        Evict a given directory
        """
        return self._evict_data(self.dir_lock, self.dir_cache, self.dir_deadlines, '{}:{}'.format(datastore_id, inode_uuid))


    def evict_datastore_record(self, datastore_id):
        """
        Evict a datastore record
        """
        return self._evict_data(self.datastore_lock, self.datastore_cache, self.datastore_deadlines, datastore_id)


    def evict_inode(self, datastore_id, inode_uuid):
        """
        Evict all inode state
        """
        parent_uuid = None
        with self.dir_lock:
            parent_uuid = self.dir_children.get(inode_uuid, None)

        self.evict_inode_header(datastore_id, inode_uuid)
        self.evict_inode_directory(datastore_id, inode_uuid)
        
        if parent_uuid:
            log.debug("Evict {}, parent of {}".format(parent_uuid, inode_uuid))
            self.evict_inode_header(datastore_id, parent_uuid)
            self.evict_inode_directory(datastore_id, parent_uuid)

            to_remove = []
            for (cuuid, duuid) in self.dir_children.items():
                if duuid == inode_uuid:
                    to_remove.append(cuuid)

            for cuuid in to_remove:
                del self.dir_children[cuuid]

    
    def evict_all(self):
        """
        Clear the entire cache
        """
        with self.header_lock:
            self.header_cache = {}
            self.header_deadlines = {}

        with self.dir_lock:
            self.dir_cache = {}
            self.dir_deadlines = {}

        with self.datastore_lock:
            self.datastore_cache = {}
            self.datastore_deadliens = {}


GLOBAL_CACHE = DataCache()


def serialize_mutable_data_id(data_id):
    """
    Turn a data ID into a suitable filesystem name
    """
    return urllib.quote(urllib.unquote(data_id).replace('\0', '\\0')).replace('/', r'\x2f')


def get_metadata_dir(conf, config_path=CONFIG_PATH):
    """
    Get the absolute path to the metadata directory
    """
    metadata_dir = conf.get('metadata', None)
    assert metadata_dir, "Config file is missing blockstack_client.metadata"

    if posixpath.normpath(os.path.abspath(metadata_dir)) != posixpath.normpath(conf['metadata']):
        # relative path; make absolute
        metadata_dir = posixpath.normpath( os.path.join(os.path.dirname(config_path), metadata_dir) )

    return metadata_dir


def load_mutable_data_version(conf, device_id, fq_data_id, config_path=CONFIG_PATH):
    """
    Get the version field of a piece of mutable data from local cache.
    Return the version on success
    Return None if not found
    Raise on invalid input
    """

    # try to get the current, locally-cached version
    conf = get_config(path=config_path) if conf is None else conf

    if conf is None:
        msg = 'No config found; cannot load version for "{}"'
        log.debug(msg.format(fq_data_id))
        return None

    _, data_id = storage.parse_fq_data_id(fq_data_id)
    assert data_id, "Invalid fqid {}".format(fq_data_id)

    metadata_dir = get_metadata_dir(conf)
    dev_id = serialize_mutable_data_id(device_id)
    d_id = serialize_mutable_data_id(data_id)

    ver_dir = os.path.join(metadata_dir, d_id)
    if not os.path.exists(ver_dir):
        log.debug("No version path found for {}:{}".format(device_id, fq_data_id))
        return None

    ver_path = os.path.join(ver_dir, '{}.ver'.format(dev_id))
    try:
        with open(ver_path, 'r') as f:
            ver_txt = f.read()
            return int(ver_txt.strip())

    except ValueError as ve:
        log.warn("Not an integer: {}".format(ver_path))
    except Exception as e:
        log.warn("Failed to read; {}".format(ver_path))

    return None


def store_mutable_data_version(conf, device_id, fq_data_id, ver, config_path=CONFIG_PATH):
    """
    Locally store the version of a piece of mutable data,
    so we can ensure that its version is incremented on
    subsequent puts.

    Return True if stored
    Return False if not
    Raise on invalid input
    """

    conf = get_config(path=config_path) if conf is None else conf

    if conf is None:
        msg = 'No config found; cannot store version for "{}"'
        log.warning(msg.format(fq_data_id))
        return False

    metadata_dir = get_metadata_dir(conf)

    _, data_id = storage.parse_fq_data_id(fq_data_id)
    assert data_id, "Invalid fqid {}".format(fq_data_id)

    d_id = serialize_mutable_data_id(data_id)
    dev_id = serialize_mutable_data_id(device_id)

    # serialize this 
    with MUTABLE_DATA_VERSION_LOCK:

        if not os.path.isdir(metadata_dir):
            try:
                log.debug("Make metadata directory {}".format(metadata_dir))
                os.makedirs(metadata_dir)
            except Exception, e:
                if BLOCKSTACK_DEBUG:
                    log.exception(e)

                msg = 'No metadata directory created; cannot store version of "{}"'
                log.warning(msg.format(fq_data_id))
                return False

        ver_dir = os.path.join(metadata_dir, d_id)
        if not os.path.isdir(ver_dir):
            try:
                log.debug("Make metadata directory {}".format(ver_dir))
                os.makedirs(ver_dir)
            except OSError, oe:
                if oe.errno != errno.EEXIST:
                    raise
                else:
                    pass

            except Exception, e:
                if BLOCKSTACK_DEBUG:
                    log.exception(e)

                log.warning("No metadata directory created for {}:{}".format(device_id, fq_data_id))
                return False

        ver_path = os.path.join(ver_dir, '{}.ver'.format(dev_id))
        try:
            with open(ver_path, 'w') as f:
                f.write(str(ver))

            return True

        except Exception as e:
            if BLOCKSTACK_DEBUG:
                log.exception(e)

            log.warn("Failed to store version of {}:{}".format(device_id, fq_data_id))
       
    return False


def delete_mutable_data_version(conf, device_id, fq_data_id, config_path=CONFIG_PATH):
    """
    Locally delete the version of a piece of mutable data.

    Return True if deleted.
    Return False if not
    Raise on invalid input
    """

    conf = get_config(path=config_path) if conf is None else conf

    if conf is None:
        msg = 'No config found; cannot delete version for "{}"'
        return False

    metadata_dir = get_metadata_dir(conf)

    if not os.path.isdir(metadata_dir):
        return True

    _, data_id = storage.parse_fq_data_id(fq_data_id)
    assert data_id, "Invalid fqid {}".format(fq_data_id)

    d_id = serialize_mutable_data_id(data_id)
    dev_id = serialize_mutable_data_id(device_id)

    with MUTABLE_DATA_VERSION_LOCK:
        ver_dir = os.path.join(metadata_dir, d_id)
        if not os.path.isdir(ver_dir):
            return True

        ver_path = os.path.join(ver_dir, '{}.ver'.format(dev_id))
        try:
            if os.path.exists(ver_path):
                os.unlink(ver_path)

        except Exception as e:
            # failed for whatever reason
            msg = 'Failed to remove version file "{}"'
            log.warn(msg.format(ver_path))

    return False


def is_obsolete_zonefile(user_zonefile):
    return (
        blockstack_profiles.is_profile_in_legacy_format(user_zonefile) or
        not user_db.is_user_zonefile(user_zonefile)
    )


def get_immutable(name, data_hash, data_id=None, config_path=CONFIG_PATH, proxy=None):
    """
    get_immutable

    Fetch a piece of immutable data.  Use @data_hash to look it up
    in the user's zonefile, and then fetch and verify the data itself
    from the configured storage providers.

    Return {'data': the data, 'hash': hash} on success
    Return {'error': ...} on failure
    """

    proxy = get_default_proxy(config_path) if proxy is None else proxy

    user_zonefile = get_name_zonefile(name, proxy=proxy)
    if 'error' in user_zonefile:
        log.debug("Unable to load zone file for '{}': {}".format(name, user_zonefile['error']))
        return user_zonefile

    user_zonefile = user_zonefile['zonefile']

    if is_obsolete_zonefile(user_zonefile):
        # zonefile is really a legacy profile
        msg = 'Zone file is in a legacy format that does not support immutable data.'
        return {'error': msg}

    if data_id is not None:
        # look up hash by name
        hs = user_db.get_immutable_data_hashes(user_zonefile, data_id)
        if hs is None:
            return {'error': 'No such immutable datum'}

        if len(hs) > 1:
            # this tool doesn't allow this to happen (one ID matches
            # one hash), but that doesn't preclude the user from doing
            # this with other tools.
            if data_hash is not None and data_hash not in hs:
                return {'error': 'Data ID/hash mismatch: {} not in {} (possibly due to invalid zonefile)'.format(data_hash, hs)}
            else:
                msg = 'Multiple matches for "{}": {}'
                return {'error': msg.format(data_id, ','.join(h))}

        h = hs[0]
        if data_hash is not None:
            if h != data_hash:
                return {'error': 'Data ID/hash mismatch: {} != {}'.format(data_hash, h)}
        else:
            data_hash = h

    elif not user_db.has_immutable_data(user_zonefile, data_hash):
        return {'error': 'No such immutable datum'}

    data_url_hint = user_db.get_immutable_data_url(user_zonefile, data_hash)

    data = storage.get_immutable_data(
        data_hash, fqu=name, data_id=data_id, data_url=data_url_hint
    )

    if data is None:
        return {'error': 'No immutable data returned'}

    return {'data': data, 'hash': data_hash}


def get_immutable_by_name(name, data_id, proxy=None):
    """
    get_immutable_by_name

    Fetch a piece of immutable data, using a human-meaningful name.
    Look up the hash in the user's zonefile, and use it to fetch
    and verify the immutable data from the configured storage providers.

    Return {'data': the data, 'hash': hash} on success
    Return {'error': ...} on failure
    """
    return get_immutable(name, None, data_id=data_id, proxy=proxy)


def list_update_history(name, current_block=None, config_path=CONFIG_PATH, proxy=None,
                        from_block=0, return_blockids=False, return_txids=False):
    """
    list_update_history

    List all zonefile hashes of a name, in historic order.
    Return a list of hashes on success.
    Return {'error': ...} on failure
    """

    proxy = get_default_proxy(config_path) if proxy is None else proxy

    if current_block is None:
        try:
            info = getinfo(proxy=proxy)
            if 'last_block_processed' in info:
                current_block = int(info['last_block_processed']) + 1
            elif 'last_block' in info:
                current_block = int(info['last_block']) + 1
            else:
                raise Exception('Invalid getinfo reply')
        except Exception as e:
            log.error('Invalid getinfo reply')
            return {'error': 'Failed to contact Blockstack server'}

    name_history = get_name_blockchain_history( name, from_block, current_block )
    if 'error' in name_history:
        log.error('Failed to get name history for {}: {}'.format(name, name_history['error']))
        return name_history

    all_update_hashes = []
    corresponding_block_ids = []
    corresponding_txids = []
    block_ids = name_history.keys()
    block_ids.sort()
    for block_id in block_ids:
        history_items = name_history[block_id]
        for history_item in history_items:
            value_hash = history_item.get('value_hash', None)
            if value_hash is None:
                continue

            if len(all_update_hashes) > 0 and all_update_hashes[-1] == value_hash:
                continue

            # changed
            all_update_hashes.append(value_hash)
            corresponding_block_ids.append(block_id)
            if return_txids:
                corresponding_txids.append(history_item.get('txid',None))

    rval = (all_update_hashes,)
    if return_blockids:
        rval += (corresponding_block_ids,)
    if return_txids:
        rval += (corresponding_txids,)
    if len(rval) == 1:
        return rval[0]
    return rval


def list_zonefile_history(name, current_block=None, proxy=None, return_hashes = False,
                          from_block=None, return_blockids=False, return_txids=False):
    """
    list_zonefile_history

    List all prior zonefiles of a name, in historic order.
    Return the list of zonefiles.  Each zonefile will be a dict with either the zonefile data,
    or a dict with only the key 'error' defined.  This method can successfully return
    some but not all zonefiles.
    """
    kwargs = {}
    if from_block:
        kwargs['from_block'] = from_block
    if return_blockids:
        kwargs['return_blockids'] = return_blockids
    if return_txids:
        kwargs['return_txids'] = return_txids

    res = list_update_history(
            name, current_block=current_block, proxy=proxy, **kwargs)
    if return_blockids or return_txids:
        zonefile_hashes = res[0]
        return_rest = res[1:]
        do_return_more = True
    else:
        zonefile_hashes = res
        do_return_more = False

    zonefiles = []
    for zh in zonefile_hashes:
        zonefile = load_name_zonefile(name, zh, raw_zonefile=True)
        if zonefile is None:
            zonefile = {'error': 'Failed to load zonefile {}'.format(zh)}
        else:
            msg = 'Invalid zonefile type {}'.format(type(zonefile))
            assert isinstance(zonefile, (str, unicode)), msg

        zonefiles.append(zonefile)

    rval = (zonefiles, )
    if return_hashes:
        rval += (zonefile_hashes,)
    if do_return_more:
        rval += tuple(return_rest)
    if len(rval) == 1:
        return rval[0]
    return rval


def list_immutable_data_history(name, data_id, current_block=None, proxy=None):
    """
    list_immutable_data_history

    List all prior hashes of an immutable datum, given its unchanging ID.
    If the zonefile at a particular update is missing, the string "missing zonefile" will be
    appended in its place.  If the zonefile did not define data_id at that time,
    the string "data not defined" will be placed in the hash's place.

    Returns the list of hashes.
    If there are multiple matches for the data ID in a zonefile, then return the list of hashes for that zonefile.
    """
    zonefiles = list_zonefile_history(name, current_block=current_block, proxy=proxy)
    hashes = []
    for zf in zonefiles:
        if zf is None:
            # not found
            hashes.append('missing zonefile')
            continue

        if isinstance(zf, dict):
            # only happens on error
            if 'error' in zf and len(zf.keys()) == 1:
                # couldn't get it
                hashes.append('missing zonefile')
                continue

        # try to parse
        try:
            zf = blockstack_zones.parse_zone_file(zf)
            zf = dict(zf)  # force dict
        except Exception as e:
            if BLOCKSTACK_TEST is not None:
                log.exception(e)

            # not a standard zonefile
            log.debug('Skip non-standard zonefile')
            hashes.append('non-standard zonefile')
            continue

        if not user_db.is_user_zonefile(zf):
            # legacy profile
            hashes.append('missing zonefile')
            continue

        data_hashes = user_db.get_immutable_data_hashes(zf, data_id)
        if data_hashes is not None:
            hashes += data_hashes
            continue

        hashes.append('data not defined')

    return hashes


def load_user_data_pubkey_addr( name, storage_drivers=None, proxy=None, config_path=CONFIG_PATH ):
    """
    Get a user's default data public key and/or owner address by getting it's zone file.

    Returns {'pubkey': ..., 'address': ...} on success
    Return {'error': ...} on error
    """
    # need to find pubkey to use
    user_zonefile = get_name_zonefile( name, storage_drivers=storage_drivers, proxy=proxy, include_name_record=True)
    if 'error' in user_zonefile:
        log.debug("Unable to load zone file for '{}': {}".format(name, user_zonefile['error']))
        return {'error': 'Failed to load zonefile'}

    # recover name record
    name_record = user_zonefile.pop('name_record')
    user_zonefile = user_zonefile['zonefile']

    # get user's data public key and owner address
    data_pubkey = None
    data_address = name_record['address']
    
    assert data_address is not None
    data_address = str(data_address)

    # data address cannot be a p2sh address
    if data_address is not None and virtualchain.is_multisig_address(data_address):
        log.warning("Address {} cannot be a data address".format(data_address))
        data_address = None

    try:
        data_pubkey = user_db.user_zonefile_data_pubkey(user_zonefile)
        if data_pubkey is not None:
            log.debug("Zone file data public key for {} is {}".format(name, data_pubkey))

    except ValueError:
        # multiple keys
        data_pubkey = None

    if data_pubkey is None and data_address is None:
        log.error("No public key or address usable")
        return {'error': 'No usable data public key or address'}

    return {'pubkey': data_pubkey, 'address': data_address}


def data_blob_parse( data_blob_payload ):
    """
    Parse a serialized data structure
    Throws on error
    """
    return json.loads(data_blob_payload)


def data_blob_serialize( data_blob ):
    """
    Serialize a data blob (conformant to DATA_BLOB_SCHEMA) into a string
    Throws on error
    """    
    return json.dumps(data_blob, sort_keys=True)


def data_blob_sign( data_blob_str, data_privkey ):
    """
    Sign a serialized data blob
    Returns the signature
    """
    sig = storage.sign_data_payload(data_blob_str, data_privkey)
    return sig


def get_mutable(data_id, device_ids, raw=False, blockchain_id=None, data_pubkey=None, data_address=None, data_hash=None, storage_drivers=None,
                                     proxy=None, ver_min=None, ver_max=None, force=False, urls=None, is_fq_data_id=False,
                                     config_path=CONFIG_PATH):
    """
    get_mutable 

    Fetch a piece of mutable data from *all* drivers.

    If @ver_min is given, ensure the data's version is greater or equal to it.
    If @ver_max is given, ensure the data's version is less than it.
    
    If data_pubkey or data_address is given, then blockchain_id will be ignored (but it will be passed as a hint to the drivers)
    If data_hash is given, then all three will be ignored

    Return {'data': the data, 'version': the version, 'timestamp': ..., 'data_pubkey': ..., 'owner_pubkey_hash': ..., 'drivers': [driver name]} on success
    If raw=True, then only return {'data': ..., 'drivers': ...} on success.

    Return {'error': ...} on error
    """

    proxy = get_default_proxy(config_path) if proxy is None else proxy
    conf = get_config(path=config_path)
    
    # find all possible fqids for this datum
    fq_data_ids = []
    if is_fq_data_id:
        fq_data_ids = [data_id]

    else:
        for device_id in device_ids:
            fq_data_ids.append( storage.make_fq_data_id(device_id, data_id) )
    
    lookup = False
    if data_address is None and data_pubkey is None and data_hash is None:
        # TODO: cut this code path
        if blockchain_id is None:
            raise ValueError("No data public key, data address, or blockchain ID given")

        # need to find pubkey to use
        pubkey_info = load_user_data_pubkey_addr( blockchain_id, storage_drivers=storage_drivers, proxy=proxy, config_path=config_path )
        if 'error' in pubkey_info:
            return pubkey_info

        data_pubkey = pubkey_info['pubkey']
        data_address = pubkey_info['address']

        if data_pubkey is None and data_address is None:
            log.error("No data public key or address available")
            return {'error': 'No data public key or address available'}

        lookup = True

    if storage_drivers is None:
        storage_drivers = get_read_storage_drivers(config_path)
        log.debug("Using default storge drivers {}".format(','.join(storage_drivers)))

    expected_version = 0

    if not force:
        # require specific version min
        version_info = get_mutable_data_version(data_id, device_ids, config_path=config_path)
        expected_version = version_info['version']

    log.debug("get_mutable({}, device_ids={}, blockchain_id={}, pubkey={} ({}), addr={}, hash={}, expected_version={}, storage_drivers={})".format(
        data_id, device_ids, blockchain_id, data_pubkey, lookup, data_address, data_hash, expected_version, ','.join(storage_drivers)
    ))
    
    mutable_data = None
    stale = False
    mutable_drivers = []
    latest_version = expected_version

    # optimization: try local drivers before non-local drivers
    storage_drivers = prioritize_read_drivers(config_path, storage_drivers)

    # which storage drivers and/or URLs will we use?
    for driver in storage_drivers: 
        for fq_data_id in fq_data_ids:

            log.debug("get_mutable_data({}) from {}".format(fq_data_id, driver))

            # get the mutable data itsef
            # NOTE: we only use 'bsk2' data formats; use storage.get_mutable_data() directly for loading things like profiles that have a different format.
            data_str = storage.get_mutable_data(fq_data_id, data_pubkey, urls=urls, drivers=[driver], data_address=data_address, data_hash=data_hash, blockchain_id=blockchain_id, bsk_version=2)
            if data_str is None:
                log.error("Failed to get mutable datum {} from {}".format(fq_data_id, driver))
                continue
            
            if raw:
                # no more work to do
                ret = {
                    'data': data_str,
                    'drivers': [driver],
                }
                return ret

            # expect mutable data blob.  Parse and validate it.
            data = None
            try:
                data = data_blob_parse(data_str)
                jsonschema.validate(data, DATA_BLOB_SCHEMA)
            except ValidationError as ve:
                if BLOCKSTACK_DEBUG:
                    log.exception(ve)

                log.warn("Invalid mutable data from {} for {}".format(driver, fq_data_id))
                continue

            if data['fq_data_id'] != fq_data_id:
                log.warn("Got back an unexpected fq_data_id")
                continue

            # check consistency
            version = data['version']
            if ver_min is not None and ver_min > version:
                log.warn("Invalid (stale) data version from {} for {}: ver_min = {}, version = {}".format(driver, fq_data_id, ver_min, version))
                continue

            elif ver_max is not None and ver_max <= version:
                log.warn("Invalid (future) data version from {} for {}: ver_max = {}, version = {}".format(driver, fq_data_id, ver_max, version))
                stale = True
                continue

            elif expected_version > version:
                log.warn("Invalid (stale) data version from {} for {}: expected = {}, version = {}".format(driver, fq_data_id, expected_version, version))
                stale = True
                continue

            # keep searching 
            if version < latest_version:
                log.warn("{} from {} is stale ({} < {})".format(fq_data_id, driver, version, latest_version))
                continue

            elif version == latest_version:
                log.debug("{} from {} has the same version as latest ({}), available from {}".format(fq_data_id, driver, latest_version, ','.join(mutable_drivers)))
                mutable_data = data
                mutable_drivers.append(driver)
                continue

            else:
                # got a later version
                # discard all prior drivers; they gave stale data
                latest_version = version
                mutable_data = data
                mutable_drivers = [driver]
                log.debug("Latest version of {} is now {}, vailable from {}".format(fq_data_id, version, driver))
                continue

    if mutable_data is None:
        log.error("Failed to fetch mutable data for {}".format(data_id))
        res = {'error': 'Failed to fetch mutable data'}
        if stale:
            res['stale'] = stale
            res['error'] = 'Failed to fetch mutable data for {} due to version mismatch.'
            log.error("Failed to fetch mutable data for {} due to version mismatch.".format(data_id))

        return res

    rc = put_mutable_data_version(data_id, version, device_ids, config_path=config_path)
    if 'error' in rc:
        return {'error': 'Failed to store consistency information'}

    ret = {
        'data': mutable_data['data'],
        'version': version,
        'timestamp': mutable_data['timestamp'],
        'fq_data_id': mutable_data['fq_data_id'],

        'data_pubkey': data_pubkey,
        'owner_pubkey_hash': data_address,
        'drivers': mutable_drivers
    }

    return ret



def put_immutable(blockchain_id, data_id, data_text, data_url=None, txid=None, proxy=None, wallet_keys=None, config_path=CONFIG_PATH):
    """
    put_immutable

    Given a blockchain ID, the data ID, and a JSON-ified chunk of data,
    put it into the user's zonefile.

    If the user's zonefile corresponds to a legacy profile, then automatically
    convert it into a mutable profile and a modern zonefile, and then proceed
    to add the data record.

    If @txid is given, then don't re-send the NAME_UPDATE.  Just try to store
    the data to the immutable storage providers (again).  This is to allow
    for retries in the case where the NAME_UPDATE went through but the
    storage providers did not receive data.

    On success, the new zonefile will be returned.  THE CALLER SHOULD PUSH THIS NEW ZONEFILE
    TO BLOCKSTACK SERVERS ONCE THE TRANSACTION CONFIRMS.  By default, it will be enqueued
    for replication.

    Return {'status': True, 'transaction_hash': txid, 'immutable_data_hash': data_hash, 'zonefile_hash': ..., 'zonefile': {...} } on success
    Return {'error': ...} on error
    """

    from backend.nameops import async_update

    proxy = get_default_proxy(config_path) if proxy is None else proxy

    # NOTE: only accept non-legacy zone files
    user_zonefile = get_name_zonefile(blockchain_id, proxy=proxy)
    if 'error' in user_zonefile:
        log.debug("Unable to load zone file for '{}': {}".format(blockchain_id, user_zonefile['error']))
        return user_zonefile

    user_zonefile = user_zonefile['zonefile']
    data_hash = storage.get_data_hash(data_text)

    # insert into user zonefile, overwriting if need be
    if user_db.has_immutable_data_id(user_zonefile, data_id):
        log.debug('WARN: overwriting old "{}" with {}'.format(data_id, data_hash))
        old_hashes = user_db.get_immutable_data_hashes(user_zonefile, data_id)

        # NOTE: can be a list, if the name matches multiple hashes.
        # this tool doesn't do this, but it's still possible for the
        # user to use other tools to do this.
        for oh in old_hashes:
            rc = user_db.remove_immutable_data_zonefile(user_zonefile, oh)
            if not rc:
                return {'error': 'Failed to overwrite old immutable data'}

    rc = user_db.put_immutable_data_zonefile(
        user_zonefile, data_id, data_hash, data_url=data_url
    )

    if not rc:
        return {'error': 'Failed to insert immutable data into user zonefile'}

    zonefile_hash = hash_zonefile(user_zonefile)

    # update zonefile, if we haven't already
    if txid is None:
        payment_privkey_info = get_payment_privkey_info(
            wallet_keys=wallet_keys, config_path=proxy.conf['path']
        )

        owner_privkey_info = get_owner_privkey_info(
            wallet_keys=wallet_keys, config_path=proxy.conf['path']
        )

        user_zonefile_txt = blockstack_zones.make_zone_file(user_zonefile)

        update_result = async_update(
            blockchain_id, user_zonefile_txt, None, owner_privkey_info,
            payment_privkey_info, config_path=proxy.conf['path'],
            proxy=proxy, queue_path=proxy.conf['queue_path']
        )

        if 'error' in update_result:
            # failed to replicate user zonefile hash the caller should
            # simply try again, with the 'transaction_hash' given in
            # the result.
            return update_result

        txid = update_result['transaction_hash']

    result = {
        'immutable_data_hash': data_hash,
        'transaction_hash': txid,
        'zonefile_hash': zonefile_hash
    }

    # replicate immutable data
    rc = storage.put_immutable_data(data_text, txid)
    if not rc:
        result['error'] = 'Failed to store immutable data'
        return result

    rc = store_name_zonefile(blockchain_id, user_zonefile, txid)
    if not rc:
        result['error'] = 'Failed to store zonefile'
        return result

    # success!
    result['status'] = True
    result['zonefile'] = user_zonefile

    return result


def load_user_data_privkey( blockchain_id, storage_drivers=None, proxy=None, config_path=CONFIG_PATH, wallet_keys=None ):
    """
    Get the user's data private key from his/her wallet.
    Verify it matches the zone file for this blockchain ID

    Return {'privkey': ...} on success
    Return {'error': ...} on error
    """
    conf = get_config(path=CONFIG_PATH)
    user_zonefile = get_name_zonefile( blockchain_id, storage_drivers=storage_drivers, proxy=proxy)
    if 'error' in user_zonefile:
        log.debug("Unable to load zone file for '{}': {}".format(blockchain_id, user_zonefile['error']))
        return {'error': 'Failed to load zonefile'}

    # recover name record and zonefile
    user_zonefile = user_zonefile['zonefile']

    # get the data key
    data_privkey = get_data_privkey_info(user_zonefile, wallet_keys=wallet_keys, config_path=config_path)
    if json_is_error(data_privkey):
        # error text
        return {'error': data_privkey['error']}

    else:
        assert data_privkey is not None

    return {'privkey': data_privkey}


def make_mutable_data_tombstones( device_ids, data_id ):
    """
    Make tombstones for mutable data across devices
    """
    ts = [storage.make_data_tombstone( storage.make_fq_data_id(device_id, data_id) ) for device_id in device_ids]
    return ts


def sign_mutable_data_tombstones( tombstones, data_privkey ):
    """
    Sign all mutable data tombstones with the given private key.
    Return the list of sigend tombstones
    """
    return [storage.sign_data_tombstone(ts, data_privkey) for ts in tombstones]


def get_device_id_from_tombstone(tombstone):
    """
    Given a signed tombstone, get the device ID
    Return the device ID string on success
    Return None on error
    """

    res = storage.parse_data_tombstone(tombstone)
    if 'error' in res:
        log.error("Failed to parse '{}'".format(tombstone))
        return None

    fq_data_id = res['tombstone_payload']
    
    device_id, data_id = storage.parse_fq_data_id(fq_data_id)
    return device_id


def verify_mutable_data_tombstones( tombstones, data_pubkey, device_ids=None ):
    """
    Verify all tombstones
    Return True if they're all signed correctly
    Return False if at least one has an invalid signature (or cannot be parsed)
    """
    ts_device_ids = []
    for ts in tombstones:
        if not storage.verify_data_tombstone(ts, data_pubkey):
            return False
       
        device_id = get_device_id_from_tombstone(ts)
        if device_id:
            ts_device_ids.append(device_id)

    if device_ids:
        # verify that all of the device IDs here are present in the tombstone information 
        for dev_id in device_ids:
            if dev_id not in ts_device_ids:
                log.error("Device ID {} not present in the tombstones".format(dev_id))
                return False

    return True


def make_mutable_data_info(data_id, data_payload, device_ids=None, version=None, timestamp=None, blockchain_id=None, min_version=None, config_path=CONFIG_PATH, create=False, is_fq_data_id=False):
    """
    Make mutable data to serialize, sign, and store.
    data_payload must be a string.

    This is a client-side method.

    Return {'fq_data_id': ..., 'data': ..., 'version': ..., 'timestamp': ...} on success
    Return {'error': ...} on error
    """
    conf = get_config(path=config_path)
    assert conf
   
    fq_data_id = None
    
    device_id = get_local_device_id(config_dir=os.path.dirname(config_path))
    if device_id is None:
        raise Exception("Failed to get device ID")

    if device_ids is None:
        device_ids = [device_id]

    # v2 mutable data from this device
    if not is_fq_data_id:
        fq_data_id = storage.make_fq_data_id(device_id, data_id)
    else:
        fq_data_id = data_id

    # get the version to use across all devices
    if version is None:
        version_info = get_mutable_data_version( data_id, device_ids, config_path=config_path)
        if version_info['version'] > 0 and create:
            log.error("Already exists: {}".format(fq_data_id))
            return {'error': 'Data exists', 'errno': errno.EEXIST}

        version = version_info['version'] + 1

    if version < min_version:
        version = min_version + 1

    if timestamp is None:
        timestamp = int(time.time())

    blob_data = {
        'fq_data_id': fq_data_id,
        'data': data_payload,
        'version': version,
        'timestamp': timestamp,
    }

    if blockchain_id is not None:
        blob_data['blockchain_id'] = blockchain_id

    return blob_data


def put_mutable(fq_data_id, mutable_data_str, data_pubkey, data_signature, version, blockchain_id=None, proxy=None, raw=False,
                config_path=CONFIG_PATH, storage_drivers=None, storage_drivers_exclusive=False, zonefile_storage_drivers=None ):
    """
    put_mutable.

    Given a fully-qualified data identifier (i.e. prefixed by the device ID), a serialized data payload from make_mutable_data, a public key, a signature, and a version,
    store it with the configured storage providers.

    This is a very low-level method.  DO NOT USE UNLESS YOU KNOW WHAT YOU ARE DOING

    ** Consistency **

    @version, if given, is the version to include in the data.
    If not given, then 1 will be used if no version exists locally, or the local version will be auto-incremented from the local version.
    Readers will only accept the version if it is "recent" (i.e. it falls into the given version range, or it is fresher than the last-seen version).

    ** Durability **

    Replication is all-or-nothing with respect to explicitly-listed storage drivers.  Each storage driver in storage_drivers must succeed.
    If any of them fail, then put_mutable fails.  All other storage drivers configured in the config file but not listed in storage_drivers
    will be attempted, but failures will be ignored.

    Notes on usage:
    * if storage_drivers is None, each storage driver under `storage_drivers_required_write=` will be required.
    * if storage_drivers is not None, then each storage driver in storage_drivers *must* succeed
    * If data_signature is not None, it must be the signature over the serialized payload form of data_payload

    Return {'status': True} on success
    Return {'error': ...} on error
    """

    proxy = get_default_proxy(config_path) if proxy is None else proxy
    conf = get_config(path=config_path)
    assert conf

    # NOTE: this will be None if the fq_data_id refers to a profile
    device_id, _ = storage.parse_fq_data_id(fq_data_id)
    if device_id is None:
        log.warning("No device ID found in {}".format(fq_data_id))
        device_id = DEFAULT_DEVICE_ID

    if storage_drivers is None:
        storage_drivers = get_required_write_storage_drivers(config_path)
        log.debug("Storage drivers equired write defaults: {}".format(','.join(storage_drivers)))

    result = {}

    log.debug("put_mutable({}, signature={}, storage_drivers={}, version={}, exclusive={}, raw={})".format(
        fq_data_id, data_signature, ','.join(storage_drivers), version, storage_drivers_exclusive, raw)
    )

    if not raw:
        # require signature and pubkey, since we'll serialize
        assert data_pubkey
        assert data_signature

    rc = storage.put_mutable_data(fq_data_id, mutable_data_str, data_pubkey=data_pubkey, data_signature=data_signature, sign=False, raw=raw, blockchain_id=blockchain_id,
                                  required=storage_drivers, required_exclusive=storage_drivers_exclusive)

    if not rc:
        log.error("failed to put mutable data {}".format(fq_data_id))
        result['error'] = 'Failed to store mutable data'
        return result

    # remember which version this was
    rc = store_mutable_data_version(conf, device_id, fq_data_id, version, config_path=config_path)
    if not rc:
        log.error("failed to put mutable data version {}.{}".format(fq_data_id, version))
        result['error'] = 'Failed to store mutable data version'
        return result

    if BLOCKSTACK_TEST is not None:
        msg = 'Put "{}" mutable data (version {}) for blockchain ID {}'
        log.debug(msg.format(fq_data_id, version, blockchain_id))

    return {'status': True}


def delete_immutable(blockchain_id, data_key, data_id=None, proxy=None, txid=None, wallet_keys=None, config_path=CONFIG_PATH):
    """
    delete_immutable

    Remove an immutable datum from a blockchain ID's zonefile, given by @data_key.
    Return a dict with {'status': True, 'zonefile_hash': ..., 'zonefile': ...} on success
    Return a dict with {'error': ...} on failure
    """

    from backend.nameops import async_update

    proxy = get_default_proxy(config_path) if proxy is None else proxy

    user_zonefile = get_name_zonefile(blockchain_id, proxy=proxy, include_name_record=True)
    if 'error' in user_zonefile:
        log.debug("Unable to load zone file for '{}': {}".format(blockchain_id, user_zonefile['error']))
        return user_zonefile

    name_record = user_zonefile['name_record']
    del user_zonefile['name_record']
    user_zonefile = user_zonefile['zonefile']

    if is_obsolete_zonefile(user_zonefile):
        # zonefile is a legacy profile.  There is no immutable data
        log.info('Profile is in legacy format.  No immutable data.')
        return {'error': 'Non-standard or legacy zonefile'}

    if data_key is None:
        if data_id is None:
            return {'error': 'No data hash or data ID given'}

        # look up the key (or list of keys) shouldn't be a
        # list--this tool prevents that--but deal with it
        # nevertheless
        data_keys = user_db.get_immutable_data_hashes(user_zonefile, data_id)
        if data_keys is not None and len(data_keys) > 1:
            msg = 'Multiple hashes for "{}": {}'
            return {'error': msg.format(data_id, ','.join(data_key))}

        data_key = data_keys[0]
        if data_key is None:
            return {'error': 'No hash for "{}"'.format(data_id)}

    # already deleted?
    if not user_db.has_immutable_data(user_zonefile, data_key):
        return {'status': True}

    # remove
    user_db.remove_immutable_data_zonefile(user_zonefile, data_key)

    zonefile_hash = hash_zonefile(user_zonefile)

    if txid is None:
        # actually send the transaction
        payment_privkey_info = get_payment_privkey_info(
            wallet_keys=wallet_keys, config_path=proxy.conf['path']
        )

        owner_privkey_info = get_owner_privkey_info(
            wallet_keys=wallet_keys, config_path=proxy.conf['path']
        )

        user_zonefile_txt = blockstack_zones.make_zone_file(user_zonefile)

        update_result = async_update(
            blockchain_id, user_zonefile_txt, None, owner_privkey_info,
            payment_privkey_info, config_path=proxy.conf['path'],
            proxy=proxy, queue_path=proxy.conf['queue_path']
        )

        if 'error' in update_result:
            # failed to remove from zonefile
            return update_result

        txid = update_result['transaction_hash']

    result = {
        'zonefile_hash': zonefile_hash,
        'zonefile': user_zonefile,
        'transaction_hash': txid
    }

    # put new zonefile
    rc = store_name_zonefile(blockchain_id, user_zonefile, txid)
    if not rc:
        result['error'] = 'Failed to put new zonefile'
        return result

    # delete immutable data
    data_privkey = get_data_privkey_info(user_zonefile, wallet_keys=wallet_keys, config_path=config_path)
    if json_is_error(data_privkey):
        return {'error': data_privkey['error']}
    else:
        assert data_privkey is not None
        assert type(data_privkey) in [str, unicode]

    rc = storage.delete_immutable_data(data_key, txid, data_privkey)
    if not rc:
        result['error'] = 'Failed to delete immutable data'
    else:
        result['status'] = True

    return result


def delete_mutable(data_id, signed_data_tombstones, proxy=None, storage_drivers=None, device_ids=None,
                                                    delete_version=True, storage_drivers_exclusive=False,
                                                    blockchain_id=None, is_fq_data_id=False, config_path=CONFIG_PATH):
    """
    delete_mutable

    Remove a piece of mutable data. Delete it from
    the storage providers as well.

    Optionally (by default) delete cached version information

    Returns a dict with {'status': True} on success
    Returns a dict with {'error': ...} on failure
    """

    proxy = get_default_proxy(config_path) if proxy is None else proxy
    conf = get_config(config_path)
    assert conf

    if device_ids is None:
        device_ids = filter(lambda x: x is not None, [get_device_id_from_tombstone(ts) for ts in signed_data_tombstones])
        assert len(device_ids) == len(signed_data_tombstones), "Invalid tombstones"

    fq_data_ids = []
    if is_fq_data_id:
        fq_data_ids = [data_id]

    else:
        for device_id in device_ids:
            fq_data_id = storage.make_fq_data_id(device_id, data_id)
            fq_data_ids.append(fq_data_id)
   
    if storage_drivers is None:
        storage_drivers = get_required_write_storage_drivers(config_path)

    worst_rc = True

    log.debug("delete_mutable({}, signed_data_tombstones={}, blockchain_id={}, storage_drivers={}, delete_version={})".format(
        data_id, ','.join(signed_data_tombstones), blockchain_id, ','.join(storage_drivers), delete_version
    ))

    # remove the data itself
    for signed_data_tombstone in signed_data_tombstones:
        ts_data = storage.parse_signed_data_tombstone(str(signed_data_tombstone))
        assert ts_data, "Unparseable signed tombstone '{}'".format(signed_data_tombstone)

        fq_data_id = ts_data['id']
        rc = storage.delete_mutable_data(fq_data_id, signed_data_tombstone=signed_data_tombstone, required=storage_drivers, required_exclusive=storage_drivers_exclusive, blockchain_id=blockchain_id)
        if not rc:
            log.error("Failed to delete {} from storage providers".format(fq_data_id))
            worst_rc = False
            continue
    
    if worst_rc and delete_version:
        # only do this if we actually succeeded in deleting from all storage providers
        for device_id in device_ids:
            for fq_data_id in fq_data_ids:
                delete_mutable_data_version(conf, device_id, fq_data_id, config_path=config_path)

    if not worst_rc:
        return {'error': 'Failed to delete from all storage providers'}

    return {'status': True}


def list_immutable_data(blockchain_id, proxy=None, config_path=CONFIG_PATH):
    """
    List the names and hashes of all immutable data in a user's zonefile.
    Returns {'data': [{'data_id': data_id, 'hash': hash}]} on success
    Returns {'error': ...} on error
    """
    proxy = get_default_proxy(config_path) if proxy is None else proxy

    user_zonefile = get_name_zonefile(blockchain_id, proxy=proxy)
    if 'error' in user_zonefile:
        log.debug("Unable to load zone file for '{}': {}".format(blockchain_id, user_zonefile['error']))
        return user_zonefile

    user_zonefile = user_zonefile['zonefile']

    if is_obsolete_zonefile(user_zonefile):
        # zonefile is really a legacy profile
        return {'data': []}

    names_and_hashes = user_db.list_immutable_data(user_zonefile)
    listing = [{'data_id': nh[0], 'hash': nh[1]} for nh in names_and_hashes]

    return {'data': listing}


def set_data_pubkey(blockchain_id, data_pubkey, proxy=None, wallet_keys=None, txid=None, config_path=CONFIG_PATH):
    """
    Set the data public key for a blockchain ID
    Overwrites the public key that is present (if given at all).

    # TODO: back up old public key to wallet and mutable storage

    WARN: you will need to re-sign your profile after you do this; otherwise
    no one will be able to use your current zonefile contents (with your new
    key) to verify their authenticity.

    Return {'status': True, 'transaction_hash': ..., 'zonefile_hash': ...} on success
    Return {'error': ...} on error
    """

    from backend.nameops import async_update

    legacy = False
    proxy = get_default_proxy(config_path) if proxy is None else proxy

    # NOTE: only accept non-legacy zone files
    user_zonefile = get_name_zonefile(blockchain_id, proxy=proxy)
    if 'error' in user_zonefile:
        log.debug("Unable to load zone file for '{}': {}".format(blockchain_id, user_zonefile['error']))
        return user_zonefile

    user_zonefile = user_zonefile['zonefile']

    user_zonefile = user_db.user_zonefile_set_data_pubkey(user_zonefile, data_pubkey)
    zonefile_hash = hash_zonefile(user_zonefile)

    # update zonefile, if we haven't already
    if txid is None:
        payment_privkey_info = get_payment_privkey_info(
            wallet_keys=wallet_keys, config_path=proxy.conf['path']
        )

        owner_privkey_info = get_owner_privkey_info(
            wallet_keys=wallet_keys, config_path=proxy.conf['path']
        )

        user_zonefile_txt = blockstack_zones.make_zone_file(user_zonefile)

        update_result = async_update(
            blockchain_id, user_zonefile_txt, None, owner_privkey_info,
            payment_privkey_info, config_path=proxy.conf['path'],
            proxy=proxy, queue_path=proxy.conf['queue_path']
        )

        if 'error' in update_result:
            # failed to replicate user zonefile hash the caller should
            # simply try again, with the 'transaction_hash' given in
            # the result.
            return update_result

        txid = update_result['transaction_hash']

    result = {
        'transaction_hash': txid,
        'zonefile_hash': zonefile_hash,
        'zonefile': user_zonefile
    }

    # replicate zonefile
    rc = store_name_zonefile(blockchain_id, user_zonefile, txid)
    if not rc:
        result['error'] = 'Failed to store zonefile'
        return result

    # success!
    result['status'] = True
    return result


def datastore_get_id( pubkey ):
    """
    Get the datastore ID
    """
    return keylib.public_key_to_address( str(pubkey) )
         

def datastore_get_privkey( master_data_privkey, app_domain, config_path=CONFIG_PATH ):
    """
    Make the public/private key for an application account,
    given the app domain and the master private key

    Its master_data_privkey[sha256(app_domain)]/0', where sha256(app_domain) is the chaincode
    """
    chaincode = hashlib.sha256(str(app_domain)).digest()
    hdwallet = HDWallet( hex_privkey=master_data_privkey, chaincode=chaincode )
    app_private_key = hdwallet.get_child_privkey( index=DATASTORE_SIGNING_KEY_INDEX )

    return app_private_key


def _init_datastore_info( datastore_type, datastore_pubkey, driver_names, device_ids, reader_pubkeys=[], config_path=CONFIG_PATH ):
    """
    Make the private part of a datastore record.
    Returns {'datastore': ..., 'root': ...} on success
    Returns {'error': ...} on error
    """
    assert datastore_type in ['datastore', 'collection'], datastore_type

    root_uuid = str(uuid.uuid4())
    datastore_id = keylib.public_key_to_address(datastore_pubkey)

    root_blob = make_dir_inode_data(datastore_id, datastore_id, root_uuid, {}, device_ids, reader_pubkeys=reader_pubkeys, config_path=config_path, create=True )
    if 'error' in root_blob:
        return root_blob

    datastore_info = {
        'type': datastore_type,
        'pubkey': datastore_pubkey,
        'drivers': driver_names,
        'device_ids': device_ids,
        'root_uuid': root_uuid
    }

    return {'datastore_blob': data_blob_serialize(datastore_info), 'root_blob_header': root_blob['header'], 'root_blob_idata': root_blob['idata']}


def get_datastore( blockchain_id, datastore_id, device_ids, config_path=CONFIG_PATH, proxy=None, no_cache=False, cache_ttl=None):
    """
    Get a datastore's information.
    This is a server-side method.

    TODO: remove datastore_id and device_ids; resolve tokens file and go from there 

    Returns {'status': True, 'datastore': public datastore info}
    Returns {'error': ..., 'errno':...} on failure
    """
    
    global GLOBAL_CACHE
    
    # cached?
    if not no_cache:
        res = GLOBAL_CACHE.get_datastore_record(datastore_id)
        if res:
            return {'status': True, 'datastore': res}

    if proxy is None:
        proxy = get_default_proxy(config_path)

    if cache_ttl is None:
        conf = get_config(config_path)
        assert conf
        cache_ttl = int(conf.get('cache_ttl', 3600))    # 1 hour

    data_id = '{}.datastore'.format(datastore_id)
    datastore_info = get_mutable(data_id, device_ids, blockchain_id=blockchain_id, data_address=datastore_id, proxy=proxy, config_path=config_path)
    if 'error' in datastore_info:
        log.error("Failed to load public datastore information: {}".format(datastore_info['error']))
        return {'error': 'Failed to load public datastore record', 'errno': errno.ENOENT}

    datastore_str = datastore_info['data']
    try:
        datastore = data_blob_parse(datastore_str)
        jsonschema.validate(datastore, DATASTORE_SCHEMA) 
    except (AssertionError, ValidationError) as ve:
        if BLOCKSTACK_DEBUG:
            log.exception(ve)
        
        log.error("Invalid datastore record")
        return {'error': 'Invalid public datastore record', 'errno': errno.EIO}

    # cache 
    if not no_cache:
        GLOBAL_CACHE.put_datastore_record(datastore_id, datastore, cache_ttl)

    return {'status': True, 'datastore': datastore}


def make_datastore_info( datastore_type, datastore_pubkey_hex, device_ids, driver_names=None, config_path=CONFIG_PATH ):
    """
    Create a new datastore record with the given name, using the given account_info structure
    This is a client-side method
    
    Return {'datastore_blob': public datastore information, 'root_blob_header': root inode header, 'root_blob_idata': root inode data}
    Return {'error': ...} on failure
    """
    if driver_names is None:
        driver_handlers = storage.get_storage_handlers()
        driver_names = [h.__name__ for h in driver_handlers]

    datastore_info = _init_datastore_info( datastore_type, datastore_pubkey_hex, driver_names, device_ids, config_path=config_path)
    if 'error' in datastore_info:
        return datastore_info
   
    root_blob_header = datastore_info['root_blob_header']
    root_blob_idata = datastore_info['root_blob_idata']
    datastore_id = datastore_get_id(datastore_pubkey_hex)
    datastore_data_id = '{}.datastore'.format(datastore_id)
    datastore_str = datastore_info['datastore_blob']

    data_id = '{}.datastore'.format(datastore_id)
    
    # encapsulate to mutable data
    datastore_info = make_mutable_data_info(data_id, datastore_str, device_ids=device_ids, config_path=config_path)
    if 'error' in datastore_info:
        # only way this fails is if we had create=True and it already existed 
        return {'error': datastore_info['error'], 'errno': datastore_info['errno']}

    datastore_info_str = data_blob_serialize(datastore_info)

    return {'datastore_blob': datastore_info_str, 'root_blob_header': root_blob_header, 'root_blob_idata': root_blob_idata}


def sign_datastore_info( datastore_info, datastore_privkey_hex, config_path=CONFIG_PATH ):
    """
    Given datastore info from make_datastore_info(), generate the apporpriate signatures
    with the given private key.

    Return {'datastore_sig': ..., 'root_sig': ..., 'root_tombstones': ...} on success
    Return {'error': ...} on failure
    """

    datastore_mutable_data = data_blob_parse(datastore_info['datastore_blob'])
    datastore = data_blob_parse(datastore_mutable_data['data'])

    root_uuid = datastore['root_uuid']
    device_ids = datastore['device_ids']
    datastore_id = datastore_get_id( datastore['pubkey'] )
    
    root_sig = storage.sign_data_payload( datastore_info['root_blob_header'], datastore_privkey_hex )
    datastore_sig = storage.sign_data_payload( datastore_info['datastore_blob'], datastore_privkey_hex )

    root_tombstones = make_inode_tombstones( datastore_id, root_uuid, device_ids )
    signed_tombstones = sign_mutable_data_tombstones( root_tombstones, datastore_privkey_hex )

    ret = {'datastore_sig': datastore_sig, 'root_sig': root_sig, 'root_tombstones': signed_tombstones}
    if BLOCKSTACK_TEST:
        assert verify_datastore_info(datastore_info, ret, get_pubkey_hex(datastore_privkey_hex), config_path=config_path)

    return ret


def verify_datastore_info( datastore_info, sigs, datastore_pubkey_hex, config_path=CONFIG_PATH ):
    """
    Given datastore info from make_datastore_info() and signatures from sign_datastore_info,
    verify the datastore information authenticity.

    datastore_info has {'datastore_blob': ..., 'root_blob_header': ..., 'root_blob_idata': ...} (serialized strings)
    sigs has {'datastore_sig': ..., 'root_sig': ...} (base64-encoded signatures)
    
    Return True on success
    Return False on error
    """

    res = storage.verify_data_payload( datastore_info['datastore_blob'], datastore_pubkey_hex, sigs['datastore_sig'] )
    if not res:
        log.debug("Failed to verify datastore blob payload with {} and {}".format(datastore_pubkey_hex, sigs['datastore_sig']))
        if BLOCKSTACK_TEST:
            log.debug("datastore_info: {}".format(json.dumps(datastore_info)))

        return False

    res = storage.verify_data_payload( datastore_info['root_blob_header'], datastore_pubkey_hex, sigs['root_sig'] )
    if not res:
        log.debug("Failed to verify root inode blob payload with {} and {}".format(datastore_pubkey_hex, sigs['root_sig']))
        return False

    root_header_mutable_data = data_blob_parse(datastore_info['root_blob_header'])
    root_header = data_blob_parse(root_header_mutable_data['data'])
    data_hash = storage.hash_data_payload(datastore_info['root_blob_idata'])
    if root_header['data_hash'] != data_hash:
        log.error("Root idata mismatch: {} != {}".format(root_header['data_hash'], data_hash))
        return False

    return True


def put_datastore_info( datastore_info, datastore_sigs, root_tombstones, config_path=CONFIG_PATH, proxy=None ):
    """
    Given output from make_datastore_info and sign_datastore_info, store it to mutable data.
    This is a server-side method
    
    Return {'status': True} on success
    Return {'error': ...} on error
    """
    global GLOBAL_CACHE

    if proxy is None:
        proxy = get_default_proxy(config_path)

    datastore_mutable_data = data_blob_parse(datastore_info['datastore_blob'])
    try:
        jsonschema.validate(datastore_mutable_data, DATA_BLOB_SCHEMA)
    except ValidationError as ve:
        if BLOCKSTACK_DEBUG:
            log.exception(ve)

        return {'error': 'Invalid datastore blob'}

    datastore_fqid = datastore_mutable_data['fq_data_id']
    datastore_version = datastore_mutable_data['version']

    try:
        datastore_dev_id, datastore_data_id = storage.parse_fq_data_id(datastore_fqid)
        assert datastore_dev_id, "Invalid fqid"
        assert datastore_data_id, "Invalid fquid"
    except AssertionError as ae:
        if BLOCKSTACK_DEBUG:
            log.exception(ae)

        return {'error': 'Invalid datastore ID'}

    datastore = data_blob_parse(datastore_mutable_data['data'])
    try:
        jsonschema.validate(datastore, DATASTORE_SCHEMA)
    except ValidationError as ve:
        if BLOCKSTACK_DEBUG:
            log.exception(ve)

        return {'error': 'Invalid datastore'}

    datastore_id = datastore_get_id(datastore['pubkey'])
    
    res = put_inode_data( datastore, datastore_info['root_blob_header'], datastore_sigs['root_sig'], datastore_info['root_blob_idata'], config_path=config_path, proxy=proxy)
    if 'error' in res:
        log.error("Failed to store root inode info for {}".format(datastore_id))
        return {'error': res['error'], 'errno': errno.EREMOTEIO}

    res = put_mutable( datastore_fqid, datastore_info['datastore_blob'], datastore['pubkey'], datastore_sigs['datastore_sig'], datastore_version,
                       proxy=proxy, config_path=config_path, storage_drivers_exclusive=True )

    if 'error' in res:
        log.error("Faield to store datastore record for {}".format(datastore_id))

        # try to clean up 
        res = delete_inode_data( datastore, root_tombstones, proxy=proxy, config_path=config_path )
        if 'error' in res:
            log.error("Failed to clean up root inode for {}".format(datastore_id))

        return {'error': 'Failed to store datastore information', 'errno': errno.EREMOTEIO}

    # evict 
    GLOBAL_CACHE.evict_datastore_record(datastore_id)

    # success!
    return {'status': True}


def put_datastore(api_client, datastore_info, datastore_privkey, config_path=CONFIG_PATH):
    """
    Given datastore information from make_datastore_info(), sign and put it.
    This is a client-side method

    Return {'status': True} on success
    Return {'error': ..., 'errno': ...} on failure
    """
    sigs = sign_datastore_info(datastore_info, datastore_privkey, config_path=config_path)
    if 'error' in sigs:
        return sigs

    tombstones = sigs['root_tombstones']
    del sigs['root_tombstones']

    res = api_client.backend_datastore_create(datastore_info, sigs, tombstones)
    if 'error' in res:
        return res

    return {'status': True}


def make_datastore_tombstones( datastore_id, device_ids ):
    """
    Make datastore tombstones

    TODO: expand to include all devices (requires token file)
    """
    datastore_tombstones = make_mutable_data_tombstones( device_ids, '{}.datastore'.format(datastore_id) )
    return datastore_tombstones


def delete_datastore_info( datastore_id, datastore_tombstones, root_tombstones, data_pubkeys, blockchain_id=None, force=False, proxy=None, config_path=CONFIG_PATH ):
    """
    Delete a datastore.  Only do so if its root directory is empty (unless force=True).
    This is a server-side method.

    TODO: expand to include all public keys and devices (requires token file)

    Return {'status': True} on success
    Return {'error': ..., 'errno': ...} on failure
    """
    global GLOBAL_CACHE

    if proxy is None:
        proxy = get_default_proxy(config_path)
   
    device_ids = [dk['device_id'] for dk in data_pubkeys]

    # get the datastore first
    datastore_info = get_datastore(blockchain_id, datastore_id, device_ids, config_path=config_path, proxy=proxy, no_cache=True )
    if 'error' in datastore_info:
        log.error("Failed to look up datastore information for {}".format(datastore_id))
        return {'error': 'Failed to look up datastore', 'errno': errno.ENOENT}
    
    datastore = datastore_info['datastore']
    root_uuid = datastore['root_uuid']
    drivers = datastore['drivers']

    # get root inode
    res = get_inode_data(None, datastore_id, root_uuid, MUTABLE_DATUM_DIR_TYPE, datastore['drivers'], data_pubkeys, force=force, config_path=config_path)
    if 'error' in res:
        if not force:
            log.error("Failed to list /")
            return {'error': 'Failed to check if datastore is empty', 'errno': errno.EREMOTEIO}
        else:
            log.warn("Failed to list /, but forced to remove it anyway")

    if not force and len(res['inode']['idata']['children']) != 0:
        log.error("Datastore not empty\n{}\n".format(json.dumps(res['inode']['idata']['children'], indent=4, sort_keys=True)))
        return {'error': 'Datastore not empty', 'errno': errno.ENOTEMPTY}

    data_id = '{}.datastore'.format(datastore_id)
    res = delete_mutable(data_id, datastore_tombstones, storage_drivers=drivers, storage_drivers_exclusive=True, proxy=proxy, config_path=config_path )
    if 'error' in res:
        log.error("Failed to delete datastore {}".format(datastore_id))
        return {'error': 'Failed to delete datastore', 'errno': errno.EREMOTEIO}

    res = delete_inode_data( datastore, root_tombstones, proxy=proxy, config_path=config_path )
    if 'error' in res:
        log.error("Failed to delete root inode {}".format(root_uuid))
        return {'error': 'Failed to delete root inode', 'errno': errno.EREMOTEIO}

    # evict 
    GLOBAL_CACHE.evict_datastore_record(datastore_id)
    return {'status': True}


def delete_datastore(api_client, datastore, datastore_privkey, data_pubkeys, config_path=CONFIG_PATH):
    """
    Delete a datastore.

    Client-side method

    TODO: expand to use token file

    Return {'status': True} on success
    Return {'error': ..., 'errno': ...} on failure
    """
    datastore_pubkey = get_pubkey_hex(datastore_privkey)
    datastore_id = datastore_get_id(datastore_pubkey)

    tombstones = make_datastore_tombstones(datastore_id, datastore['device_ids'])
    signed_tombstones = sign_mutable_data_tombstones(tombstones, datastore_privkey )

    # delete root as well
    root_tombstones = make_inode_tombstones( datastore_id, datastore['root_uuid'], datastore['device_ids'] )
    signed_root_tombstones = sign_mutable_data_tombstones( root_tombstones, datastore_privkey )

    res = api_client.backend_datastore_delete(datastore_id, signed_tombstones, signed_root_tombstones, data_pubkeys ) 
    if 'error' in res:
        return res

    return {'status': True}


def get_inode_data(blockchain_id, datastore_id, inode_uuid, inode_type, drivers, data_pubkeys, config_path=CONFIG_PATH, data_privkey=None, force=False, idata=True, proxy=None, file_idata=True, header_info=None, 
        no_cache=False, cache_ttl=None ):

    """
    Get an inode from non-local mutable storage.  Verify that it has an
    equal or later version number than the one we have locally.
    
    This is a server-side method.

    TODO: remove datastore_id; generate each per-device datastore ID from data_pubkeys

    Return {'status': True, 'inode': inode info, 'version': version, 'drivers': drivers} on success.
    * 'inode' will be raw file data if this is a file.  Otherwise, it will be a structured directory listing
    * ret['inode']['data'] will contain the relevant information for the inode

    Return {'error': ..., 'errno': ...} on error
    """
   
    global GLOBAL_CACHE

    if proxy is None:
        proxy = get_default_proxy(config_path)

    conf = get_config(config_path)
    assert conf

    if cache_ttl is None:
        cache_ttl = int(conf.get('cache_ttl', 3600))     # 3600 by default

    header_version = 0
    inode_header = None
    inode_info = None
    res = None

    if header_info is None:
        log.debug("Get inode header for {}.{}".format(datastore_id, inode_uuid))

        # get latest header from all drivers 
        res = get_inode_header(blockchain_id, datastore_id, inode_uuid, drivers, data_pubkeys, force=force, config_path=config_path, proxy=proxy )
        if 'error' in res:
            log.error("Failed to get inode header for {}: {}".format(inode_uuid, res['error']))
            return res
        
    else:
        res = header_info
        log.debug("Reuse header info: {}".format(res))

    header_version = res['version']
    inode_header = res['inode']
    drivers_to_try = res['drivers']
    data_hash = inode_header['data_hash']

    if inode_uuid != inode_header['uuid']:
        log.error("Got invalid inode header with wrong UUID")
        return {'error': 'Invalid inode header', 'errno': errno.EIO}

    if not idata:
        # only wanted header 
        return {'status': True, 'inode': inode_header, 'version': header_version, 'drivers': drivers_to_try}

    if inode_header['type'] == MUTABLE_DATUM_FILE_TYPE and not file_idata:
        # this is a file; only return header 
        return {'status': True, 'inode': inode_header, 'version': header_version, 'drivers': drivers_to_try}

    # check cache for directories...
    if inode_type == MUTABLE_DATUM_DIR_TYPE and not no_cache:
        res = GLOBAL_CACHE.get_inode_directory(datastore_id, inode_uuid)
        if res:
            # check version 
            if res['version'] == header_version:
                log.debug("Get CACHED inode data for {}.{}, version {}: {}".format(datastore_id, inode_uuid, res['version'], res))
                return {'status': True, 'inode': res, 'version': res['version'], 'drivers': drivers} 
            else:
                # stale directory
                log.debug("Evict stale directory {}".format(inode_uuid))
                GLOBAL_CACHE.evict_inode_directory(datastore_id, inode_uuid)


    log.debug("Get inode data for {}.{} from {}, version {}".format(datastore_id, inode_uuid, drivers_to_try, header_version))

    # get inode from only the driver(s) that gave back fresh information.
    # expect raw data.  It will either be idata (for a file), or a dir listing (for a directory)
    data_id = '{}.{}'.format(datastore_id, inode_uuid)
    ver_min = header_version 
    if force:
        ver_min = 0

    have_stale = False
    have_data = False
    res = None
    device_ids = [dk['device_id'] for dk in data_pubkeys]

    drivers_to_try = prioritize_read_drivers(config_path, drivers_to_try)

    for driver_to_try in drivers_to_try:
        # try each driver, until we find one with the right hash.
        # try all devices IDs.
        res = get_mutable(data_id, device_ids, blockchain_id=blockchain_id, ver_min=ver_min, raw=True, data_hash=data_hash, storage_drivers=drivers_to_try, proxy=proxy, config_path=config_path)
        if 'error' in res:
            log.error("Failed to get inode {} from {} (stale={}): {}".format(inode_uuid, ','.join(drivers_to_try), res.get("stale", False), res['error']))
            if res.get('stale'):
                have_stale = True

            continue

        else:
            have_data = True
            break

    if not have_data:
        err = {'error': 'Failed to find fresh inode', 'errno': errno.EREMOTEIO}
        if have_stale:
            err['errno'] = errno.ESTALE

        return err

    # success!  recover full inode
    inode_info_str = res['data']
    full_inode = copy.deepcopy(inode_header)
    del full_inode['data_hash']

    if inode_type == MUTABLE_DATUM_DIR_TYPE:
        reader_pubkeys = None

        # must be a directory listing 
        try:
            dir_idata, reader_pubkeys = inode_dir_idata_parse(inode_info_str, data_privkey)
            full_inode['idata'] = dir_idata
            jsonschema.validate(full_inode, MUTABLE_DATUM_DIR_SCHEMA)
        except Exception as e:
            if BLOCKSTACK_DEBUG:
                log.exception(e)

            return {'error': 'Invalid directory structure', 'errno': errno.EIO}

        # must match owner 
        # data_address = keylib.public_key_to_address(data_pubkey_hex)
        if full_inode['owner'] != datastore_id:   # data_address:
            log.error("Inode {} not owned by {} (but by {})".format(full_inode['uuid'], datastore_id, full_inode['owner']))
            return {'error': 'Invalid owner'}
    
        # preserve reader pubkeys 
        full_inode['reader_pubkeys'] = reader_pubkeys

    else:
        # raw file (or raw inode request)
        full_inode['idata'] = inode_info_str
    
    if not force:
        res = _put_inode_consistency_info(datastore_id, inode_uuid, header_version, device_ids, config_path=config_path)
        if 'error' in res:
            return res

    if not no_cache and inode_type == MUTABLE_DATUM_DIR_TYPE:
        GLOBAL_CACHE.put_inode_directory(datastore_id, full_inode, cache_ttl)

    return {'status': True, 'inode': full_inode, 'version':  header_version, 'drivers': drivers_to_try}


def get_mutable_data_version( data_id, device_ids, config_path=CONFIG_PATH ):
    """
    Get the mutable data version for a datum spread across multiple devices
    Return {'status': True, 'version': version} on success
    """
    new_version = 0
    conf = get_config(config_path)
    assert conf

    for device_id in device_ids:
        fq_data_id = storage.make_fq_data_id(device_id, data_id)
        cur_ver = load_mutable_data_version(conf, device_id, fq_data_id, config_path=config_path)
        if cur_ver is not None:
            new_version = max(new_version, cur_ver)

    return {'status': True, 'version': new_version}


def put_mutable_data_version( data_id, new_version, device_ids, config_path=CONFIG_PATH ):
    """
    Advance all versions of a mutable datum to at least new_version
    Return {'status': True, 'version': new version} on success
    Return {'error': ...} on error
    """

    # advance header version and inode version
    conf = get_config(config_path)
    assert conf

    res = get_mutable_data_version(data_id, device_ids, config_path=CONFIG_PATH)
    new_version = max(res['version'], new_version)

    for device_id in device_ids:
        fq_data_id = storage.make_fq_data_id(device_id, data_id)
        rc = store_mutable_data_version(conf, device_id, fq_data_id, new_version, config_path=config_path)
        if not rc:
            return {'error': 'Failed to advance mutable data version {} to {}'.format(data_id, new_version), 'errno': errno.EIO}

    return {'status': True, 'version': new_version}


def _put_inode_consistency_info(datastore_id, inode_uuid, new_version, device_ids, config_path=CONFIG_PATH):
    """
    Advance all versions of an inode locally
    Return {'status': True} on success
    Return {'error': ...} on error
    """

    # advance header version and inode version
    inode_data_id = '{}.{}'.format(datastore_id, inode_uuid)
    hdr_data_id = '{}.{}.hdr'.format(datastore_id, inode_uuid)

    res = put_mutable_data_version(inode_data_id, new_version, device_ids, config_path=CONFIG_PATH)
    if 'error' in res:
        return res

    hdr_ver = res['version']
    res = put_mutable_data_version(hdr_data_id, hdr_ver, device_ids, config_path=CONFIG_PATH)
    if 'error' in res:
        return res

    if res['version'] > hdr_ver:
        # headers had later version 
        inode_ver = res['version']
        res = put_mutable_data_version(inode_data_id, inode_ver, device_ids, config_path=CONFIG_PATH)
        if 'error' in res:
            return res

    return {'status': True}


def get_inode_header(blockchain_id, datastore_id, inode_uuid, drivers, data_pubkeys, inode_hdr_version=None, force=False, config_path=CONFIG_PATH, proxy=None, no_cache=False, cache_ttl=None ):
    """
    Get an inode's header data.  Verify it matches the inode info.
    Fetch the header from *all* drivers.

    This is a server-side method.

    TODO: remove datastore_id; expand to use all datastore IDs derived from data_pubkeys structure 

    Return {'status': True, 'inode': inode_full_info, 'version': version, 'drivers': drivers that were used} on success.
    Return {'error': ..., 'errno': ...} on error.
    """

    global GLOBAL_CACHE

    if not no_cache:
        res = GLOBAL_CACHE.get_inode_header(datastore_id, inode_uuid)
        if res:
            return {'status': True, 'inode': res, 'version': res['version'], 'drivers': drivers}

    if proxy is None:
        proxy = get_default_proxy(config_path)

    conf = get_config(config_path)
    assert conf

    if cache_ttl is None:
        cache_ttl = int(conf.get('cache_ttl', 3600))  # 1 hour by default

    # get latest inode and inode header version
    inode_id = '{}.{}'.format(datastore_id, inode_uuid)
    inode_hdr_id = '{}.{}.hdr'.format(datastore_id, inode_uuid)

    inode_version = 0
    inode_hdr_version = 0

    # latest version the *server* has seen
    device_ids = [dk['device_id'] for dk in data_pubkeys]
    res = get_mutable_data_version( inode_id, device_ids, config_path=CONFIG_PATH )
    inode_version = res['version']

    if inode_hdr_version is None:
        res = get_mutable_data_version( inode_hdr_id, device_ids, config_path=CONFIG_PATH )
        inode_hdr_version = res['version']
     
    # get from *all* drivers so we know that if we succeed, we have a fresh version
    # (unless force, in which case, ignore the version)
    data_id = '{}.{}.hdr'.format(datastore_id, inode_uuid)
    ver_min = max(inode_version, inode_hdr_version)
    if force:
        ver_min = 0

    res = None
    errcode = None
    have_data = False

    # optimization: try local drivers before non-local drivers
    drivers = prioritize_read_drivers(config_path, drivers)

    for driver in drivers:
        for data_pubkey_info in data_pubkeys:
            device_id = data_pubkey_info['device_id']
            device_pubkey = data_pubkey_info['public_key']

            res = get_mutable(data_id, [device_id], blockchain_id=blockchain_id, ver_min=ver_min, force=force, data_pubkey=device_pubkey, storage_drivers=[driver], proxy=proxy, config_path=config_path)
            if 'error' in res:
                log.error("Failed to get inode data {} (stale={}): {}".format(inode_uuid, res.get('stale', False), res['error']))
                errcode = errno.EREMOTEIO
                if res.get('stale'):
                    errcode = errno.ESTALE

                continue

            else:
                # success!
                have_data = True
                break

        if have_data:
            break

    if 'error' in res:
        return {'error': 'Failed to get inode data', 'errno': errcode}

    # validate 
    inode_hdr_str = res['data']
    try:
        inode_hdr = data_blob_parse(inode_hdr_str)
    except:
        if BLOCKSTACK_TEST:
            log.error("Unparseable header: {}".format(inode_hdr_str))

        return {'error': "Unparseable inode header", 'errno': errno.EIO}

    inode_hdr_version = res['version']
    inode_drivers = res['drivers']
    
    try:
        jsonschema.validate(inode_hdr, MUTABLE_DATUM_INODE_HEADER_SCHEMA)
    except ValidationError as ve:
        if BLOCKSTACK_DEBUG:
            log.exception(ve)

        return {'error': "Invalid inode header", 'errno': errno.EIO}

    # advance header version and inode version, so the server never gets stale data again (unless force=True)
    if not force:
        res = _put_inode_consistency_info(datastore_id, inode_uuid, max(inode_hdr_version, inode_version), device_ids, config_path=config_path)
        if 'error' in res:
            return {'error': res['error'], 'errno': res['errno']}

    if not no_cache:
        inode_hdr['version'] = max(inode_hdr_version, inode_version)
        GLOBAL_CACHE.put_inode_header(datastore_id, inode_hdr, cache_ttl)

    return {'status': True, 'inode': inode_hdr, 'version': max(inode_hdr_version, inode_version), 'drivers': inode_drivers}


def make_inode_header_blob( datastore_id, inode_type, owner, inode_uuid, data_hash, device_ids, readers=[], min_version=None, config_path=CONFIG_PATH, create=False, include_raw=False ):
    """
    Make an inode header structure for storage in mutable data.
    Return {'status': True, 'header': serialized inode header} on success.  The caller should sign this, and replicate it and the signature.
    Return {'error': ...} on error
    """
    version = 1
    if min_version:
        version = min_version + 1

    res = {
        'type': inode_type,
        'owner': owner,
        'uuid': inode_uuid,
        'readers': readers,
        'data_hash': data_hash,
        'version': version,
        'proto_version': BLOCKSTACK_STORAGE_PROTO_VERSION,
    }

    jsonschema.validate(res, MUTABLE_DATUM_INODE_HEADER_SCHEMA)
    
    data_id = '{}.{}.hdr'.format(datastore_id, inode_uuid)
    inode_hdr_str = data_blob_serialize(res)

    info = make_mutable_data_info( data_id, inode_hdr_str, config_path=config_path, device_ids=device_ids, min_version=min_version, create=create )
    if 'error' in info:
        return {'error': info['error'], 'errno': info['errno']}

    ret = {'status': True, 'header': data_blob_serialize(info)}
    if include_raw:
        ret['header_raw'] = res

    return ret


def make_file_inode_data( datastore_id, owner, inode_uuid, data_payload_hash, device_ids, readers=[], config_path=CONFIG_PATH, min_version=None, create=False ):
    """
    Initialize an inode header and hash for file data
    Return {'status': True, 'header': serialized inode header} on success.  The caller should sign this, and replicate it and the signature.
    Return {'error': ...} on error
    """
    header_blob = make_inode_header_blob( datastore_id, MUTABLE_DATUM_FILE_TYPE, owner, inode_uuid, data_payload_hash, device_ids, readers=readers, config_path=config_path, min_version=min_version, create=create )
    if 'error' in header_blob:
        return header_blob

    return {'status': True, 'header': header_blob['header']}


def make_dir_inode_data( datastore_id, owner, inode_uuid, dir_listing, device_ids, reader_pubkeys=[], config_path=CONFIG_PATH, min_version=None, create=False ):
    """
    Initialize an inode header and hash for dir data.
    Return {'status': True, 'header': serialized inode header, 'idata': idata string} on success.  The caller should sign this, and replicate it and the signature.
    Return {'error': ...} on error
    """

    readers = [keylib.public_key_to_address(rpubk) for rpubk in reader_pubkeys]

    # include the header in the idata (but with an empty hash)
    data_hash = "00" * 32
    header_blob = make_inode_header_blob( datastore_id, MUTABLE_DATUM_DIR_TYPE, owner, inode_uuid, data_hash, device_ids, readers=readers, config_path=config_path, min_version=min_version, create=create, include_raw=True )
    if 'error' in header_blob:
        return header_blob

    idata = {
        'children': dir_listing,
        'header': header_blob['header_raw']
    }

    # now make the idata
    idata_payload = inode_dir_idata_serialize(idata, reader_pubkeys)
    data_hash = storage.hash_data_payload(idata_payload)

    header_blob = make_inode_header_blob( datastore_id, MUTABLE_DATUM_DIR_TYPE, owner, inode_uuid, data_hash, device_ids, readers=readers, config_path=config_path, min_version=min_version, create=create )
    if 'error' in header_blob:
        return header_blob

    return {'status': True, 'header': header_blob['header'], 'idata': idata_payload}


def inode_dir_idata_parse(dir_inode_info, data_privkey):
    """
    Given the data payload for a directory inode, extract the directory listing.

    Return a data structure compatible with MUTABLE_DATUM_DIR_IDATA_SCHEMA, and the reader public keys
    """

    # TODO: decrypt with my private key, or raise an exception if it's encrypted and I can't read it
    return (data_blob_parse(dir_inode_info), [])


def inode_dir_idata_serialize(dir_idata, reader_pubkeys=[]):
    """
    Given the directory listing for an inode, and optionally a list of public keys for
    allowed readers, serialize the directory listing.

    Return the serialized idata
    """

    # TODO: serialize and encrypt with each of the public keys
    return data_blob_serialize(dir_idata)


def sign_inode_header_blob( header_blob, data_privkey ):
    """
    Sign a serialized inode header blob.
    Return the signature
    """
    sig = storage.sign_data_payload(header_blob, data_privkey)
    return sig


def analyze_inode_header_blob( datastore_id, inode_header_blob_str ):
    """
    Get some useful information from a mutable data blob containing a serialized inode header blob.

    Return the useful info on success (as a dict)
    Return {'error': ..., 'errno': ...} on error.
    """

    inode_header_blob = data_blob_parse(inode_header_blob_str)
    try:
        jsonschema.validate(inode_header_blob, DATA_BLOB_SCHEMA)
    except ValidationError as ve:
        if BLOCKSTACK_DEBUG:
            log.exception(ve)

        return {'error': 'Invalid inode header blob: expected mutable data blob'}

    try:
        header_fqid = inode_header_blob['fq_data_id']
        dev_id, header_id = storage.parse_fq_data_id(header_fqid)
        assert dev_id, "Invalid header fqid {}".format(header_fqid)
        assert header_id, "Invalid header fqid {}".format(header_fqid)

        version = inode_header_blob['version']

        parts = header_id.split('.')

        assert len(parts) == 3, "len is {}".format(len(parts))
        assert parts[2] == 'hdr', "{} != {}".format(parts[2], 'hdr')
        assert parts[0] == datastore_id, "{} != {}".format(parts[0], datastore_id)
        
        inode_uuid = parts[1]
        idata_fqid = storage.make_fq_data_id(dev_id, '{}.{}'.format(datastore_id, inode_uuid))
        data = inode_header_blob['data']

    except Exception as e:
        if BLOCKSTACK_DEBUG:
            log.exception(e)

        log.error("Invalid inode fqid {}".format(header_fqid))
        return {'error': 'Invalid inode info', 'errno': errno.EINVAL}

    ret = {
        'uuid': inode_uuid,
        'device_id': dev_id,
        'header_id': header_id,
        'version': version,
        'header_fqid': header_fqid,
        'idata_fqid': idata_fqid,
        'data': data,
    }

    return ret


def put_inode_data( datastore, header_blob_str, header_blob_sig, idata_str, config_path=CONFIG_PATH, proxy=None, no_cache=False, cache_ttl=None ):
    """
    Store an inode and its idata to mutable storage.  Update local consistency info on success.
    The caller should call datastore_operation_check() before calling this method.

    This is a server-side method.

    TODO: datastore is ambiguous.  We need to be certain that datastore corresponds to the device-specific datastore record for the caller user

    Return {'status': True} on success
    Return {'error': ..., 'errno': ...} on failure
    """
    global GLOBAL_CACHE

    if proxy is None:
        proxy = get_default_proxy(config_path=config_path)
    
    datastore_id = datastore_get_id(datastore['pubkey'])
    drivers = datastore['drivers']

    header_info = analyze_inode_header_blob(datastore_id, header_blob_str)
    if 'error' in header_info:
        return header_info

    version = header_info['version']
    inode_uuid = header_info['uuid']
    header_fqid = header_info['header_fqid']
    idata_fqid = header_info['idata_fqid']
    data_str = header_info['data']
    inode_hdr = None
    inode_type = None
    
    try:
        inode_hdr = json.loads(data_str)
        jsonschema.validate(inode_hdr, MUTABLE_DATUM_INODE_HEADER_SCHEMA)
        inode_type = inode_hdr['type']

    except (ValueError, ValidationError) as ve:
        if BLOCKSTACK_DEBUG:
            log.exception(ve)

        return {'error': 'Corrupt inode header'}

    # replicate best-effort to each driver
    # replicate (header, payload) per driver, instead of (headers) to driver and then (payloads) to driver.
    # this way, if some services are offline but others are not, this write can partially succeed to readers,
    # and the user can retry the write (from this or another device) to "complete" it.
    log.debug("Store inode {} (version {})".format(inode_uuid, version))
    save_idata = lambda di: put_mutable(idata_fqid, idata_str, None, None, version, raw=True, storage_drivers=[di], storage_drivers_exclusive=True, config_path=config_path, proxy=proxy)
    save_header = lambda dh: put_mutable(header_fqid, header_blob_str, datastore['pubkey'], header_blob_sig, version, storage_drivers=[dh], storage_drivers_exclusive=True, config_path=config_path, proxy=proxy)

    def _save_inode_fastpath(driver):
        """
        Save the inode to a specific driver.
        Save the header and idata in parallel (fast path)

        Return {'status': True} on success
        Return {'error': ...} on failure
        """
        sg = ScatterGather()
        driver_save_idata = functools.partial(save_idata, driver)
        driver_save_header = functools.partial(save_header, driver)
        sg.add_task( "save_idata", driver_save_idata)
        sg.add_task( "save_header", driver_save_header)

        sg.run_tasks()

        res = sg.get_result('save_idata')
        if 'error' in res:
            log.error('Fastpath: Failed to replicate inode data {}: {}'.format(idata_fqid, res['error']))
            return {'error': 'Failed to replicate inode data {}'.format(idata_fqid)}

        res = sg.get_result('save_header')
        if 'error' in res:
            log.error('Fastpath: Failed to replicate inode header {}: {}'.format(header_fqid, res['error']))
            return {'error': 'Failed to replicate inode header {}'.format(header_fqid)}

        return {'status': True}


    def _save_inode_slowpath(driver):
        """
        Save the inode to a specific driver.
        Save the idata, and then the header (slow path)

        Return {'status': True} on success
        Return {'error': ...} on failure
        """
        res = save_idata(driver)
        if 'error' in res:
            log.error("Slowpath: Failed to replicate inode data {}: {}".format(idata_fqid, res['error']))
            return {'error': 'Failed to replicate inode data {}'.format(idata_fqid)}

        res = save_header(driver)
        if 'error' in res:
            log.error("Slowpath: Failed to replicate inode header {}: {}".format(header_fqid, res['error']))
            return {'error': 'Failed to replicate inode header {}'.format(header_fqid)}

        return {'status': True}


    driver_failed = False
    driver_succeeded = False

    driver_sg = ScatterGather()
    for dname in drivers:
        save_inode_data = functools.partial(_save_inode_fastpath, dname)
        driver_sg.add_task(dname, save_inode_data)

    driver_sg.run_tasks()
    for dname in drivers:
        result = driver_sg.get_result(dname)
        if 'error' in result:
            log.error("Driver {} failed to replicate: {}".format(dname, result['error']))
            driver_failed = True

        else:
            log.debug("Driver {} succeeded to replicate".format(dname))
            driver_succeeded = True

    '''
    driver_failed = False
    for driver in drivers:

        # TODO: can we do this in parallel along a "fast path", and then try them individually on a "slow path" if one of them fails?

        # store payload (no signature; we'll use the header's hash)
        res = put_mutable(idata_fqid, idata_str, None, None, version, raw=True, storage_drivers=[driver], storage_drivers_exclusive=True, config_path=config_path, proxy=proxy )
        if 'error' in res:
            log.error("Failed to replicate inode {}: {}".format(idata_fqid, res['error']))
            driver_failed = True
            continue

        # store header
        res = put_mutable(header_fqid, header_blob_str, datastore['pubkey'], header_blob_sig, version, storage_drivers=[driver], storage_drivers_exclusive=True, config_path=config_path, proxy=proxy )
        if 'error' in res:
            log.error("Failed to replicate inode header for {}: {}".format(header_fqid, res['error']))
            driver_failed = True
    '''
    
    if driver_succeeded:
        # at least one write succeeded; make sure the next read loads fresh data 
        # evict 
        GLOBAL_CACHE.evict_inode(datastore_id, inode_hdr['uuid'])

    if driver_failed:
        return {'error': 'Failed to replicate inode data to at least one driver', 'errno': errno.EREMOTEIO}

    # save consistency info
    res = _put_inode_consistency_info(datastore_id, inode_uuid, version, datastore['device_ids'], config_path=config_path)
    return res


def make_inode_tombstones( datastore_id, inode_uuid, device_ids ):
    """
    Make inode tombstones.  The caller must sign them to delete the actual data.
    Return the list of them.
    """
    assert len(device_ids) > 0
    header_id = '{}.{}.hdr'.format(datastore_id, inode_uuid)
    header_tombstones = make_mutable_data_tombstones( device_ids, header_id )

    idata_id = '{}.{}'.format(datastore_id, inode_uuid)
    idata_tombstones = make_mutable_data_tombstones( device_ids, idata_id )

    return header_tombstones + idata_tombstones


def delete_inode_data( datastore, signed_tombstones, proxy=None, config_path=CONFIG_PATH ):
    """
    Given the list of header and idata tombstones, go and delete the actual data
    * signed_tombstones is a list of signed data tombstones for inode headers and idata.

    This is a server-side method.

    TODO: datastore is ambiguous.  We need to be certain that it corresponds to the caller's device-specific datastore

    Return {'status': True} on success
    Return {'error': ...} on error
    """
    global GLOBAL_CACHE

    if proxy is None:
        proxy = get_default_proxy(config_path=config_path)

    datastore_id = datastore_get_id( datastore['pubkey'] )
    drivers = datastore['drivers']
    device_ids = datastore['device_ids']
    
    # identify header and idata tombstones
    inode_tombstones = {}
    for ts in signed_tombstones:
        ts_data = storage.parse_signed_data_tombstone(ts)
        assert ts_data, ts
        
        # format of ts_data['id'] is fqid(datastore_id.inode_uuid[.hdr])
        try:
            dev_id, data_id = storage.parse_fq_data_id(ts_data['id'])
            assert dev_id, "Invalid tombstone data {}".format(ts_data['id'])
            assert data_id, "Invalid tombstone data {}".format(ts_data['id'])

            parts = data_id.split('.', 1)
            assert len(parts) == 2
            assert datastore_id == parts[0]
            
            parts = parts[1].split('.', 1)
            if len(parts) == 2:
                assert parts[1] == 'hdr'

            inode_uuid = parts[0]
            if not inode_tombstones.has_key(inode_uuid):
                inode_tombstones[inode_uuid] = {'header_tombstones': [], 'idata_tombstones': []}

        except Exception as e:
            if BLOCKSTACK_DEBUG:
                log.exception(e)
            
            log.error("Invalid tombstone {}".format(ts))
            return {'error': 'Invalid tombstone', 'errno': errno.EINVAL}

        if ts_data['id'].endswith('.hdr'):
            inode_tombstones[inode_uuid]['header_tombstones'].append(ts)
        else:
            inode_tombstones[inode_uuid]['idata_tombstones'].append(ts)
   
    failed_driver = False

    # evict 
    for inode_uuid in inode_tombstones.keys():
        GLOBAL_CACHE.evict_inode(datastore_id, inode_uuid)

    # delete inode idata first
    for inode_uuid in inode_tombstones.keys():

        # delete inode 
        data_id = '{}.{}'.format(datastore_id, inode_uuid)
        res = delete_mutable(data_id, inode_tombstones[inode_uuid]['idata_tombstones'], 
                             proxy=proxy, storage_drivers=drivers, storage_drivers_exclusive=True, device_ids=device_ids, config_path=config_path )

        if 'error' in res:
            log.error("Failed to delete inode {}: {}".format(inode_uuid, res['error']))
            failed_driver = True

    if failed_driver:
        return {'error': 'Failed to delete inode data', 'errno': errno.EREMOTEIO}

    # delete inode headers once all idata is gone
    for inode_uuid in inode_tombstones.keys():
        hdata_id = '{}.{}.hdr'.format(datastore_id, inode_uuid)
        res = delete_mutable(hdata_id, inode_tombstones[inode_uuid]['header_tombstones'], 
                             proxy=proxy, storage_drivers=drivers, storage_drivers_exclusive=True, device_ids=device_ids, config_path=config_path)

        if 'error' in res:
            log.error("Faled to delete idata for {}: {}".format(inode_uuid, res['error']))
            return res

    # evict (again) 
    for inode_uuid in inode_tombstones.keys():
        GLOBAL_CACHE.evict_inode(datastore_id, inode_uuid)

    return {'status': True}



def inode_resolve_path( blockchain_id, datastore, path, data_pubkeys, get_idata=True, force=False, config_path=CONFIG_PATH, proxy=None ):
    """
    Given a fully-qualified data path, the user's datastore record, and a private key,
    go and traverse the directory heirarchy encoded
    in the data path and fetch the data at the leaf.

    This is a server-side method.

    TODO: use data_pubkeys, not datastore_id, for identifying the data owner's device-specific written information (requires token file support)

    Return the resolved path on success.  If the path was '/a/b/c', then return
    {
        '/': {'name': '', 'uuid': ...., 'parent': '',  'inode': directory},
        '/a': {'name': 'a', 'uuid': ...,  'parent': '/', 'inode': directory},
        '/a/b': {'name': 'b', 'uuid': ..., 'parent': '/a', 'inode': directory},
        '/a/b/c': {'name': 'c', 'uuid': ..., 'parent': '/a/b', 'inode' file}
    }

    Return {'error': ..., 'errno': ...} on error
    """

    if proxy is None:
        proxy = get_default_proxy(config_path)

    log.debug("Resolve {}".format(path))

    def _make_path_entry(  name, child_uuid, child_entry, prefix ):
        """
        Make a path entry to return
        """
        path_ent = {
            'name': name,
            'uuid': child_uuid,
            'inode': child_entry,
            'parent': prefix,
        }
        if len(path_ent['parent']) > 1:
            path_ent['parent'] = path_ent['parent'].rstrip('/')

        return path_ent

    path = posixpath.normpath(path).strip("/")
    path_parts = path.split('/')
    prefix = '/'

    datastore_id = datastore_get_id(datastore['pubkey'])
    drivers = datastore['drivers']
    device_ids = datastore['device_ids']
    root_uuid = datastore['root_uuid']
   
    # getting only the root?
    root_inode = get_inode_data(blockchain_id, datastore_id, root_uuid, MUTABLE_DATUM_DIR_TYPE, drivers, data_pubkeys, force=force, config_path=CONFIG_PATH, proxy=proxy)
    if 'error' in root_inode:
        log.error("Failed to get root inode: {}".format(root_inode['error']))
        return {'error': root_inode['error'], 'errno': root_inode['errno']}

    ret = {
        '/': {'uuid': root_uuid, 'name': '', 'parent': '', 'inode': root_inode['inode']}
    }
 
    if len(path) == 0:
        # looked up /
        return ret
  
    # walk 
    i = 0
    child_uuid = None
    name = None
    cur_dir = root_inode['inode']
    child_entry = None
    child_type = None
    last_header_info = None

    for i in xrange(0, len(path_parts)):

        # find child UUID
        name = path_parts[i]
        child_dirent = cur_dir['idata']['children'].get(name, None)

        if child_dirent is None:
            if BLOCKSTACK_TEST:
                log.debug('No child "{}" in "{}"\ninode:\n{}'.format(name, prefix, json.dumps(cur_dir, indent=4, sort_keys=True)))
            else:
                log.debug('No child "{}" in "{}"'.format(name, prefix))

            return {'error': 'No such file or directory', 'errno': errno.ENOENT}
       
        child_uuid = child_dirent['uuid']
        child_type = child_dirent['type']

        if child_type == MUTABLE_DATUM_FILE_TYPE and not get_idata:
            # done searching, and don't want data
            break
        
        # get child, and only get the idata if it's a directory
        log.debug("Get {} at '{}'".format(child_uuid, '/' + '/'.join(path_parts[:i+1])))
        child_entry = get_inode_data(blockchain_id, datastore_id, child_uuid, child_type, drivers, data_pubkeys, force=force, config_path=CONFIG_PATH, proxy=proxy, file_idata=False)
        if 'error' in child_entry:
            log.error("Failed to get inode {} at {}: {}".format(child_uuid, prefix + name, child_entry['error']))
            return {'error': child_entry['error'], 'errno': child_entry['errno']}

        last_header_info = child_entry
        child_entry = child_entry['inode']
        assert child_entry['type'] == child_dirent['type'], "Corrupt inode {}".format(storage.make_fq_data_id(datastore_id,child_uuid))

        path_ent = _make_path_entry(name, child_uuid, child_entry, prefix)
        ret[prefix + name] = path_ent
    
        if child_type == MUTABLE_DATUM_FILE_TYPE or i == len(path_parts) - 1:
            # only care if this is a file 
            if child_type != MUTABLE_DATUM_FILE_TYPE:
                last_header_info = None

            break

        # keep walking
        cur_dir = child_entry
        prefix += name + '/'


    # did we reach the end?
    if i+1 < len(path_parts):
        log.debug('Out of path at "{}" (stopped at {} in {})'.format(prefix + name, i, path_parts))
        return {'error': 'Not a directory', 'errno': errno.ENOTDIR}

    if child_type == MUTABLE_DATUM_DIR_TYPE or (get_idata and child_type == MUTABLE_DATUM_FILE_TYPE):
        # get file data too 
        # NOTE: last_header_info will be the return value from the last call to get_inode_data()
        assert ret.has_key(prefix + name), "BUG: missing {}".format(prefix + name)
        child_entry = get_inode_data(blockchain_id, datastore_id, child_uuid, child_type, drivers, data_pubkeys, force=force, config_path=CONFIG_PATH, proxy=proxy, header_info=last_header_info )

    else:
        # get only inode header.
        # didn't request idata, so add a path entry here
        assert not ret.has_key(prefix + name), "BUG: already defined {}".format(prefix + name)

        path_ent = _make_path_entry(name, child_uuid, child_entry, prefix)
        ret[prefix + name] = path_ent

        child_entry = get_inode_header(blockchain_id, datastore_id, child_uuid, drivers, data_pubkeys, force=force, config_path=config_path, proxy=proxy)

    if 'error' in child_entry:
        log.error("Failed to get file data for {} at {}: {}".format(child_uuid, prefix + name, child_entry['error']))
        return {'error': child_entry['error'], 'errno': child_entry['errno']}
    
    child_entry = child_entry['inode']

    # update ret
    ret[prefix + name]['inode'] = child_entry
    
    log.debug("Resolved /{}".format(path))
    return ret


def _mutable_data_make_inode( inode_type, owner_address, inode_uuid, data_hash=None ):
    """
    Set up the basic properties of an inode.
    """
    ret = {
        'type':  inode_type,
        'owner': owner_address,
        'uuid': inode_uuid,
    }

    if data_hash:
        # meant for headers only
        ret['data_hash'] = data_hash

    return ret


def _mutable_data_inode_hash( inode_str ):
    """
    Calculate the inode hash
    """
    h = hashlib.sha256()
    h.update( inode_str )

    if BLOCKSTACK_TEST:
        d_fmt = inode_str
        if len(inode_str) > 100:
            d_fmt = inode_str[:100] + '...'

        log.debug("Hash is {} from '{}'".format(h.hexdigest(), d_fmt))

    return h.hexdigest()


def _mutable_data_dir_link( parent_dir, child_type, child_name, child_uuid, exists=False ):
    """
    Attach a child inode to a diretory.
    Update the directory version
    Return the new parent directory, and the added dirent
    """
    assert 'idata' in parent_dir
    assert exists or child_name not in parent_dir['idata']['children'].keys()

    new_dirent = {
        'uuid': child_uuid,
        'type': child_type, 
        'version': 1,
    }

    if parent_dir['idata']['children'].has_key(child_name):
        new_dirent['version'] = parent_dir['idata']['children'][child_name]['version'] + 1

    parent_dir['idata']['children'][child_name] = new_dirent
    parent_dir['version'] += 1

    return parent_dir, new_dirent


def _mutable_data_dir_unlink( parent_dir, child_name ):
    """
    Detach a child inode from a directory.
    Update the directory version
    Return the new parent directory.
    """
    assert 'idata' in parent_dir
    assert child_name in parent_dir['idata']['children'].keys()

    dead_child = parent_dir['idata']['children'][child_name]
    del parent_dir['idata']['children'][child_name]
    parent_dir['version'] += 1

    return parent_dir, dead_child


def _parse_data_path( data_path ):
    """
    Parse a data path into various helpful fields
    """
    path = posixpath.normpath(data_path).strip('/')
    path_parts = path.split('/')

    name = path_parts[-1]
    dirpath = '/' + '/'.join(path_parts[:-1])
    path = '/' + '/'.join(path_parts)

    return {'iname': name, 'parent_path': dirpath, 'data_path': path}


def inode_path_lookup(blockchain_id, datastore, data_path, data_pubkeys, get_idata=True, force=False, config_path=CONFIG_PATH, proxy=None ):
    """
    Look up all the inodes along the given fully-qualified path, verifying them and ensuring that they're fresh along the way.

    This is a server-side method.

    Return {'status': True, 'path_info': path info, 'inode_info': inode info} on success
    Return {'error': ..., 'errno': ...} on error
    """
    if proxy is None:
        proxy = get_default_proxy(config_path)

    log.debug("Lookup {}:{} (idata: {})".format(datastore_get_id(datastore['pubkey']), data_path, get_idata))

    info = _parse_data_path( data_path )

    name = info['iname']
    dirpath = info['parent_path']
    data_path = info['data_path']

    # find the parent directory
    path_info = inode_resolve_path(blockchain_id, datastore, data_path, data_pubkeys, get_idata=get_idata, force=force, config_path=config_path, proxy=proxy )
    if 'error' in path_info:
        log.error('Failed to resolve {}'.format(dirpath))
        return path_info

    assert data_path in path_info.keys(), "Invalid path data, missing {}:\n{}".format(data_path, json.dumps(path_info, indent=4, sort_keys=True))
    inode_info = path_info[data_path]

    return {'status': True, 'path_info': path_info, 'inode_info': inode_info}


def datastore_inodes_check_consistent( datastore_id, inode_headers, creates, exists, device_ids, config_path=CONFIG_PATH ):
    """
    Given a list of signed, serialized inode headers, go and verify that they're at least as
    new as the local versioning information we have.  Also, if we expect to create an inode,
    verify that we haven't seen it yet.

    NOTE: datastore_id refers to the device-specific datastore record

    This is the server-side method.

    Return {'status': True} if everything is in order
    Return {'error': ..., 'errno': ...} otherwise
    """
    assert len(creates) == len(inode_headers)
    assert len(exists) == len(inode_headers)

    for i in xrange(0, len(inode_headers)):
        inode_header_str = inode_headers[i]
        create = creates[i]
        exist = exists[i]

        # parse 
        header_info = analyze_inode_header_blob(datastore_id, inode_header_str)
        if 'error' in header_info:
            return header_info

        version = header_info['version']
        device_id = header_info['device_id']
        header_id = header_info['header_id']

        if device_id not in device_ids:
            log.error("Device {} not in datastore".format(device_id))
            return {'error': 'Inode not from a datastore device', 'errno': errno.EXDEV}

        # check version
        version_info = get_mutable_data_version( header_id, device_ids, config_path=config_path )
        if 'error' in version_info:
            log.error("Failed to query version info for {}".format(header_id))
            return {'error': 'Failed to query version info for inode', 'errno': errno.EIO}

        if version < version_info['version']:
            # stale 
            log.error("Stale inode {}".format(header_id))
            return {'error': 'Stale inode', 'errno': errno.ESTALE}

        if version_info['version'] > 0 and create:
            # exists but we expected to create
            log.error("Inode {} exists".format(header_id))
            return {'error': 'Inode exists', 'errno': errno.EEXIST}

        if version_info['version'] == 0 and exist:
            # does not exist, but we expected it
            log.error("Inode {} does not exist".format(header_id))
            return {'error': 'Inode does not exist', 'errno': errno.ENOENT}

    return {'status': True}


def datastore_inodes_verify( datastore_pubkey, inode_headers, inode_payloads, inode_signatures, inode_tombstones, device_ids, config_path=CONFIG_PATH ):
    """
    Given signed inodes, tombstones, and payloads, verify that they were all signed.
    
    NOTE: datastore_pubkey corresponds to the device-specific public key of the caller

    Return {'status': True} if we're all good
    Return {'error': ..., 'errno': ...} on error
    """
    assert len(inode_headers) == len(inode_payloads)
    assert len(inode_payloads) == len(inode_signatures)
    
    datastore_id = datastore_get_id(datastore_pubkey)

    # verify signatures and hashes
    for i in xrange(0, len(inode_headers)):
        header_blob = inode_headers[i]
        payload = inode_payloads[i]
        signature = inode_signatures[i]

        try:
            res = storage.verify_data_payload( header_blob, datastore_pubkey, signature )
        except AssertionError as e:
            if BLOCKSTACK_DEBUG:
                log.exception(e)

            log.error("Invalid public key or signature ({}, {})".format(datastore_pubkey, signature))
            return {'error': 'Invalid public key or signature', 'errno': errno.EINVAL}

        if not res:
            log.debug("Failed to verify {} ({}) with {}".format(header_blob, signature, datastore_pubkey))
            return {'error': 'Failed to verify inode signature', 'errno': errno.EINVAL}

        # check hash 
        payload_hash = storage.hash_data_payload(payload)
        header_mutable_data_struct = data_blob_parse(header_blob)
        header_struct = data_blob_parse(header_mutable_data_struct['data'])
        if payload_hash != header_struct['data_hash']:
            log.debug("Inode hash mismatch: {} != {}".format(payload_hash, header_struct['data_hash']))
            return {'error': "Payload {} does not match inode header {}".format(payload_hash, header_struct['data_hash']), 'errno': errno.EINVAL}

    if len(inode_tombstones) > 0:
        res = verify_mutable_data_tombstones( inode_tombstones, datastore_pubkey, device_ids=device_ids )
        if not res:
            return {'error': 'Failed to verify data tombstones', 'errno': errno.EINVAL}

    return {'status': True}


def datastore_operation_check( datastore_pubkey, inode_headers, inode_payloads, inode_signatures, inode_tombstones, creates, exists, device_ids, config_path=CONFIG_PATH ):
    """
    Verify that each header and tombstone is signed, that each payload's hash is in the header, and that each 
    inode header is a current or later version
    
    This is a server-side method.

    NOTE: datastore_pubkey corresponds to the device-specific datastore

    Return {'status': True} on success
    Return {'error': ..., 'errno': ...} on failure
    """
    datastore_id = datastore_get_id(datastore_pubkey)
    res = datastore_inodes_verify( datastore_pubkey, inode_headers, inode_payloads, inode_signatures, inode_tombstones, device_ids, config_path=config_path)
    if 'error' in res:
        log.debug("Failed to verify inode and tombstone signatures") 
        return res

    res = datastore_inodes_check_consistent( datastore_id, inode_headers, creates, exists, device_ids, config_path=config_path )
    if 'error' in res:
        log.debug("Failed to verify data is consistent")
        return res

    return {'status': True}


def datastore_do_inode_operation( datastore, inode_headers, inode_payloads, inode_signatures, inode_tombstones, config_path=CONFIG_PATH, proxy=None ):
    """
    Given signed inodes, tombstones, and payloads, go and actually put/delete the data.
    This is a server-side method.

    * inode_headers[i], inode_payloads[i], inode_signatures[i] all correspond to the same inode.
    * inode_tombstones is a list of tombstones for the same inode (at most one inode will be deleted per data operation)

    Do not call this method directly.  Call the op-specific helper methods instead.

    Return {'status': True} on success
    Return {'error': ...} on error
    """

    if proxy is None:
        proxy = get_default_proxy(config_path=config_path)

    assert len(inode_headers) == len(inode_payloads)
    assert len(inode_payloads) == len(inode_signatures)

    # process tombstones first
    if len(inode_tombstones) > 0:
        res = delete_inode_data( datastore, inode_tombstones, proxy=proxy, config_path=config_path)
        if 'error' in res:
            log.debug("Failed to delete inode with {}".format(','.join(inode_tombstones)))
            return res

    # store data
    for i in xrange(0, len(inode_headers)):
        header_blob = inode_headers[i]
        payload = inode_payloads[i]
        signature = inode_signatures[i]

        res = put_inode_data( datastore, header_blob, signature, payload, config_path=config_path, proxy=proxy)
        if 'error' in res:
            log.debug("Failed to put inode {}".format(header_blob))
            return res

    return {'status': True}


def datastore_serialize_and_sign( datastore, data_privkey):
    """
    Serialize and sign a datastore for a request
    """
    datastore_str = json.dumps(datastore, sort_keys=True)
    datastore_sig = sign_raw_data(datastore_str, data_privkey)
    return {'str': datastore_str, 'sig': datastore_sig}


def datastore_mkdir_make_inodes(api_client, datastore, data_path, data_pubkeys, reader_pubkeys=[], parent_dir=None, force=False, config_path=CONFIG_PATH):
    """
    Make a directory at the given path.  The parent directory must exist.
    Do not actually carry out the mutations; only generate the requisite inodes.

    This is a client-side method.
   
    TODO: rework datastore and datastore_id; we need to be sure that we're making inodes to write to this device's datastore and data_pubkeys corresponds to the owner's other devices
   
    Return {'status': True, 'inodes': [...], 'payloads': [...], 'tombstones': [...]} on success
    Return {'error': ..., 'errno': ...} on failure (optionally with 'stored_child': True set)
    """

    datastore_id = datastore_get_id(datastore['pubkey'])
    path_info = _parse_data_path( data_path )
    parent_path = path_info['parent_path']
    data_path = path_info['data_path']
    name = path_info['iname']

    log.debug("mkdir {}:{}".format(datastore_id, data_path))

    drivers = datastore['drivers']
    device_ids = datastore['device_ids']

    if parent_dir is None:
        parent_info = api_client.backend_datastore_lookup(None, datastore, 'directories', parent_path, data_pubkeys, extended=True, force=force )
        if 'error' in parent_info:
            log.error('Failed to resolve {}'.format(parent_path))
            return parent_info
       
        parent_dir_info = parent_info['inode_info']
        parent_dir = parent_dir_info['inode']

    parent_uuid = parent_dir['uuid']

    if parent_dir['type'] != MUTABLE_DATUM_DIR_TYPE:
        log.error('Not a directory: {}'.format(parent_path))
        return {'error': 'Not a directory', 'errno': errno.ENOTDIR}

    # does a file or directory already exist?
    if name in parent_dir['idata']['children'].keys():
        log.error('Already exists: {}'.format(name))
        return {'error': 'Entry already exists', 'errno': errno.EEXIST}
    
    # make a directory!
    child_uuid = str(uuid.uuid4())

    # update parent 
    parent_dir, child_dirent = _mutable_data_dir_link( parent_dir, MUTABLE_DATUM_DIR_TYPE, name, child_uuid )

    # make the new inodes
    child_dir_info = make_dir_inode_data( datastore_id, datastore_id, child_uuid, {}, device_ids, reader_pubkeys=reader_pubkeys, config_path=config_path, min_version=parent_dir['version'], create=True )
    if 'error' in child_dir_info:
        log.error("Failed to create directory {}: {}".format(data_path, child_dir_info['error']))
        return {'error': 'Failed to create child directory', 'errno': errno.EIO}

    parent_dir_info = make_dir_inode_data( datastore_id, datastore_id, parent_uuid, parent_dir['idata']['children'], device_ids, reader_pubkeys=parent_dir['reader_pubkeys'], min_version=parent_dir['version'], config_path=config_path )
    if 'error' in parent_dir_info:
        log.error("Failed to update directory {}: {}".format(parent_path, parent_dir_info['error']))
        return {'error': 'Failed to create parent directory', 'errno': errno.EIO}
        

    ret = {
        'status': True,
        'inodes': [
            child_dir_info['header'],
            parent_dir_info['header'],
        ],
        'payloads': [
            child_dir_info['idata'],
            parent_dir_info['idata'],
        ],
        'tombstones': []
    }

    return ret


def datastore_mkdir_put_inodes( datastore, data_path, header_blobs, payloads, signatures, tombstones, config_path=CONFIG_PATH, proxy=None ):
    """
    Given the header blobs and payloads from datastore_mkdir_make_inodes() and client-given signatures,
    go and store them all.

    This is a server-side method.

    Order matters:
    header_blobs[0], payloads[0], and signatures[0] are for the child.
    header_blobs[1], payloads[1], and signatures[1] are for the parent.

    Return {'status': True} on success
    Return {'error': ..., 'errno': ...} on failure
    """
    assert len(header_blobs) == 2
    assert len(payloads) == 2
    assert len(signatures) == 2
    assert len(tombstones) == 0
    creates = [True, False]     # create child
    exists = [False, True]      # parent must exist

    device_ids = datastore['device_ids']
    data_pubkey = datastore['pubkey']
    res = datastore_operation_check( data_pubkey, header_blobs, payloads, signatures, tombstones, creates, exists, device_ids, config_path=config_path )
    if 'error' in res:
        log.debug("Failed to check operation: {}".format(res['error']))
        return res

    return datastore_do_inode_operation( datastore, header_blobs, payloads, signatures, tombstones, config_path=config_path, proxy=proxy )


def datastore_mkdir(api_client, datastore, data_path, data_privkey_hex, data_pubkeys, parent_dir=None, force=False, config_path=CONFIG_PATH):
    """
    Method to make a directory.
    * generate the directory inodes
    * sign them
    * replicate them.

    This is a client-side method

    TODO: rework datastore and datastore_id; we need to be sure that we're making inodes to write to this device's datastore and data_pubkeys corresponds to the owner's other devices

    Return {'status': True} on success
    Return {'error': ...} on error
    """
    data_pubkey = get_pubkey_hex(str(data_privkey_hex))
    datastore_id = datastore_get_id(data_pubkey)
    device_ids = datastore['device_ids']
    drivers = datastore['drivers']

    inode_info = datastore_mkdir_make_inodes( api_client, datastore, data_path, data_pubkeys, parent_dir=parent_dir, force=force, config_path=config_path )
    if 'error' in inode_info:
        return inode_info

    inode_signatures = []
    for inode_header_blob in inode_info['inodes']:
        signature = sign_inode_header_blob( inode_header_blob, data_privkey_hex )
        inode_signatures.append( signature )
    
    datastore_info = datastore_serialize_and_sign(datastore, data_privkey_hex)
    res = api_client.backend_datastore_mkdir( datastore_info['str'], datastore_info['sig'], data_path, inode_info['inodes'], inode_info['payloads'], inode_signatures, inode_info['tombstones'] )
    if 'error' in res:
        log.debug("Failed to put mkdir inodes")
        return res

    return {'status': True}


def datastore_rmdir_make_inodes(api_client, datastore, data_path, data_pubkeys, parent_dir=None, force=False, config_path=CONFIG_PATH ):
    """
    Remove a directory at the given path.  The directory must be empty.
    This does not actually carry out the operation, but instead generates the new parent directory inode blobs
    and generates tombstones for the directory to be deleted.  Both must be signed and acted upon.

    TODO: rework datastore and datastore_id; we need to be sure that we're making inodes to write to this device's datastore and data_pubkeys corresponds to the owner's other devices

    Return {'status': True, 'blobs': [...], 'payloads': [...], 'tombstones': [...]} on success
    Return {'error': ..., 'errno': ...} on error
    """
   
    datastore_id = datastore_get_id(datastore['pubkey'])
    path_info = _parse_data_path( data_path )
    data_path = path_info['data_path']
    name = path_info['iname']
    creates = [False, False]

    if data_path == '/':
        # can't do this 
        log.error("Will not delete /")
        return {'error': 'Tried to delete root', 'errno': errno.EINVAL}

    drivers = datastore['drivers']
    device_ids = datastore['device_ids']

    log.debug("rmdir {}:{} (force={})".format(datastore_id, data_path, force))

    parent_dir_uuid = None
    parent_dir_inode = None

    if parent_dir is None:
        dir_info = api_client.backend_datastore_lookup(None, datastore, 'directories', data_path, data_pubkeys, extended=True, force=force )
        if 'error' in dir_info:
            log.error('Failed to resolve {}'.format(data_path))
            return {'error': dir_info['error'], 'errno': dir_info['errno']}

        # is this a directory?
        dir_inode_info = dir_info['inode_info']
        dir_inode_uuid = dir_inode_info['uuid']
        dir_inode = dir_inode_info['inode']

        if dir_inode['type'] != MUTABLE_DATUM_DIR_TYPE:
            log.error('Not a directory: {}'.format(data_path))
            return {'error': 'Not a directory', 'errno': errno.ENOTDIR}
    
        # get parent of this directory
        parent_path = dir_inode_info['parent']
        parent_dir_inode_info = dir_info['path_info'][parent_path]
        parent_dir_uuid = parent_dir_inode_info['uuid']
        parent_dir_inode = parent_dir_inode_info['inode']

    else:
        parent_dir_inode = parent_dir
        parent_dir_uuid = parent_dir['uuid']

    # is this directory empty?
    if len(dir_inode['idata']['children']) > 0:
        log.error("Directory {} has {} entries".format(data_path, len(dir_inode['idata']['children'])))
        return {'error': 'Directory not empty', 'errno': errno.ENOTEMPTY}

    # update the parent 
    parent_dir_inode, dead_child = _mutable_data_dir_unlink( parent_dir_inode, name )
    min_version = max(dead_child['version'], parent_dir_inode['version'])

    parent_dir_info = make_dir_inode_data( datastore_id, datastore_id, parent_dir_uuid, parent_dir_inode['idata']['children'], device_ids,
                                           reader_pubkeys=parent_dir_inode['reader_pubkeys'], min_version=min_version, config_path=config_path )

    if 'error' in parent_dir_info:
        log.error("Failed to update directory {}: {}".format(os.path.dirname(data_path), parent_dir_info['error']))
        return {'error': 'Failed to create parent directory', 'errno': errno.EIO}

    # make tombstones for the child
    child_tombstones = make_inode_tombstones( datastore_id, dir_inode_uuid, device_ids)
    ret = {
        'status': True,
        'inodes': [
            parent_dir_info['header'],
        ],
        'payloads': [
            parent_dir_info['idata'],
        ],
        'tombstones': child_tombstones
    }

    return ret


def datastore_rmdir_put_inodes( datastore, data_path, header_blobs, payloads, signatures, tombstones, config_path=CONFIG_PATH, proxy=None ):
    """
    Given the header blobs and payloads from datastore_rmdir_make_inodes() and cliet-given signatures and signed tombstones,
    go and store them all.

    Order matters:
    header_blobs[0], payloads[0], and signatures[0] are for the parent
    tombstones[0] is for the child deleted

    This is a server-side method.

    TODO: rework datastore and datastore_id; we need to be sure that we're making inodes to write to this device's datastore and data_pubkeys corresponds to the owner's other devices

    Return {'status': True} on success
    Return {'error': ..., 'errno': ...} on failure
    """
    assert len(header_blobs) == 1, header_blobs
    assert len(payloads) == 1, payloads
    assert len(signatures) == 1, signatures
    assert len(tombstones) >= 1, tombstones
    creates = [False]
    exists = [True]

    if proxy is None:
        proxy = get_default_proxy(config_path=config_path)

    # directory must actually be empty 

    device_ids = datastore['device_ids']
    data_pubkey = datastore['pubkey']
    res = datastore_operation_check( data_pubkey, header_blobs, payloads, signatures, tombstones, creates, exists, device_ids, config_path=config_path )
    if 'error' in res:
        log.debug("Failed to check operation: {}".format(res['error']))
        return res

    return datastore_do_inode_operation( datastore, header_blobs, payloads, signatures, tombstones, config_path=config_path, proxy=proxy )


def datastore_rmdir(api_client, datastore, data_path, data_privkey_hex, data_pubkeys, force=False, config_path=CONFIG_PATH):
    """
    Client-side method to removing a directory.
    * generate the directory inodes
    * sign them
    * replicate them.

    TODO: rework datastore and datastore_id; we need to be sure that we're making inodes to write to this device's datastore and data_pubkeys corresponds to the owner's other devices

    Return {'status': True} on success
    Return {'error': ...} on error
    """
    data_pubkey = get_pubkey_hex(str(data_privkey_hex))
    datastore_id = datastore_get_id(data_pubkey)
    device_ids = datastore['device_ids']
    drivers = datastore['drivers']

    inode_info = datastore_rmdir_make_inodes( api_client, datastore, data_path, data_pubkeys, force=force, config_path=config_path )
    if 'error' in inode_info:
        return inode_info

    inode_signatures = []
    for inode_header_blob in inode_info['inodes']:
        signature = sign_inode_header_blob( inode_header_blob, data_privkey_hex )
        inode_signatures.append( signature )

    signed_tombstones = sign_mutable_data_tombstones( inode_info['tombstones'], data_privkey_hex )
    assert len(signed_tombstones) > 0

    datastore_info = datastore_serialize_and_sign(datastore, data_privkey_hex)
    res = api_client.backend_datastore_rmdir( datastore_info['str'], datastore_info['sig'], data_path, inode_info['inodes'], inode_info['payloads'], inode_signatures, signed_tombstones )
    if 'error' in res:
        log.debug("Failed to put rmdir inodes")
        return res

    return {'status': True}


def datastore_getfile(api_client, blockchain_id, datastore, data_path, data_pubkeys, extended=False, force=False, config_path=CONFIG_PATH ):
    """
    Get a file identified by a path.

    TODO: rework datastore and datastore_id; we need to be sure that we're making inodes to write to this device's datastore and data_pubkeys corresponds to the owner's other devices

    Return {'status': True, 'data': data} on success, if not extended
    Return {'status': True, 'inode_info': inode and data, 'path_info': path info}
    Return {'error': ..., 'errno': ...} on error
    """

    path_info = _parse_data_path( data_path )
    data_path = path_info['data_path']
    
    datastore_id = datastore_get_id(datastore['pubkey'])
    drivers = datastore['drivers']
    
    log.debug("getfile {}:{}".format(datastore_id, data_path))

    file_info = api_client.backend_datastore_lookup(blockchain_id, datastore, 'files', data_path, data_pubkeys, force=force, extended=True, idata=True )
    if 'error' in file_info:
        log.error("Failed to resolve {}".format(data_path))
        return file_info

    if file_info['inode_info']['inode']['type'] != MUTABLE_DATUM_FILE_TYPE:
        log.error("Not a file: {}".format(data_path))
        return {'error': 'Not a file', 'errno': errno.EISDIR}

    ret = None
    if extended:
        ret = {
            'status': True,
            'inode_info': file_info['inode_info'],
            'path_info': file_info['path_info'],
        }

    else:
        ret = {
            'status': True,
            'data': file_info['inode_info']['inode']['idata']
        }

    return ret


def datastore_listdir(api_client, blockchain_id, datastore, data_path, data_pubkeys, extended=False, force=False, config_path=CONFIG_PATH ):
    """
    Get a file identified by a path.

    TODO: rework datastore and datastore_id; we need to be sure that we're making inodes to write to this device's datastore and data_pubkeys corresponds to the owner's other devices

    Return the {'status': True, 'data': directory information} on success, or if extended==True, then return {'status': True, 'inode_info': ..., 'path_info': ...}
    Return {'error': ..., 'errno': ...} on error
    """

    path_info = _parse_data_path( data_path )
    data_path = path_info['data_path']
    
    datastore_id = datastore_get_id(datastore['pubkey'])
    drivers = datastore['drivers']
    
    log.debug("listdir {}:{}".format(datastore_id, data_path))

    dir_info = api_client.backend_datastore_lookup(blockchain_id, datastore, 'directories', data_path, data_pubkeys, extended=True, force=force )
    if 'error' in dir_info:
        log.error("Failed to resolve {}".format(data_path))
        return dir_info

    if dir_info['inode_info']['inode']['type'] != MUTABLE_DATUM_DIR_TYPE:
        log.error("Not a directory: {}".format(data_path))
        return {'error': 'Not a directory', 'errno': errno.ENOTDIR}

    # TODO: verify idata's header matches header for this inode

    ret = {
        'status': True,
    }

    ret = None
    if extended:
        ret = {
            'status': True,
            'path_info': dir_info['path_info'],
            'inode_info': dir_info['inode_info'],
        }

    else:
        ret = {
            'status': True,
            'data': dir_info['inode_info']['inode']['idata']
        }

    return ret


def datastore_putfile_make_inodes(api_client, datastore, data_path, file_data_hash, data_pubkeys, readers=[], parent_dir=None, create=False, force=False, config_path=CONFIG_PATH ):
    """
    Store a file identified by a path.
    If @create is True, then will only succeed if created.

    Does not actually upload data, but instead makes new inode blobs for the 
    parent directory and the new file inode.

    file_data_hash needs to be a payload (netstring) hash, i.e., sha256( "{}:{},".format(len(payload), payload) )

    TODO: rework datastore and datastore_id; we need to be sure that we're making inodes to write to this device's datastore and data_pubkeys corresponds to the owner's other devices

    Return {'status': True, 'inodes': [...], 'payloads': [...], 'tombstones': [...]} on success
    Return {'error': ..., 'errno': ...} on error.
    """

    datastore_id = datastore_get_id(datastore['pubkey'])
    path_info = _parse_data_path( data_path )
    data_path = path_info['data_path']
    name = path_info['iname']
    parent_dirpath = path_info['parent_path']

    drivers = datastore['drivers']
    device_ids = datastore['device_ids']

    log.debug("putfile {}:{}".format(datastore_id, data_path))
    
    parent_dir_inode = None
    parent_uuid = None

    if parent_dir is None:
        parent_path_info = api_client.backend_datastore_lookup(None, datastore, 'directories', parent_dirpath, data_pubkeys, extended=True, force=force )
        if 'error' in parent_path_info:
            log.error("Failed to resolve {}".format(data_path))
            return parent_path_info

        parent_dir_info = parent_path_info['inode_info']
        parent_uuid = parent_dir_info['uuid']
        parent_dir_inode = parent_dir_info['inode']
    else:
        parent_dir_inode = parent_dir
        parent_uuid = parent_dir['uuid']

    # make sure the file doesn't exist
    if name in parent_dir_inode['idata']['children'].keys() and create:
        # already exists
        log.error('Already exists: {}'.format(data_path))
        return {'error': 'Already exists', 'errno': errno.EEXIST}

    child_uuid = None

    # exists?
    if name in parent_dir_inode['idata']['children'].keys():
        child_uuid = parent_dir_inode['idata']['children'][name]['uuid']
        parent_dir_inode, child_dirent = _mutable_data_dir_link( parent_dir_inode, MUTABLE_DATUM_FILE_TYPE, name, child_uuid, exists=True )

    else:
        # make a file!
        child_uuid = str(uuid.uuid4())
        parent_dir_inode, child_dirent = _mutable_data_dir_link( parent_dir_inode, MUTABLE_DATUM_FILE_TYPE, name, child_uuid )
   
    min_version = max(parent_dir_inode['version'], child_dirent['version'])
    log.debug("Version of {} ({}) will be max({}, {}) = {}".format(data_path, child_uuid, parent_dir_inode['version'], child_dirent['version'], min_version))

    # make the new inode info
    child_file_info = make_file_inode_data( datastore_id, datastore_id, child_uuid, file_data_hash, device_ids, readers=[], config_path=config_path, min_version=min_version, create=create )
    if 'error' in child_file_info:
        log.error("Failed to create file {}: {}".format(data_path, child_file_info['error']))
        return {'error': 'Failed to create file', 'errno': errno.EIO}

    parent_dir_info = make_dir_inode_data( datastore_id, datastore_id, parent_uuid, parent_dir_inode['idata']['children'], device_ids, reader_pubkeys=parent_dir_inode['reader_pubkeys'], min_version=min_version, config_path=config_path )
    if 'error' in parent_dir_info:
        log.error("Failed to update directory {}: {}".format(parent_dirpath, parent_dir_info['error']))
        return {'error': 'Failed to create parent directory', 'errno': errno.EIO}

    ret = {
        'status': True,
        'inodes': [
            child_file_info['header'],
            parent_dir_info['header'],
        ],
        'payloads': [
            None,   # caller has this
            parent_dir_info['idata'],
        ],
        'tombstones': [],    # nothing deleted
    }

    return ret


def datastore_putfile_put_inodes( datastore, data_path, header_blobs, payloads, signatures, tombstones, create=False, exist=False, config_path=CONFIG_PATH, proxy=None ):
    """
    Given the header blobs and payloads from datastore_putfile_make_inodes() and client-given signatures and the actual file data,
    go and store them all.

    TODO: rework datastore and datastore_id; we need to be sure that we're making inodes to write to this device's datastore and data_pubkeys corresponds to the owner's other devices

    Order matters:
    header_blobs[0], payloads[0], and signatures[0] are for the parent directory
    header_blobs[1], payloads[1], and signatures[1] are for the child file.
    payloads[1] should be the client-supplied payload 
    tombstones[0] is for the child deleted

    Return {'status': True} on success
    Return {'error': ..., 'errno': ...} on failure
    """
    assert len(header_blobs) == 2
    assert len(payloads) == 2
    assert len(signatures) == 2
    assert len(tombstones) == 0
    creates = [create, False]    # parent will not be created
    exists = [exist, True]      # parent must exist

    if proxy is None:
        proxy = get_default_proxy(config_path=config_path)

    device_ids = datastore['device_ids']
    data_pubkey = datastore['pubkey']
    res = datastore_operation_check( data_pubkey, header_blobs, payloads, signatures, tombstones, creates, exists, device_ids, config_path=config_path )
    if 'error' in res:
        log.debug("Failed to check operation: {}".format(res['error']))
        return res

    return datastore_do_inode_operation( datastore, header_blobs, payloads, signatures, tombstones, config_path=config_path, proxy=proxy )


def datastore_putfile(api_client, datastore, data_path, file_data_bin, data_privkey_hex, data_pubkeys, create=False, exist=False, force=False, config_path=CONFIG_PATH):
    """
    Client-side method to store a file.  MEANT FOR TESTING PURPOSES
    * generate the directory inodes
    * sign them
    * replicate them.

    TODO: rework datastore and datastore_id; we need to be sure that we're making inodes to write to this device's datastore and data_pubkeys corresponds to the owner's other devices

    Return {'status': True} on success
    Return {'error': ...} on error
    """
    data_pubkey = get_pubkey_hex(str(data_privkey_hex))
    datastore_id = datastore_get_id(data_pubkey)
    device_ids = datastore['device_ids']
    drivers = datastore['drivers']
   
    file_hash = storage.hash_data_payload(file_data_bin)

    inode_info = datastore_putfile_make_inodes( api_client, datastore, data_path, file_hash, data_pubkeys, create=create, force=force, config_path=config_path )
    if 'error' in inode_info:
        return inode_info

    inode_signatures = []
    for inode_header_blob in inode_info['inodes']:
        signature = sign_inode_header_blob( inode_header_blob, data_privkey_hex )
        inode_signatures.append( signature )

    assert inode_info['payloads'][0] is None
    inode_info['payloads'][0] = file_data_bin

    datastore_info = datastore_serialize_and_sign(datastore, data_privkey_hex)
    res = api_client.backend_datastore_putfile( datastore_info['str'], datastore_info['sig'], data_path, inode_info['inodes'], inode_info['payloads'], inode_signatures, inode_info['tombstones'], create=create, exist=exist )
    if 'error' in res:
        log.debug("Failed to put putfile inodes")
        return res

    return {'status': True}


def datastore_deletefile_make_inodes(api_client, datastore, data_path, data_pubkeys, parent_dir=None, force=False, config_path=CONFIG_PATH ):
    """
    Delete a file from a directory.
    Don't actually delete the file; just generate a new parent inode and child tombstones.

    TODO: rework datastore and datastore_id; we need to be sure that we're making inodes to write to this device's datastore and data_pubkeys corresponds to the owner's other devices

    Return {'status': True, 'blobs': [...], 'tombstones': [...]} on success
    Return {'error': ..., 'errno': ...} on error
    """
    datastore_id = datastore_get_id(datastore['pubkey'])
    path_info = _parse_data_path( data_path )
    data_path = path_info['data_path']
    name = path_info['iname']
    parent_dirpath = path_info['parent_path']

    drivers = datastore['drivers']
    device_ids = datastore['device_ids']

    log.debug("deletefile {}:{}".format(datastore_id, data_path))
    
    parent_dir_inode = None
    parent_dir_uuid = None

    if parent_dir is None:
        file_path_info = api_client.backend_datastore_lookup(None, datastore, 'files', data_path, data_pubkeys, idata=False, force=force, extended=True )
        if 'error' in file_path_info:
            log.error('Failed to resolve {}'.format(data_path))
            return file_path_info

        file_inode_info = file_path_info['inode_info']
        file_uuid = file_inode_info['uuid']
        file_inode = file_inode_info['inode']
    
        # is this a directory?
        if file_inode['type'] != MUTABLE_DATUM_FILE_TYPE:
            log.error('Not a file: {}'.format(data_path))
            return {'error': 'Not a file', 'errno': errno.EISDIR}
    
        # get parent of this directory
        parent_dir_inode_info = file_path_info['path_info'][file_inode_info['parent']]
        parent_dir_uuid = parent_dir_inode_info['uuid']
        parent_dir_inode = parent_dir_inode_info['inode']

    else:
        parent_dir_inode = parent_dir
        parent_dir_uuid = parent_dir['uuid']

    # unlink 
    parent_dir_inode, dead_child = _mutable_data_dir_unlink(parent_dir_inode, name)
    min_version = max(parent_dir_inode['version'], dead_child['version'])

    # update the parent 
    parent_dir_info = make_dir_inode_data( datastore_id, datastore_id, parent_dir_uuid, parent_dir_inode['idata']['children'], device_ids,
                                           reader_pubkeys=parent_dir_inode['reader_pubkeys'], min_version=min_version, config_path=config_path )

    if 'error' in parent_dir_info:
        log.error("Failed to update directory {}: {}".format(parent_dir, parent_dir_info['error']))
        return {'error': 'Failed to create parent directory', 'errno': errno.EIO}

    # make a child tombstone 
    child_tombstones = make_inode_tombstones( datastore_id, file_uuid, device_ids)
    ret = {
        'status': True,
        'inodes': [
            parent_dir_info['header'],
        ],
        'payloads': [
            parent_dir_info['idata']
        ],
        'tombstones': child_tombstones
    }

    return ret


def datastore_deletefile_put_inodes( datastore, data_path, header_blobs, payloads, signatures, tombstones, config_path=CONFIG_PATH, proxy=None ):
    """
    Given the header blobs and payloads from datastore_deletfile_make_inodes() and cliet-given signatures and signed tombstones,
    go and store them all.

    TODO: rework datastore and datastore_id; we need to be sure that we're making inodes to write to this device's datastore and data_pubkeys corresponds to the owner's other devices

    Order matters:
    header_blobs[0], payloads[0], and signatures[0] are for the parent
    tombstones[0] is for the child deleted

    Return {'status': True} on success
    Return {'error': ..., 'errno': ...} on failure
    """
    assert len(header_blobs) == 1
    assert len(payloads) == 1
    assert len(signatures) == 1
    assert len(tombstones) >= 1
    creates = [False]
    exists = [True]

    if proxy is None:
        proxy = get_default_proxy(config_path=config_path)

    device_ids = datastore['device_ids']
    data_pubkey = datastore['pubkey']
    res = datastore_operation_check( data_pubkey, header_blobs, payloads, signatures, tombstones, creates, exists, device_ids, config_path=config_path )
    if 'error' in res:
        log.debug("Failed to check operation: {}".format(res['error']))
        return res

    return datastore_do_inode_operation( datastore, header_blobs, payloads, signatures, tombstones, config_path=config_path, proxy=proxy )


def datastore_deletefile(api_client, datastore, data_path, data_privkey_hex, data_pubkeys, force=False, config_path=CONFIG_PATH):
    """
    Client-side method to removing a file.  MEANT FOR TESTING PURPOSES
    * generate the directory inodes
    * sign them
    * replicate them.

    TODO: rework datastore and datastore_id; we need to be sure that we're making inodes to write to this device's datastore and data_pubkeys corresponds to the owner's other devices

    Return {'status': True} on success
    Return {'error': ...} on error
    """
    data_pubkey = get_pubkey_hex(str(data_privkey_hex))
    datastore_id = datastore_get_id(data_pubkey)
    device_ids = datastore['device_ids']
    drivers = datastore['drivers']

    inode_info = datastore_deletefile_make_inodes( api_client, datastore, data_path, data_pubkeys, force=force, config_path=config_path )
    if 'error' in inode_info:
        return inode_info

    inode_signatures = []
    for inode_header_blob in inode_info['inodes']:
        signature = sign_inode_header_blob( inode_header_blob, data_privkey_hex )
        inode_signatures.append( signature )

    signed_tombstones = sign_mutable_data_tombstones(inode_info['tombstones'], data_privkey_hex)
    assert len(signed_tombstones) > 0

    datastore_info = datastore_serialize_and_sign(datastore, data_privkey_hex)
    res = api_client.backend_datastore_deletefile( datastore_info['str'], datastore_info['sig'], data_path, inode_info['inodes'], inode_info['payloads'], inode_signatures, signed_tombstones )
    if 'error' in res:
        log.debug("Failed to put deletefile inodes")
        return res

    return {'status': True}


def datastore_stat(api_client, blockchain_id, datastore, data_path, data_pubkeys, extended=False, force=False, config_path=CONFIG_PATH):
    """
    Stat a file or directory.  Get just the inode metadata.

    TODO: rework datastore and datastore_id; we need to be sure that we're making inodes to write to this device's datastore and data_pubkeys corresponds to the owner's other devices

    Return {'status': True, 'inode': inode info} on success
    Return {'error': ..., 'errno': ...} on error
    """

    path_info = _parse_data_path( data_path )
    data_path = path_info['data_path']
    datastore_id = datastore_get_id(datastore['pubkey'])
    drivers = datastore['drivers']
    
    log.debug("stat {}:{}".format(datastore_id, data_path))

    inode_info = api_client.backend_datastore_lookup(blockchain_id, datastore, 'inodes', data_path, data_pubkeys, extended=True, force=force, idata=False )
    if 'error' in inode_info:
        log.error("Failed to resolve {}".format(data_path))
        return inode_info
    
    ret = {
        'status': True,
    }

    if extended:
        ret['path_info'] = inode_info['path_info']
        ret['inode_info'] = inode_info['inode_info']
    
    else:
        ret['data'] = inode_info['inode_info']['inode']

    return ret


def datastore_getinode(api_client, blockchain_id, datastore, inode_uuid, extended=False, force=False, idata=False, config_path=CONFIG_PATH ):
    """
    Get an inode directly
    
    TODO: rework datastore and datastore_id; we need to be sure that we're making inodes to write to this device's datastore and data_pubkeys corresponds to the owner's other devices

    Return {'status': True, 'inode': ...}
    Return {'error'': ..., 'errno': ...} on error
    """

    datastore_id = datastore_get_id(datastore['pubkey'])
    drivers = datastore['drivers']
    
    log.debug("getinode {}:{}".format(datastore_id, inode_uuid))

    inode_info = api_client.backend_datastore_getinode(blockchain_id, datastore, inode_uuid, datastore['pubkey'], extended=extended, force=force, idata=idata)
    if 'error' in inode_info:
        log.error("Failed to resolve {}".format(inode_uuid))
        return inode_info
    
    ret = {
        'status': True,
    }

    if extended:
        ret['path_info'] = inode_info['path_info']
        ret['inode_info'] = inode_info['inode']

    else:
        ret['inode'] = inode_info['inode']

    return ret


def datastore_rmtree_make_inodes(api_client, datastore, data_path, data_pubkeys, root_dir=None, force=False, config_path=CONFIG_PATH, proxy=None):
    """
    Remove a directory tree and all its children.
    Does not actually modify the datastore; just generates
    the headers and tombstones for the caller to sign.
    
    Client-side method
    
    TODO: rework datastore and datastore_id; we need to be sure that we're making inodes to write to this device's datastore and data_pubkeys corresponds to the owner's other devices

    Return {'status': True, 'headers': [...], 'payloads': [...], 'tombstones': [...]} on success
    Return {'error': ..., 'errno': ...} on error
    """

    if proxy is None:
        proxy = get_default_proxy(config_path=config_path)
 
    datastore_id = datastore_get_id(datastore['pubkey'])
    path_info = _parse_data_path( data_path )
    data_path = path_info['data_path']

    drivers = datastore['drivers']
    device_ids = datastore['device_ids']

    inode_stack = []        # stack of {'type': ..., 'inode': ...}

    dir_inode = None
    dir_uuid = None

    if root_dir is None:
        dir_path_info = api_client.backend_datastore_lookup(None, datastore, 'directories', data_path, data_pubkeys, idata=False, force=force, extended=True )
        if 'error' in dir_path_info:
            log.error('Failed to resolve {}'.format(data_path))
            return dir_path_info

        dir_inode_info = dir_path_info['inode_info']
        dir_uuid = dir_inode_info['uuid']
        dir_inode = dir_inode_info['inode']
    
    else:
        dir_inode = root_dir
        dir_uuid = root_dir['uuid']

    # is this a directory?
    if dir_inode['type'] != MUTABLE_DATUM_DIR_TYPE:
        # file.  remove 
        return datastore_deletefile_make_inodes(datastore, data_path, data_pubkeys, config_path=config_path, proxy=proxy)

    
    def _stack_push( dirents, stack ):
        """
        add files and directories to the deletion stack
        Return {'status': True, 'stack': stack, 'num_added': ...}
        """
        # push files
        for dirent_name, dirent_data in dirents.items():
            d_type = dirent_data['type']
            d_uuid = dirent_data['uuid']
            
            stack_ent = {'type': d_type, 'uuid': d_uuid, 'searched': False}

            if d_type == MUTABLE_DATUM_FILE_TYPE:
                stack.append( stack_ent )

        # push directories 
        for dirent_name, dirent_data in dirents.items():
            d_type = dirent_data['type']
            d_uuid = dirent_data['uuid']

            stack_ent = {'type': d_type, 'uuid': d_uuid, 'searched': False}

            if d_type == MUTABLE_DATUM_DIR_TYPE:
                stack.append( stack_ent )

        return {'status': True, 'stack': stack, 'num_added': len(dirents)}


    def _search( dir_inode_uuid, stack ):
        """
        Search a path for entries to remove.
        Push files onto the stack, and then directories.
        Return {'status': True, 'stack': stack, 'num_added': ...} on success
        Return {'error': ...} on error
        """
        log.debug("Search {}".format(dir_inode_uuid))
        
        res = api_client.backend_datastore_getinode(None, datastore, dir_inode_uuid, data_pubkeys, idata=True, force=force, extended=True)
        if 'error' in res:
            return res
        
        if res['inode']['type'] == MUTABLE_DATUM_FILE_TYPE:
            return {'status': True, 'stack': stack, 'num_added': 0}

        dirent_info = json.loads(res['inode']['idata'])
        dirents = dirent_info['children']

        return _stack_push( dirents, stack )

    
    inode_stack = []
    res = _stack_push( dir_inode['idata']['children'], inode_stack )
    inode_stack = res['stack']

    headers = []
    tombstones = []
    
    while len(inode_stack) > 0:

        # next entry to delete 
        inode_info = inode_stack[-1]

        if inode_info['type'] == MUTABLE_DATUM_FILE_TYPE:
            # files can be deleted immediately 
            log.debug("Delete file {}".format(inode_info['uuid']))
            child_tombstones = make_inode_tombstones( datastore_id, inode_info['uuid'], device_ids)

            # done 
            inode_stack.pop()
            tombstones += child_tombstones

        else:
            # already explored?
            if inode_info['searched']:
                # already explored this directory.  Can remove now
                log.debug("Delete directory {}".format(inode_info['uuid']))
                child_tombstones = make_inode_tombstones( datastore_id, inode_info['uuid'], device_ids)

                # done
                inode_stack.pop()
                tombstones += child_tombstones

            else:
                # explore directories.  Only remove empty ones.
                inode_stack[-1]['searched'] = True
                res = _search(inode_info['uuid'], inode_stack)
                if 'error' in res:
                    return res

                inode_stack = res['stack']

    # clear this inode's children
    dir_inode_info = make_dir_inode_data( datastore_id, datastore_id, dir_uuid, {}, device_ids, reader_pubkeys=dir_inode['reader_pubkeys'], config_path=config_path )
    if 'error' in dir_inode_info:
        return dir_inode_info

    headers = [dir_inode_info['header']]
    payloads = [dir_inode_info['idata']]

    ret = {
        'status': True,
        'inodes': headers,
        'payloads': payloads,
        'tombstones': tombstones,
    }

    return ret


def datastore_rmtree_put_inodes( datastore, header_blobs, payloads, signatures, tombstones, config_path=CONFIG_PATH, proxy=None ):
    """
    Given the header blobs and payloads from datastore_rmtree_make_inodes() and cliet-given signatures and signed tombstones,
    go and store them all.

    Order matters:
    header_blobs[0], payloads[0], and signatures[0] are for the parent
    tombstones[0] is for the child deleted

    Server-side method

    TODO: rework datastore and datastore_id; we need to be sure that we're making inodes to write to this device's datastore and data_pubkeys corresponds to the owner's other devices

    Return {'status': True} on success
    Return {'error': ..., 'errno': ...} on failure
    """
    # only putting the now-empty directory
    assert len(header_blobs) <= 1, header_blobs
    assert len(payloads) <= 1, payloads
    assert len(signatures) <= 1
    assert len(tombstones) >= 0

    assert len(header_blobs) == len(payloads)
    assert len(payloads) == len(signatures)
    
    creates = [False] * len(header_blobs)
    exists = [True] * len(header_blobs)

    if proxy is None:
        proxy = get_default_proxy(config_path=config_path)

    device_ids = datastore['device_ids']
    data_pubkey = datastore['pubkey']
    res = datastore_operation_check( data_pubkey, header_blobs, payloads, signatures, tombstones, creates, exists, device_ids, config_path=config_path )
    if 'error' in res:
        log.debug("Failed to check operation: {}".format(res['error']))
        return res

    return datastore_do_inode_operation( datastore, header_blobs, payloads, signatures, tombstones, config_path=config_path, proxy=proxy )


def datastore_rmtree(api_client, datastore, data_path, data_privkey_hex, data_pubkeys, force=False, config_path=CONFIG_PATH):
    """
    Client-side method to removing a directory tree.
    * generate the directory inodes and tombstones
    * sign them
    * replicate them.

    TODO: rework datastore and datastore_id; we need to be sure that we're making inodes to write to this device's datastore and data_pubkeys corresponds to the owner's other devices

    Return {'status': True} on success
    Return {'error': ...} on error
    """

    data_pubkey = get_pubkey_hex(str(data_privkey_hex))
    datastore_id = datastore_get_id(data_pubkey)
    device_ids = datastore['device_ids']
    drivers = datastore['drivers']

    inode_info = datastore_rmtree_make_inodes( api_client, datastore, data_path, data_pubkeys, force=force, config_path=config_path )
    if 'error' in inode_info:
        return inode_info

    inode_signatures = []
    for inode_header_blob in inode_info['inodes']:
        signature = sign_inode_header_blob( inode_header_blob, data_privkey_hex )
        inode_signatures.append( signature )

    signed_tombstones = sign_mutable_data_tombstones(inode_info['tombstones'], data_privkey_hex)
    datastore_info = datastore_serialize_and_sign(datastore, data_privkey_hex)

    # do batches 
    for i in xrange(0, len(signed_tombstones), 10):
        ts = signed_tombstones[i:min(i+10, len(signed_tombstones))]
        res = api_client.backend_datastore_rmtree( datastore_info['str'], datastore_info['sig'], [], [], [], ts )
        if 'error' in res:
            log.error("Failed to delete inodes: {}".format(res['error']))
            return res

    # update root
    res = api_client.backend_datastore_rmtree( datastore_info['str'], datastore_info['sig'], inode_info['inodes'], inode_info['payloads'], inode_signatures, [] )
    if 'error' in res:
        log.error("Failed to update root tree: {}".format(res['error']))
        return res

    return {'status': True}


def get_read_public_storage_drivers(config_path):
    """
    Get the list of "read-public" storage drivers.
    This is according to the driver classification.
 
    Returns the list of driver names
    """
    
    driver_classes = storage.classify_storage_drivers()
    return driver_classes['read_public']


def get_required_write_storage_drivers(config_path):
    """
    Get the list of storage drivers to write with.
    This is according to the 'storage_drivers_required_write' setting

    Returns a list of driver names.
    """
    conf = get_config(config_path)
    assert conf

    storage_drivers = conf.get("storage_drivers_required_write", "").split(',')
    if len(storage_drivers) > 0:
        return storage_drivers

    # fall back to storage drivers 
    storage_drivers = conf.get("storage_drivers", "").split(",")
    if len(storage_drivers) > 0:
        return storage_drivers

    storage_handlers = storage.get_storage_handlers()
    storage_drivers = [sh.__name__ for sh in storage_handlers]
    return storage_drivers


def get_read_storage_drivers(config_path):
    """
    Get the list of storage drivers to read with.
    This is according to the 'storage_drivers' setting

    Returns a list of driver names.
    """
    conf = get_config(config_path)
    assert conf

    storage_drivers = conf.get("storage_drivers", "").split(",")
    if len(storage_drivers) > 0:
        return storage_drivers

    storage_handlers = storage.get_storage_handlers()
    storage_drivers = [sh.__name__ for sh in storage_handlers]
    return storage_drivers


def get_read_local_storage_drivers(config_path, storage_drivers=None):
    """
    Get the list of storage drivers that can read locally.
    Returns a list of driver names
    """
    if storage_drivers is None:
        conf = get_config(config_path)
        assert conf
    
        storage_drivers = conf.get('storage_drivers', '').split(',')

    driver_classes = storage.classify_storage_drivers()
    
    ret = []
    for read_local in driver_classes['read_local']:
        if read_local in storage_drivers:
            ret.append(read_local)

    return ret


def prioritize_read_drivers(config_path, drivers):
    """
    Given a set of drivers, prioritize them in order of read speed.
    Expect local drivers to be faster than remote drivers
    """
    # optimization: try local drivers before non-local drivers 
    local_read_drivers = get_read_local_storage_drivers(config_path, drivers)
    first_drivers = []
    last_drivers = []
    for drvr in drivers:
        if drvr in local_read_drivers:
            first_drivers.append(drvr)
        else:
            last_drivers.append(drvr)

    drivers = first_drivers + last_drivers
    return drivers

>>>>>>> 486c35b3

if __name__ == "__main__":
    # unit tests!
    import blockstack_client
    import blockstack_client.actions
    import subprocess
    import requests
    from gaia import *

    blockstack_client.session()

    class CLIArgs(object):
        pass

    def get_session( blockchain_id, app_privkey, app_domain, api_methods, device_ids, public_keys, this_device_id='', config_path=CONFIG_PATH ):
        """
        sign in and get a token
        """
        args = CLIArgs()

<<<<<<< HEAD
        if blockchain_id:
            args.blockchain_id = blockchain_id
        else:
            args.blockchain_id = None
=======
        # will call `GET http://localhost:{port}/v1/auth?authRequest={auth JWT}`
        # will get back a session JWT

        # request permission to access the API 
        auth_request = {
            'app_domain': 'datastore.unit.tests',
            'methods': ['store_read', 'store_write', 'store_admin'],
            'app_public_key': keylib.key_formatting.decompress( ECPrivateKey(private_key).public_key().to_hex() ),
        }

        # authentication: bearer {password}
        headers = {
            'Authorization': 'bearer {}'.format(api_password)
        }

        # make the authentication token
        signer = jsontokens.TokenSigner()
        auth_token = signer.sign(auth_request, private_key)
>>>>>>> 486c35b3

        args.app_domain = app_domain
        args.api_methods = ','.join(api_methods)
        args.privkey = app_privkey

        device_ids = ','.join(device_ids)
        public_keys = ','.join(public_keys)
        args.device_ids = device_ids
        args.public_keys = public_keys
        args.this_device_id = this_device_id

        res = blockstack_client.actions.cli_app_signin( args, config_path=config_path )
        if 'error' in res:
            raise Exception("Error: {}".format(res['error']))
        else:
            return res['token']

    datastore_pk = keylib.ECPrivateKey().to_hex()
    datastore_pubk = get_pubkey_hex(datastore_pk)
    datastore_id = datastore_get_id(datastore_pubk)
    this_device_id = get_local_device_id(config_dir=os.path.dirname(CONFIG_PATH))

    other_pks = [keylib.ECPrivateKey().to_hex() for _ in xrange(1, 3)]
    other_pubks = [get_pubkey_hex(pk) for pk in other_pks]
    other_device_ids = [this_device_id + '-{}'.format(i) for i in xrange(1, 3)]

    all_device_ids = [this_device_id] + other_device_ids
    all_device_privkeys = [datastore_pk] + other_pks
    all_device_pubkeys = [datastore_pubk] + other_pubks
    all_sessions = []
    all_rpcs = []

    conf = get_config()
    assert conf
    
    for i in xrange(0, len(all_device_ids)):
        # authenticate each device
        ses = get_session(None, all_device_privkeys[i], 'http://localhost:8888', ['store_write'], all_device_ids, all_device_pubkeys, this_device_id=all_device_ids[i])

        rpc = blockstack_client.rpc.local_api_connect(api_session=ses)
        assert rpc

        all_sessions.append(ses)
        all_rpcs.append(rpc)
    
    # create the datastore
    rpc = all_rpcs[0]
    ds_info = make_datastore_info("datastore", datastore_pubk, [this_device_id], driver_names=['disk'])
    if 'error' in ds_info:
        print "make_datastore_info: {}".format(ds_info)
        sys.exit(1)

    res = put_datastore( rpc, ds_info, datastore_pk )
    if 'error' in res:
        print 'put_datastore_info: {}'.format(res)
        sys.exit(1)

    ds_res = rpc.backend_datastore_get( None, None, datastore_id, device_ids=[this_device_id] )
    if 'error' in ds_res:
        print 'get_datastore: {}'.format(ds_res)
        sys.exit(1)

    datastore = ds_res['datastore']

    data_pubkeys = [{'device_id': this_device_id, 'public_key': datastore_pubk}] + [{'device_id': other_dev_id, 'public_key': other_pubk} for (other_dev_id, other_pubk) in zip(other_device_ids, other_pubks)]

    # do this all twice
    for i in xrange(0, 2):
        
        # put a file from each device
        for i in xrange(0, len(all_device_ids)):
            dev_id = all_device_ids[i]
            data_pkey = all_device_privkeys[i]
            file_name = 'hello_world-{}'.format(i)
            file_data = 'hello world {}\x00\x01\x02\x03\x04\x05'.format(i)
            rpc = all_rpcs[i]

            res = datastore_putfile(rpc, datastore, file_name, file_data, data_pkey, data_pubkeys, this_device_id=dev_id, synchronous=True)
            if 'error' in res:
                print 'datastore_putfile {}: {}'.format(file_name, res)
                sys.exit(1)

        res = rpc.backend_datastore_get_root(None, datastore, data_pubkeys)
        if 'error' in res:
            print 'datastore_get_root /: {}'.format(res)
            sys.exit(1)
        
        root = res['root']

        # sanity check 
        for i in xrange(0, len(all_device_ids)):
            file_name = 'hello_world-{}'.format(i)
            if file_name not in root:
                print 'root is {}'.format(res)
                sys.exit(1)

        # get/delete
        for i in xrange(0, len(all_device_ids)):
            file_name = 'hello_world-{}'.format(i)
            file_data = 'hello world {}\x00\x01\x02\x03\x04\x05'.format(i)
            data_pkey = all_device_privkeys[i]
            dev_id = all_device_ids[i]
            rpc = all_rpcs[i]
            
            print ""
            print file_name
            print ""

            res = datastore_getfile(rpc, None, datastore, file_name, data_pubkeys)
            if 'error' in res:
                print 'getfile failed: {}'.format(res)
                sys.exit(1)

            # sanity check
            if res['data'] != file_data:
                print 'datastore_getfile {}: {}'.format(file_name, res)
                sys.exit(1)
            
            # stat 
            res = datastore_stat(rpc, None, datastore, file_name, data_pubkeys, dev_id)
            if 'error' in res:
                print 'datastore_stat {}: {}'.format(file_name, res)
                sys.exit(1)

            # should fail
            res = delete_datastore(rpc, datastore, data_pkey, data_pubkeys)
            if 'error' not in res:
                print 'deleted datastore: {}'.format(res)
                sys.exit(1)

            if res['errno'] != "ENOTEMPTY":
                print 'wrong errno on ENOTEMPTY delete datastore: {}'.format(res)
                sys.exit(1)

            res = datastore_deletefile(rpc, datastore, file_name, data_pkey, data_pubkeys, this_device_id=dev_id, synchronous=True)
            if 'error' in res:
                print 'datastore_deletefile: {}'.format(res)
                sys.exit(1)

            # sanity check 
            res = rpc.backend_datastore_get_root(None, datastore, data_pubkeys)
            if 'error' in res:
                print 'datastore_get_root /: {}'.format(res)
                sys.exit(1)

            if file_name in res['root']:
                print '{} still present'.format(file_name)
                print res['root']
                sys.exit(1)

            # sanity check
            res = datastore_getfile(rpc, None, datastore, file_name, data_pubkeys)
            if 'error' in res:
                if not res.has_key('errno') or res['errno'] != "ENOENT":
                    print 'getfile failed wrong: {}'.format(res)
                    sys.exit(1)
        
            else:
                print 'accidentally succeeded to getfile: {}'.format(res)
                sys.exit(1)
 
            # stat 
            res = datastore_stat(rpc, None, datastore, file_name, data_pubkeys, dev_id)
            if 'error' in res:
                if not res.has_key('errno') or res['errno'] != "ENOENT":
                    print 'datastore_stat failed wrong on {}: {}'.format(file_name, res)
                    sys.exit(1)

            else:
                print 'accidentally succeeded to stat {}'.format(file_name)
                sys.exit(1)


    # clear datastore 
    res = delete_datastore(rpc, datastore, datastore_pk, data_pubkeys)
    
    if 'error' in res:
        print 'failed to delete empty datastore: {}'.format(res)
        sys.exit(1)

    sys.exit(0)
<|MERGE_RESOLUTION|>--- conflicted
+++ resolved
@@ -21,4362 +21,6 @@
     along with Blockstack-client. If not, see <http://www.gnu.org/licenses/>.
 """
 
-<<<<<<< HEAD
-=======
-import json
-import os, sys
-import time
-import jsontokens
-import blockstack_profiles
-import blockstack_zones
-import urllib
-import virtualchain
-import posixpath
-import uuid
-import user as user_db
-import storage
-import errno
-import hashlib
-import jsontokens
-import collections
-import threading
-import functools
-import copy
-import jsonschema
-from jsonschema import ValidationError
-
-import keylib
-from keylib import ECPrivateKey
-
-import virtualchain
-from virtualchain.lib.ecdsalib import sign_raw_data, get_pubkey_hex
-
-from .keys import (get_payment_privkey_info, get_owner_privkey_info, HDWallet)
-
-from .profile import get_data_privkey_info
-
-from .proxy import (
-    getinfo, get_name_blockchain_history, get_default_proxy, json_is_error)
-from .storage import hash_zonefile
-from .zonefile import get_name_zonefile, load_name_zonefile, store_name_zonefile
-from .utils import ScatterGather
-
-from .logger import get_logger
-from .config import get_config, get_local_device_id
-from .constants import (
-    BLOCKSTACK_TEST, BLOCKSTACK_DEBUG, DATASTORE_SIGNING_KEY_INDEX,
-    BLOCKSTACK_STORAGE_PROTO_VERSION, DEFAULT_DEVICE_ID,
-    CONFIG_PATH
-)
-
-from .schemas import (
-    DATA_BLOB_SCHEMA,
-    DATASTORE_SCHEMA,
-    MUTABLE_DATUM_DIR_SCHEMA,
-    MUTABLE_DATUM_INODE_HEADER_SCHEMA,
-    MUTABLE_DATUM_DIR_TYPE,
-    MUTABLE_DATUM_FILE_TYPE)
-
-log = get_logger()
-
-MUTABLE_DATA_VERSION_LOCK = threading.Lock()
-
-class DataCache(object):
-    """
-    Write-coherent inode and datastore data cache
-    """
-    def __init__(self, max_headers=1024, max_dirs=1024, max_datastores=1024):
-        self.header_cache = {}
-        self.header_deadlines = {}
-        self.max_headers = max_headers
-
-        self.dir_cache = {}
-        self.dir_deadlines = {}
-        self.dir_children = {}
-        self.max_dirs = max_dirs
-
-        self.datastore_cache = {}
-        self.datastore_deadlines = {}
-        self.max_datastores = max_datastores
-
-        self.header_lock = threading.Lock()
-        self.dir_lock = threading.Lock()
-        self.datastore_lock = threading.Lock()
-
-
-    def _put_data(self, lock, cache_obj, deadline_tbl, max_obj, key, value, ttl):
-        """
-        Save data to either the header cache or dir cache
-        """
-        deadline = int(time.time() + ttl)
-
-        if lock:
-            lock.acquire()
-
-        cache_obj[key] = {'value': value, 'deadline': deadline}
-
-        if not deadline_tbl.has_key(deadline):
-            deadline_tbl[deadline] = []
-
-        deadline_tbl[deadline].append(key)
-
-        if len(cache_obj.keys()) > max_obj:
-            # evict stuff
-            to_evict = []
-            evict_count = 0
-            for deadline in sorted(deadline_tbl.keys()):
-                to_evict.append(deadline)
-                evict_count += len(deadline_tbl[deadline])
-                if len(cache_obj.keys()) - evict_count <= max_obj:
-                    break
-
-            for deadline in to_evict:
-                evicted_keys = deadline_tbl[deadline]
-                del deadline_tbl[deadline]
-
-                for key in evicted_keys:
-                    del cache_obj[key]
-
-        if lock:
-            lock.release()
-
-
-    def _get_data(self, lock, cache_obj, deadline_tbl, key):
-        """
-        Get data from either the header cache or dir cache
-        """
-        
-        with lock:
-            if not cache_obj.has_key(key):
-                return None, None
-
-            res = cache_obj[key]['value']
-            res_deadline = cache_obj[key]['deadline']
-
-            if time.time() < res_deadline:
-                # fresh 
-                return res, res_deadline
-
-            # expired
-            to_evict = []
-            for deadline in sorted(deadline_tbl.keys()):
-                if time.time() <= deadline:
-                    break
-                
-                to_evict.append(deadline)
-
-            for deadline in to_evict:
-                evicted_keys = deadline_tbl[deadline]
-                del deadline_tbl[deadline]
-
-                for key in evicted_keys:
-                    del cache_obj[key]
-
-            return None, None
-
-
-    def _evict_data(self, lock, cache_obj, deadline_tbl, key):
-        """
-        Remove data from a cache
-        """
-        with lock:
-            if not cache_obj.has_key(key):
-                return 
-
-            res = cache_obj[key]['value']
-            res_deadline = cache_obj[key]['deadline']
-
-            del cache_obj[key]
-
-            if not deadline_tbl.has_key(res_deadline):
-                return
-
-            if key not in deadline_tbl[res_deadline]:
-                return 
-
-            deadline_tbl[res_deadline].remove(key)
-            if len(deadline_tbl[res_deadline]) == 0:
-                del deadline_tbl[res_deadline]
-
-            return
-
-
-    def put_inode_header(self, datastore_id, inode_header, ttl):
-        """
-        Save an inode header
-        """
-        log.debug("Cache inode header {}".format(inode_header['uuid']))
-        return self._put_data(self.header_lock, self.header_cache, self.header_deadlines, self.max_headers, '{}:{}'.format(datastore_id, inode_header['uuid']), inode_header, ttl)
-
-
-    def put_inode_directory(self, datastore_id, inode_directory, ttl):
-        """
-        Save an inode directory
-        """
-        log.debug("Cache directory {} (version {})".format(inode_directory['uuid'], inode_directory['version']))
-
-        with self.dir_lock:
-            # stash directory
-            self._put_data(None, self.dir_cache, self.dir_deadlines, self.max_dirs, '{}:{}'.format(datastore_id, inode_directory['uuid']), inode_directory, ttl)
-
-            # also, map children UUID back to the parent directory so we can properly evict the parent directory
-            # when we add/remove/update a file.
-            for child_name in inode_directory['idata']['children'].keys():
-                child_idata = inode_directory['idata']['children'][child_name]
-                child_uuid = child_idata['uuid']
-                self.dir_children[child_uuid] = inode_directory['uuid']
-
-
-    def put_datastore_record(self, datastore_id, datastore_rec, ttl):
-        """
-        Save a datastore record
-        """
-        log.debug("Cache datastore {}".format(datastore_id))
-        return self._put_data(self.datastore_lock, self.datastore_cache, self.datastore_deadlines, self.max_datastores, datastore_id, datastore_rec, ttl)
-
-
-    def get_inode_header(self, datastore_id, inode_uuid):
-        """
-        Get a cached inode header
-        Return None if stale or absent
-        """
-        res, deadline = self._get_data(self.header_lock, self.header_cache, self.header_deadlines, '{}:{}'.format(datastore_id, inode_uuid))
-        if res:
-            log.debug("Cache HIT header {}, expires at {} (now={})".format(inode_uuid, deadline, time.time()))
-
-        else:
-            log.debug("Cache MISS {}".format(inode_uuid))
-
-        return res
-
-
-    def get_inode_directory(self, datastore_id, inode_uuid):
-        """
-        Get a cached directory header
-        Return None if stale or absent
-        """
-        res, deadline = self._get_data(self.dir_lock, self.dir_cache, self.dir_deadlines, '{}:{}'.format(datastore_id, inode_uuid))
-        if res:
-            log.debug("Cache HIT directory {}, version {}, expires at {} (now={})".format(inode_uuid, res['version'], deadline, time.time()))
-
-        else:
-            log.debug("Cache MISS {}".format(inode_uuid))
-
-        return res
-
-
-    def get_datastore_record(self, datastore_id):
-        """
-        Get a cached datastore record
-        Return None if stale or absent
-        """
-        res, deadline = self._get_data(self.datastore_lock, self.datastore_cache, self.datastore_deadlines, datastore_id)
-        if res:
-            log.debug("Cache HIT datastore {}, expires at {} (now={})".format(datastore_id, deadline, time.time()))
-        
-        else:
-            log.debug("Cache MISS {}".format(datastore_id))
-
-        return res
-
-
-    def evict_inode_header(self, datastore_id, inode_uuid):
-        """
-        Evict a given inode header
-        """
-        return self._evict_data(self.header_lock, self.header_cache, self.header_deadlines, '{}:{}'.format(datastore_id, inode_uuid))
-
-
-    def evict_inode_directory(self, datastore_id, inode_uuid):
-        """
-        Evict a given directory
-        """
-        return self._evict_data(self.dir_lock, self.dir_cache, self.dir_deadlines, '{}:{}'.format(datastore_id, inode_uuid))
-
-
-    def evict_datastore_record(self, datastore_id):
-        """
-        Evict a datastore record
-        """
-        return self._evict_data(self.datastore_lock, self.datastore_cache, self.datastore_deadlines, datastore_id)
-
-
-    def evict_inode(self, datastore_id, inode_uuid):
-        """
-        Evict all inode state
-        """
-        parent_uuid = None
-        with self.dir_lock:
-            parent_uuid = self.dir_children.get(inode_uuid, None)
-
-        self.evict_inode_header(datastore_id, inode_uuid)
-        self.evict_inode_directory(datastore_id, inode_uuid)
-        
-        if parent_uuid:
-            log.debug("Evict {}, parent of {}".format(parent_uuid, inode_uuid))
-            self.evict_inode_header(datastore_id, parent_uuid)
-            self.evict_inode_directory(datastore_id, parent_uuid)
-
-            to_remove = []
-            for (cuuid, duuid) in self.dir_children.items():
-                if duuid == inode_uuid:
-                    to_remove.append(cuuid)
-
-            for cuuid in to_remove:
-                del self.dir_children[cuuid]
-
-    
-    def evict_all(self):
-        """
-        Clear the entire cache
-        """
-        with self.header_lock:
-            self.header_cache = {}
-            self.header_deadlines = {}
-
-        with self.dir_lock:
-            self.dir_cache = {}
-            self.dir_deadlines = {}
-
-        with self.datastore_lock:
-            self.datastore_cache = {}
-            self.datastore_deadliens = {}
-
-
-GLOBAL_CACHE = DataCache()
-
-
-def serialize_mutable_data_id(data_id):
-    """
-    Turn a data ID into a suitable filesystem name
-    """
-    return urllib.quote(urllib.unquote(data_id).replace('\0', '\\0')).replace('/', r'\x2f')
-
-
-def get_metadata_dir(conf, config_path=CONFIG_PATH):
-    """
-    Get the absolute path to the metadata directory
-    """
-    metadata_dir = conf.get('metadata', None)
-    assert metadata_dir, "Config file is missing blockstack_client.metadata"
-
-    if posixpath.normpath(os.path.abspath(metadata_dir)) != posixpath.normpath(conf['metadata']):
-        # relative path; make absolute
-        metadata_dir = posixpath.normpath( os.path.join(os.path.dirname(config_path), metadata_dir) )
-
-    return metadata_dir
-
-
-def load_mutable_data_version(conf, device_id, fq_data_id, config_path=CONFIG_PATH):
-    """
-    Get the version field of a piece of mutable data from local cache.
-    Return the version on success
-    Return None if not found
-    Raise on invalid input
-    """
-
-    # try to get the current, locally-cached version
-    conf = get_config(path=config_path) if conf is None else conf
-
-    if conf is None:
-        msg = 'No config found; cannot load version for "{}"'
-        log.debug(msg.format(fq_data_id))
-        return None
-
-    _, data_id = storage.parse_fq_data_id(fq_data_id)
-    assert data_id, "Invalid fqid {}".format(fq_data_id)
-
-    metadata_dir = get_metadata_dir(conf)
-    dev_id = serialize_mutable_data_id(device_id)
-    d_id = serialize_mutable_data_id(data_id)
-
-    ver_dir = os.path.join(metadata_dir, d_id)
-    if not os.path.exists(ver_dir):
-        log.debug("No version path found for {}:{}".format(device_id, fq_data_id))
-        return None
-
-    ver_path = os.path.join(ver_dir, '{}.ver'.format(dev_id))
-    try:
-        with open(ver_path, 'r') as f:
-            ver_txt = f.read()
-            return int(ver_txt.strip())
-
-    except ValueError as ve:
-        log.warn("Not an integer: {}".format(ver_path))
-    except Exception as e:
-        log.warn("Failed to read; {}".format(ver_path))
-
-    return None
-
-
-def store_mutable_data_version(conf, device_id, fq_data_id, ver, config_path=CONFIG_PATH):
-    """
-    Locally store the version of a piece of mutable data,
-    so we can ensure that its version is incremented on
-    subsequent puts.
-
-    Return True if stored
-    Return False if not
-    Raise on invalid input
-    """
-
-    conf = get_config(path=config_path) if conf is None else conf
-
-    if conf is None:
-        msg = 'No config found; cannot store version for "{}"'
-        log.warning(msg.format(fq_data_id))
-        return False
-
-    metadata_dir = get_metadata_dir(conf)
-
-    _, data_id = storage.parse_fq_data_id(fq_data_id)
-    assert data_id, "Invalid fqid {}".format(fq_data_id)
-
-    d_id = serialize_mutable_data_id(data_id)
-    dev_id = serialize_mutable_data_id(device_id)
-
-    # serialize this 
-    with MUTABLE_DATA_VERSION_LOCK:
-
-        if not os.path.isdir(metadata_dir):
-            try:
-                log.debug("Make metadata directory {}".format(metadata_dir))
-                os.makedirs(metadata_dir)
-            except Exception, e:
-                if BLOCKSTACK_DEBUG:
-                    log.exception(e)
-
-                msg = 'No metadata directory created; cannot store version of "{}"'
-                log.warning(msg.format(fq_data_id))
-                return False
-
-        ver_dir = os.path.join(metadata_dir, d_id)
-        if not os.path.isdir(ver_dir):
-            try:
-                log.debug("Make metadata directory {}".format(ver_dir))
-                os.makedirs(ver_dir)
-            except OSError, oe:
-                if oe.errno != errno.EEXIST:
-                    raise
-                else:
-                    pass
-
-            except Exception, e:
-                if BLOCKSTACK_DEBUG:
-                    log.exception(e)
-
-                log.warning("No metadata directory created for {}:{}".format(device_id, fq_data_id))
-                return False
-
-        ver_path = os.path.join(ver_dir, '{}.ver'.format(dev_id))
-        try:
-            with open(ver_path, 'w') as f:
-                f.write(str(ver))
-
-            return True
-
-        except Exception as e:
-            if BLOCKSTACK_DEBUG:
-                log.exception(e)
-
-            log.warn("Failed to store version of {}:{}".format(device_id, fq_data_id))
-       
-    return False
-
-
-def delete_mutable_data_version(conf, device_id, fq_data_id, config_path=CONFIG_PATH):
-    """
-    Locally delete the version of a piece of mutable data.
-
-    Return True if deleted.
-    Return False if not
-    Raise on invalid input
-    """
-
-    conf = get_config(path=config_path) if conf is None else conf
-
-    if conf is None:
-        msg = 'No config found; cannot delete version for "{}"'
-        return False
-
-    metadata_dir = get_metadata_dir(conf)
-
-    if not os.path.isdir(metadata_dir):
-        return True
-
-    _, data_id = storage.parse_fq_data_id(fq_data_id)
-    assert data_id, "Invalid fqid {}".format(fq_data_id)
-
-    d_id = serialize_mutable_data_id(data_id)
-    dev_id = serialize_mutable_data_id(device_id)
-
-    with MUTABLE_DATA_VERSION_LOCK:
-        ver_dir = os.path.join(metadata_dir, d_id)
-        if not os.path.isdir(ver_dir):
-            return True
-
-        ver_path = os.path.join(ver_dir, '{}.ver'.format(dev_id))
-        try:
-            if os.path.exists(ver_path):
-                os.unlink(ver_path)
-
-        except Exception as e:
-            # failed for whatever reason
-            msg = 'Failed to remove version file "{}"'
-            log.warn(msg.format(ver_path))
-
-    return False
-
-
-def is_obsolete_zonefile(user_zonefile):
-    return (
-        blockstack_profiles.is_profile_in_legacy_format(user_zonefile) or
-        not user_db.is_user_zonefile(user_zonefile)
-    )
-
-
-def get_immutable(name, data_hash, data_id=None, config_path=CONFIG_PATH, proxy=None):
-    """
-    get_immutable
-
-    Fetch a piece of immutable data.  Use @data_hash to look it up
-    in the user's zonefile, and then fetch and verify the data itself
-    from the configured storage providers.
-
-    Return {'data': the data, 'hash': hash} on success
-    Return {'error': ...} on failure
-    """
-
-    proxy = get_default_proxy(config_path) if proxy is None else proxy
-
-    user_zonefile = get_name_zonefile(name, proxy=proxy)
-    if 'error' in user_zonefile:
-        log.debug("Unable to load zone file for '{}': {}".format(name, user_zonefile['error']))
-        return user_zonefile
-
-    user_zonefile = user_zonefile['zonefile']
-
-    if is_obsolete_zonefile(user_zonefile):
-        # zonefile is really a legacy profile
-        msg = 'Zone file is in a legacy format that does not support immutable data.'
-        return {'error': msg}
-
-    if data_id is not None:
-        # look up hash by name
-        hs = user_db.get_immutable_data_hashes(user_zonefile, data_id)
-        if hs is None:
-            return {'error': 'No such immutable datum'}
-
-        if len(hs) > 1:
-            # this tool doesn't allow this to happen (one ID matches
-            # one hash), but that doesn't preclude the user from doing
-            # this with other tools.
-            if data_hash is not None and data_hash not in hs:
-                return {'error': 'Data ID/hash mismatch: {} not in {} (possibly due to invalid zonefile)'.format(data_hash, hs)}
-            else:
-                msg = 'Multiple matches for "{}": {}'
-                return {'error': msg.format(data_id, ','.join(h))}
-
-        h = hs[0]
-        if data_hash is not None:
-            if h != data_hash:
-                return {'error': 'Data ID/hash mismatch: {} != {}'.format(data_hash, h)}
-        else:
-            data_hash = h
-
-    elif not user_db.has_immutable_data(user_zonefile, data_hash):
-        return {'error': 'No such immutable datum'}
-
-    data_url_hint = user_db.get_immutable_data_url(user_zonefile, data_hash)
-
-    data = storage.get_immutable_data(
-        data_hash, fqu=name, data_id=data_id, data_url=data_url_hint
-    )
-
-    if data is None:
-        return {'error': 'No immutable data returned'}
-
-    return {'data': data, 'hash': data_hash}
-
-
-def get_immutable_by_name(name, data_id, proxy=None):
-    """
-    get_immutable_by_name
-
-    Fetch a piece of immutable data, using a human-meaningful name.
-    Look up the hash in the user's zonefile, and use it to fetch
-    and verify the immutable data from the configured storage providers.
-
-    Return {'data': the data, 'hash': hash} on success
-    Return {'error': ...} on failure
-    """
-    return get_immutable(name, None, data_id=data_id, proxy=proxy)
-
-
-def list_update_history(name, current_block=None, config_path=CONFIG_PATH, proxy=None,
-                        from_block=0, return_blockids=False, return_txids=False):
-    """
-    list_update_history
-
-    List all zonefile hashes of a name, in historic order.
-    Return a list of hashes on success.
-    Return {'error': ...} on failure
-    """
-
-    proxy = get_default_proxy(config_path) if proxy is None else proxy
-
-    if current_block is None:
-        try:
-            info = getinfo(proxy=proxy)
-            if 'last_block_processed' in info:
-                current_block = int(info['last_block_processed']) + 1
-            elif 'last_block' in info:
-                current_block = int(info['last_block']) + 1
-            else:
-                raise Exception('Invalid getinfo reply')
-        except Exception as e:
-            log.error('Invalid getinfo reply')
-            return {'error': 'Failed to contact Blockstack server'}
-
-    name_history = get_name_blockchain_history( name, from_block, current_block )
-    if 'error' in name_history:
-        log.error('Failed to get name history for {}: {}'.format(name, name_history['error']))
-        return name_history
-
-    all_update_hashes = []
-    corresponding_block_ids = []
-    corresponding_txids = []
-    block_ids = name_history.keys()
-    block_ids.sort()
-    for block_id in block_ids:
-        history_items = name_history[block_id]
-        for history_item in history_items:
-            value_hash = history_item.get('value_hash', None)
-            if value_hash is None:
-                continue
-
-            if len(all_update_hashes) > 0 and all_update_hashes[-1] == value_hash:
-                continue
-
-            # changed
-            all_update_hashes.append(value_hash)
-            corresponding_block_ids.append(block_id)
-            if return_txids:
-                corresponding_txids.append(history_item.get('txid',None))
-
-    rval = (all_update_hashes,)
-    if return_blockids:
-        rval += (corresponding_block_ids,)
-    if return_txids:
-        rval += (corresponding_txids,)
-    if len(rval) == 1:
-        return rval[0]
-    return rval
-
-
-def list_zonefile_history(name, current_block=None, proxy=None, return_hashes = False,
-                          from_block=None, return_blockids=False, return_txids=False):
-    """
-    list_zonefile_history
-
-    List all prior zonefiles of a name, in historic order.
-    Return the list of zonefiles.  Each zonefile will be a dict with either the zonefile data,
-    or a dict with only the key 'error' defined.  This method can successfully return
-    some but not all zonefiles.
-    """
-    kwargs = {}
-    if from_block:
-        kwargs['from_block'] = from_block
-    if return_blockids:
-        kwargs['return_blockids'] = return_blockids
-    if return_txids:
-        kwargs['return_txids'] = return_txids
-
-    res = list_update_history(
-            name, current_block=current_block, proxy=proxy, **kwargs)
-    if return_blockids or return_txids:
-        zonefile_hashes = res[0]
-        return_rest = res[1:]
-        do_return_more = True
-    else:
-        zonefile_hashes = res
-        do_return_more = False
-
-    zonefiles = []
-    for zh in zonefile_hashes:
-        zonefile = load_name_zonefile(name, zh, raw_zonefile=True)
-        if zonefile is None:
-            zonefile = {'error': 'Failed to load zonefile {}'.format(zh)}
-        else:
-            msg = 'Invalid zonefile type {}'.format(type(zonefile))
-            assert isinstance(zonefile, (str, unicode)), msg
-
-        zonefiles.append(zonefile)
-
-    rval = (zonefiles, )
-    if return_hashes:
-        rval += (zonefile_hashes,)
-    if do_return_more:
-        rval += tuple(return_rest)
-    if len(rval) == 1:
-        return rval[0]
-    return rval
-
-
-def list_immutable_data_history(name, data_id, current_block=None, proxy=None):
-    """
-    list_immutable_data_history
-
-    List all prior hashes of an immutable datum, given its unchanging ID.
-    If the zonefile at a particular update is missing, the string "missing zonefile" will be
-    appended in its place.  If the zonefile did not define data_id at that time,
-    the string "data not defined" will be placed in the hash's place.
-
-    Returns the list of hashes.
-    If there are multiple matches for the data ID in a zonefile, then return the list of hashes for that zonefile.
-    """
-    zonefiles = list_zonefile_history(name, current_block=current_block, proxy=proxy)
-    hashes = []
-    for zf in zonefiles:
-        if zf is None:
-            # not found
-            hashes.append('missing zonefile')
-            continue
-
-        if isinstance(zf, dict):
-            # only happens on error
-            if 'error' in zf and len(zf.keys()) == 1:
-                # couldn't get it
-                hashes.append('missing zonefile')
-                continue
-
-        # try to parse
-        try:
-            zf = blockstack_zones.parse_zone_file(zf)
-            zf = dict(zf)  # force dict
-        except Exception as e:
-            if BLOCKSTACK_TEST is not None:
-                log.exception(e)
-
-            # not a standard zonefile
-            log.debug('Skip non-standard zonefile')
-            hashes.append('non-standard zonefile')
-            continue
-
-        if not user_db.is_user_zonefile(zf):
-            # legacy profile
-            hashes.append('missing zonefile')
-            continue
-
-        data_hashes = user_db.get_immutable_data_hashes(zf, data_id)
-        if data_hashes is not None:
-            hashes += data_hashes
-            continue
-
-        hashes.append('data not defined')
-
-    return hashes
-
-
-def load_user_data_pubkey_addr( name, storage_drivers=None, proxy=None, config_path=CONFIG_PATH ):
-    """
-    Get a user's default data public key and/or owner address by getting it's zone file.
-
-    Returns {'pubkey': ..., 'address': ...} on success
-    Return {'error': ...} on error
-    """
-    # need to find pubkey to use
-    user_zonefile = get_name_zonefile( name, storage_drivers=storage_drivers, proxy=proxy, include_name_record=True)
-    if 'error' in user_zonefile:
-        log.debug("Unable to load zone file for '{}': {}".format(name, user_zonefile['error']))
-        return {'error': 'Failed to load zonefile'}
-
-    # recover name record
-    name_record = user_zonefile.pop('name_record')
-    user_zonefile = user_zonefile['zonefile']
-
-    # get user's data public key and owner address
-    data_pubkey = None
-    data_address = name_record['address']
-    
-    assert data_address is not None
-    data_address = str(data_address)
-
-    # data address cannot be a p2sh address
-    if data_address is not None and virtualchain.is_multisig_address(data_address):
-        log.warning("Address {} cannot be a data address".format(data_address))
-        data_address = None
-
-    try:
-        data_pubkey = user_db.user_zonefile_data_pubkey(user_zonefile)
-        if data_pubkey is not None:
-            log.debug("Zone file data public key for {} is {}".format(name, data_pubkey))
-
-    except ValueError:
-        # multiple keys
-        data_pubkey = None
-
-    if data_pubkey is None and data_address is None:
-        log.error("No public key or address usable")
-        return {'error': 'No usable data public key or address'}
-
-    return {'pubkey': data_pubkey, 'address': data_address}
-
-
-def data_blob_parse( data_blob_payload ):
-    """
-    Parse a serialized data structure
-    Throws on error
-    """
-    return json.loads(data_blob_payload)
-
-
-def data_blob_serialize( data_blob ):
-    """
-    Serialize a data blob (conformant to DATA_BLOB_SCHEMA) into a string
-    Throws on error
-    """    
-    return json.dumps(data_blob, sort_keys=True)
-
-
-def data_blob_sign( data_blob_str, data_privkey ):
-    """
-    Sign a serialized data blob
-    Returns the signature
-    """
-    sig = storage.sign_data_payload(data_blob_str, data_privkey)
-    return sig
-
-
-def get_mutable(data_id, device_ids, raw=False, blockchain_id=None, data_pubkey=None, data_address=None, data_hash=None, storage_drivers=None,
-                                     proxy=None, ver_min=None, ver_max=None, force=False, urls=None, is_fq_data_id=False,
-                                     config_path=CONFIG_PATH):
-    """
-    get_mutable 
-
-    Fetch a piece of mutable data from *all* drivers.
-
-    If @ver_min is given, ensure the data's version is greater or equal to it.
-    If @ver_max is given, ensure the data's version is less than it.
-    
-    If data_pubkey or data_address is given, then blockchain_id will be ignored (but it will be passed as a hint to the drivers)
-    If data_hash is given, then all three will be ignored
-
-    Return {'data': the data, 'version': the version, 'timestamp': ..., 'data_pubkey': ..., 'owner_pubkey_hash': ..., 'drivers': [driver name]} on success
-    If raw=True, then only return {'data': ..., 'drivers': ...} on success.
-
-    Return {'error': ...} on error
-    """
-
-    proxy = get_default_proxy(config_path) if proxy is None else proxy
-    conf = get_config(path=config_path)
-    
-    # find all possible fqids for this datum
-    fq_data_ids = []
-    if is_fq_data_id:
-        fq_data_ids = [data_id]
-
-    else:
-        for device_id in device_ids:
-            fq_data_ids.append( storage.make_fq_data_id(device_id, data_id) )
-    
-    lookup = False
-    if data_address is None and data_pubkey is None and data_hash is None:
-        # TODO: cut this code path
-        if blockchain_id is None:
-            raise ValueError("No data public key, data address, or blockchain ID given")
-
-        # need to find pubkey to use
-        pubkey_info = load_user_data_pubkey_addr( blockchain_id, storage_drivers=storage_drivers, proxy=proxy, config_path=config_path )
-        if 'error' in pubkey_info:
-            return pubkey_info
-
-        data_pubkey = pubkey_info['pubkey']
-        data_address = pubkey_info['address']
-
-        if data_pubkey is None and data_address is None:
-            log.error("No data public key or address available")
-            return {'error': 'No data public key or address available'}
-
-        lookup = True
-
-    if storage_drivers is None:
-        storage_drivers = get_read_storage_drivers(config_path)
-        log.debug("Using default storge drivers {}".format(','.join(storage_drivers)))
-
-    expected_version = 0
-
-    if not force:
-        # require specific version min
-        version_info = get_mutable_data_version(data_id, device_ids, config_path=config_path)
-        expected_version = version_info['version']
-
-    log.debug("get_mutable({}, device_ids={}, blockchain_id={}, pubkey={} ({}), addr={}, hash={}, expected_version={}, storage_drivers={})".format(
-        data_id, device_ids, blockchain_id, data_pubkey, lookup, data_address, data_hash, expected_version, ','.join(storage_drivers)
-    ))
-    
-    mutable_data = None
-    stale = False
-    mutable_drivers = []
-    latest_version = expected_version
-
-    # optimization: try local drivers before non-local drivers
-    storage_drivers = prioritize_read_drivers(config_path, storage_drivers)
-
-    # which storage drivers and/or URLs will we use?
-    for driver in storage_drivers: 
-        for fq_data_id in fq_data_ids:
-
-            log.debug("get_mutable_data({}) from {}".format(fq_data_id, driver))
-
-            # get the mutable data itsef
-            # NOTE: we only use 'bsk2' data formats; use storage.get_mutable_data() directly for loading things like profiles that have a different format.
-            data_str = storage.get_mutable_data(fq_data_id, data_pubkey, urls=urls, drivers=[driver], data_address=data_address, data_hash=data_hash, blockchain_id=blockchain_id, bsk_version=2)
-            if data_str is None:
-                log.error("Failed to get mutable datum {} from {}".format(fq_data_id, driver))
-                continue
-            
-            if raw:
-                # no more work to do
-                ret = {
-                    'data': data_str,
-                    'drivers': [driver],
-                }
-                return ret
-
-            # expect mutable data blob.  Parse and validate it.
-            data = None
-            try:
-                data = data_blob_parse(data_str)
-                jsonschema.validate(data, DATA_BLOB_SCHEMA)
-            except ValidationError as ve:
-                if BLOCKSTACK_DEBUG:
-                    log.exception(ve)
-
-                log.warn("Invalid mutable data from {} for {}".format(driver, fq_data_id))
-                continue
-
-            if data['fq_data_id'] != fq_data_id:
-                log.warn("Got back an unexpected fq_data_id")
-                continue
-
-            # check consistency
-            version = data['version']
-            if ver_min is not None and ver_min > version:
-                log.warn("Invalid (stale) data version from {} for {}: ver_min = {}, version = {}".format(driver, fq_data_id, ver_min, version))
-                continue
-
-            elif ver_max is not None and ver_max <= version:
-                log.warn("Invalid (future) data version from {} for {}: ver_max = {}, version = {}".format(driver, fq_data_id, ver_max, version))
-                stale = True
-                continue
-
-            elif expected_version > version:
-                log.warn("Invalid (stale) data version from {} for {}: expected = {}, version = {}".format(driver, fq_data_id, expected_version, version))
-                stale = True
-                continue
-
-            # keep searching 
-            if version < latest_version:
-                log.warn("{} from {} is stale ({} < {})".format(fq_data_id, driver, version, latest_version))
-                continue
-
-            elif version == latest_version:
-                log.debug("{} from {} has the same version as latest ({}), available from {}".format(fq_data_id, driver, latest_version, ','.join(mutable_drivers)))
-                mutable_data = data
-                mutable_drivers.append(driver)
-                continue
-
-            else:
-                # got a later version
-                # discard all prior drivers; they gave stale data
-                latest_version = version
-                mutable_data = data
-                mutable_drivers = [driver]
-                log.debug("Latest version of {} is now {}, vailable from {}".format(fq_data_id, version, driver))
-                continue
-
-    if mutable_data is None:
-        log.error("Failed to fetch mutable data for {}".format(data_id))
-        res = {'error': 'Failed to fetch mutable data'}
-        if stale:
-            res['stale'] = stale
-            res['error'] = 'Failed to fetch mutable data for {} due to version mismatch.'
-            log.error("Failed to fetch mutable data for {} due to version mismatch.".format(data_id))
-
-        return res
-
-    rc = put_mutable_data_version(data_id, version, device_ids, config_path=config_path)
-    if 'error' in rc:
-        return {'error': 'Failed to store consistency information'}
-
-    ret = {
-        'data': mutable_data['data'],
-        'version': version,
-        'timestamp': mutable_data['timestamp'],
-        'fq_data_id': mutable_data['fq_data_id'],
-
-        'data_pubkey': data_pubkey,
-        'owner_pubkey_hash': data_address,
-        'drivers': mutable_drivers
-    }
-
-    return ret
-
-
-
-def put_immutable(blockchain_id, data_id, data_text, data_url=None, txid=None, proxy=None, wallet_keys=None, config_path=CONFIG_PATH):
-    """
-    put_immutable
-
-    Given a blockchain ID, the data ID, and a JSON-ified chunk of data,
-    put it into the user's zonefile.
-
-    If the user's zonefile corresponds to a legacy profile, then automatically
-    convert it into a mutable profile and a modern zonefile, and then proceed
-    to add the data record.
-
-    If @txid is given, then don't re-send the NAME_UPDATE.  Just try to store
-    the data to the immutable storage providers (again).  This is to allow
-    for retries in the case where the NAME_UPDATE went through but the
-    storage providers did not receive data.
-
-    On success, the new zonefile will be returned.  THE CALLER SHOULD PUSH THIS NEW ZONEFILE
-    TO BLOCKSTACK SERVERS ONCE THE TRANSACTION CONFIRMS.  By default, it will be enqueued
-    for replication.
-
-    Return {'status': True, 'transaction_hash': txid, 'immutable_data_hash': data_hash, 'zonefile_hash': ..., 'zonefile': {...} } on success
-    Return {'error': ...} on error
-    """
-
-    from backend.nameops import async_update
-
-    proxy = get_default_proxy(config_path) if proxy is None else proxy
-
-    # NOTE: only accept non-legacy zone files
-    user_zonefile = get_name_zonefile(blockchain_id, proxy=proxy)
-    if 'error' in user_zonefile:
-        log.debug("Unable to load zone file for '{}': {}".format(blockchain_id, user_zonefile['error']))
-        return user_zonefile
-
-    user_zonefile = user_zonefile['zonefile']
-    data_hash = storage.get_data_hash(data_text)
-
-    # insert into user zonefile, overwriting if need be
-    if user_db.has_immutable_data_id(user_zonefile, data_id):
-        log.debug('WARN: overwriting old "{}" with {}'.format(data_id, data_hash))
-        old_hashes = user_db.get_immutable_data_hashes(user_zonefile, data_id)
-
-        # NOTE: can be a list, if the name matches multiple hashes.
-        # this tool doesn't do this, but it's still possible for the
-        # user to use other tools to do this.
-        for oh in old_hashes:
-            rc = user_db.remove_immutable_data_zonefile(user_zonefile, oh)
-            if not rc:
-                return {'error': 'Failed to overwrite old immutable data'}
-
-    rc = user_db.put_immutable_data_zonefile(
-        user_zonefile, data_id, data_hash, data_url=data_url
-    )
-
-    if not rc:
-        return {'error': 'Failed to insert immutable data into user zonefile'}
-
-    zonefile_hash = hash_zonefile(user_zonefile)
-
-    # update zonefile, if we haven't already
-    if txid is None:
-        payment_privkey_info = get_payment_privkey_info(
-            wallet_keys=wallet_keys, config_path=proxy.conf['path']
-        )
-
-        owner_privkey_info = get_owner_privkey_info(
-            wallet_keys=wallet_keys, config_path=proxy.conf['path']
-        )
-
-        user_zonefile_txt = blockstack_zones.make_zone_file(user_zonefile)
-
-        update_result = async_update(
-            blockchain_id, user_zonefile_txt, None, owner_privkey_info,
-            payment_privkey_info, config_path=proxy.conf['path'],
-            proxy=proxy, queue_path=proxy.conf['queue_path']
-        )
-
-        if 'error' in update_result:
-            # failed to replicate user zonefile hash the caller should
-            # simply try again, with the 'transaction_hash' given in
-            # the result.
-            return update_result
-
-        txid = update_result['transaction_hash']
-
-    result = {
-        'immutable_data_hash': data_hash,
-        'transaction_hash': txid,
-        'zonefile_hash': zonefile_hash
-    }
-
-    # replicate immutable data
-    rc = storage.put_immutable_data(data_text, txid)
-    if not rc:
-        result['error'] = 'Failed to store immutable data'
-        return result
-
-    rc = store_name_zonefile(blockchain_id, user_zonefile, txid)
-    if not rc:
-        result['error'] = 'Failed to store zonefile'
-        return result
-
-    # success!
-    result['status'] = True
-    result['zonefile'] = user_zonefile
-
-    return result
-
-
-def load_user_data_privkey( blockchain_id, storage_drivers=None, proxy=None, config_path=CONFIG_PATH, wallet_keys=None ):
-    """
-    Get the user's data private key from his/her wallet.
-    Verify it matches the zone file for this blockchain ID
-
-    Return {'privkey': ...} on success
-    Return {'error': ...} on error
-    """
-    conf = get_config(path=CONFIG_PATH)
-    user_zonefile = get_name_zonefile( blockchain_id, storage_drivers=storage_drivers, proxy=proxy)
-    if 'error' in user_zonefile:
-        log.debug("Unable to load zone file for '{}': {}".format(blockchain_id, user_zonefile['error']))
-        return {'error': 'Failed to load zonefile'}
-
-    # recover name record and zonefile
-    user_zonefile = user_zonefile['zonefile']
-
-    # get the data key
-    data_privkey = get_data_privkey_info(user_zonefile, wallet_keys=wallet_keys, config_path=config_path)
-    if json_is_error(data_privkey):
-        # error text
-        return {'error': data_privkey['error']}
-
-    else:
-        assert data_privkey is not None
-
-    return {'privkey': data_privkey}
-
-
-def make_mutable_data_tombstones( device_ids, data_id ):
-    """
-    Make tombstones for mutable data across devices
-    """
-    ts = [storage.make_data_tombstone( storage.make_fq_data_id(device_id, data_id) ) for device_id in device_ids]
-    return ts
-
-
-def sign_mutable_data_tombstones( tombstones, data_privkey ):
-    """
-    Sign all mutable data tombstones with the given private key.
-    Return the list of sigend tombstones
-    """
-    return [storage.sign_data_tombstone(ts, data_privkey) for ts in tombstones]
-
-
-def get_device_id_from_tombstone(tombstone):
-    """
-    Given a signed tombstone, get the device ID
-    Return the device ID string on success
-    Return None on error
-    """
-
-    res = storage.parse_data_tombstone(tombstone)
-    if 'error' in res:
-        log.error("Failed to parse '{}'".format(tombstone))
-        return None
-
-    fq_data_id = res['tombstone_payload']
-    
-    device_id, data_id = storage.parse_fq_data_id(fq_data_id)
-    return device_id
-
-
-def verify_mutable_data_tombstones( tombstones, data_pubkey, device_ids=None ):
-    """
-    Verify all tombstones
-    Return True if they're all signed correctly
-    Return False if at least one has an invalid signature (or cannot be parsed)
-    """
-    ts_device_ids = []
-    for ts in tombstones:
-        if not storage.verify_data_tombstone(ts, data_pubkey):
-            return False
-       
-        device_id = get_device_id_from_tombstone(ts)
-        if device_id:
-            ts_device_ids.append(device_id)
-
-    if device_ids:
-        # verify that all of the device IDs here are present in the tombstone information 
-        for dev_id in device_ids:
-            if dev_id not in ts_device_ids:
-                log.error("Device ID {} not present in the tombstones".format(dev_id))
-                return False
-
-    return True
-
-
-def make_mutable_data_info(data_id, data_payload, device_ids=None, version=None, timestamp=None, blockchain_id=None, min_version=None, config_path=CONFIG_PATH, create=False, is_fq_data_id=False):
-    """
-    Make mutable data to serialize, sign, and store.
-    data_payload must be a string.
-
-    This is a client-side method.
-
-    Return {'fq_data_id': ..., 'data': ..., 'version': ..., 'timestamp': ...} on success
-    Return {'error': ...} on error
-    """
-    conf = get_config(path=config_path)
-    assert conf
-   
-    fq_data_id = None
-    
-    device_id = get_local_device_id(config_dir=os.path.dirname(config_path))
-    if device_id is None:
-        raise Exception("Failed to get device ID")
-
-    if device_ids is None:
-        device_ids = [device_id]
-
-    # v2 mutable data from this device
-    if not is_fq_data_id:
-        fq_data_id = storage.make_fq_data_id(device_id, data_id)
-    else:
-        fq_data_id = data_id
-
-    # get the version to use across all devices
-    if version is None:
-        version_info = get_mutable_data_version( data_id, device_ids, config_path=config_path)
-        if version_info['version'] > 0 and create:
-            log.error("Already exists: {}".format(fq_data_id))
-            return {'error': 'Data exists', 'errno': errno.EEXIST}
-
-        version = version_info['version'] + 1
-
-    if version < min_version:
-        version = min_version + 1
-
-    if timestamp is None:
-        timestamp = int(time.time())
-
-    blob_data = {
-        'fq_data_id': fq_data_id,
-        'data': data_payload,
-        'version': version,
-        'timestamp': timestamp,
-    }
-
-    if blockchain_id is not None:
-        blob_data['blockchain_id'] = blockchain_id
-
-    return blob_data
-
-
-def put_mutable(fq_data_id, mutable_data_str, data_pubkey, data_signature, version, blockchain_id=None, proxy=None, raw=False,
-                config_path=CONFIG_PATH, storage_drivers=None, storage_drivers_exclusive=False, zonefile_storage_drivers=None ):
-    """
-    put_mutable.
-
-    Given a fully-qualified data identifier (i.e. prefixed by the device ID), a serialized data payload from make_mutable_data, a public key, a signature, and a version,
-    store it with the configured storage providers.
-
-    This is a very low-level method.  DO NOT USE UNLESS YOU KNOW WHAT YOU ARE DOING
-
-    ** Consistency **
-
-    @version, if given, is the version to include in the data.
-    If not given, then 1 will be used if no version exists locally, or the local version will be auto-incremented from the local version.
-    Readers will only accept the version if it is "recent" (i.e. it falls into the given version range, or it is fresher than the last-seen version).
-
-    ** Durability **
-
-    Replication is all-or-nothing with respect to explicitly-listed storage drivers.  Each storage driver in storage_drivers must succeed.
-    If any of them fail, then put_mutable fails.  All other storage drivers configured in the config file but not listed in storage_drivers
-    will be attempted, but failures will be ignored.
-
-    Notes on usage:
-    * if storage_drivers is None, each storage driver under `storage_drivers_required_write=` will be required.
-    * if storage_drivers is not None, then each storage driver in storage_drivers *must* succeed
-    * If data_signature is not None, it must be the signature over the serialized payload form of data_payload
-
-    Return {'status': True} on success
-    Return {'error': ...} on error
-    """
-
-    proxy = get_default_proxy(config_path) if proxy is None else proxy
-    conf = get_config(path=config_path)
-    assert conf
-
-    # NOTE: this will be None if the fq_data_id refers to a profile
-    device_id, _ = storage.parse_fq_data_id(fq_data_id)
-    if device_id is None:
-        log.warning("No device ID found in {}".format(fq_data_id))
-        device_id = DEFAULT_DEVICE_ID
-
-    if storage_drivers is None:
-        storage_drivers = get_required_write_storage_drivers(config_path)
-        log.debug("Storage drivers equired write defaults: {}".format(','.join(storage_drivers)))
-
-    result = {}
-
-    log.debug("put_mutable({}, signature={}, storage_drivers={}, version={}, exclusive={}, raw={})".format(
-        fq_data_id, data_signature, ','.join(storage_drivers), version, storage_drivers_exclusive, raw)
-    )
-
-    if not raw:
-        # require signature and pubkey, since we'll serialize
-        assert data_pubkey
-        assert data_signature
-
-    rc = storage.put_mutable_data(fq_data_id, mutable_data_str, data_pubkey=data_pubkey, data_signature=data_signature, sign=False, raw=raw, blockchain_id=blockchain_id,
-                                  required=storage_drivers, required_exclusive=storage_drivers_exclusive)
-
-    if not rc:
-        log.error("failed to put mutable data {}".format(fq_data_id))
-        result['error'] = 'Failed to store mutable data'
-        return result
-
-    # remember which version this was
-    rc = store_mutable_data_version(conf, device_id, fq_data_id, version, config_path=config_path)
-    if not rc:
-        log.error("failed to put mutable data version {}.{}".format(fq_data_id, version))
-        result['error'] = 'Failed to store mutable data version'
-        return result
-
-    if BLOCKSTACK_TEST is not None:
-        msg = 'Put "{}" mutable data (version {}) for blockchain ID {}'
-        log.debug(msg.format(fq_data_id, version, blockchain_id))
-
-    return {'status': True}
-
-
-def delete_immutable(blockchain_id, data_key, data_id=None, proxy=None, txid=None, wallet_keys=None, config_path=CONFIG_PATH):
-    """
-    delete_immutable
-
-    Remove an immutable datum from a blockchain ID's zonefile, given by @data_key.
-    Return a dict with {'status': True, 'zonefile_hash': ..., 'zonefile': ...} on success
-    Return a dict with {'error': ...} on failure
-    """
-
-    from backend.nameops import async_update
-
-    proxy = get_default_proxy(config_path) if proxy is None else proxy
-
-    user_zonefile = get_name_zonefile(blockchain_id, proxy=proxy, include_name_record=True)
-    if 'error' in user_zonefile:
-        log.debug("Unable to load zone file for '{}': {}".format(blockchain_id, user_zonefile['error']))
-        return user_zonefile
-
-    name_record = user_zonefile['name_record']
-    del user_zonefile['name_record']
-    user_zonefile = user_zonefile['zonefile']
-
-    if is_obsolete_zonefile(user_zonefile):
-        # zonefile is a legacy profile.  There is no immutable data
-        log.info('Profile is in legacy format.  No immutable data.')
-        return {'error': 'Non-standard or legacy zonefile'}
-
-    if data_key is None:
-        if data_id is None:
-            return {'error': 'No data hash or data ID given'}
-
-        # look up the key (or list of keys) shouldn't be a
-        # list--this tool prevents that--but deal with it
-        # nevertheless
-        data_keys = user_db.get_immutable_data_hashes(user_zonefile, data_id)
-        if data_keys is not None and len(data_keys) > 1:
-            msg = 'Multiple hashes for "{}": {}'
-            return {'error': msg.format(data_id, ','.join(data_key))}
-
-        data_key = data_keys[0]
-        if data_key is None:
-            return {'error': 'No hash for "{}"'.format(data_id)}
-
-    # already deleted?
-    if not user_db.has_immutable_data(user_zonefile, data_key):
-        return {'status': True}
-
-    # remove
-    user_db.remove_immutable_data_zonefile(user_zonefile, data_key)
-
-    zonefile_hash = hash_zonefile(user_zonefile)
-
-    if txid is None:
-        # actually send the transaction
-        payment_privkey_info = get_payment_privkey_info(
-            wallet_keys=wallet_keys, config_path=proxy.conf['path']
-        )
-
-        owner_privkey_info = get_owner_privkey_info(
-            wallet_keys=wallet_keys, config_path=proxy.conf['path']
-        )
-
-        user_zonefile_txt = blockstack_zones.make_zone_file(user_zonefile)
-
-        update_result = async_update(
-            blockchain_id, user_zonefile_txt, None, owner_privkey_info,
-            payment_privkey_info, config_path=proxy.conf['path'],
-            proxy=proxy, queue_path=proxy.conf['queue_path']
-        )
-
-        if 'error' in update_result:
-            # failed to remove from zonefile
-            return update_result
-
-        txid = update_result['transaction_hash']
-
-    result = {
-        'zonefile_hash': zonefile_hash,
-        'zonefile': user_zonefile,
-        'transaction_hash': txid
-    }
-
-    # put new zonefile
-    rc = store_name_zonefile(blockchain_id, user_zonefile, txid)
-    if not rc:
-        result['error'] = 'Failed to put new zonefile'
-        return result
-
-    # delete immutable data
-    data_privkey = get_data_privkey_info(user_zonefile, wallet_keys=wallet_keys, config_path=config_path)
-    if json_is_error(data_privkey):
-        return {'error': data_privkey['error']}
-    else:
-        assert data_privkey is not None
-        assert type(data_privkey) in [str, unicode]
-
-    rc = storage.delete_immutable_data(data_key, txid, data_privkey)
-    if not rc:
-        result['error'] = 'Failed to delete immutable data'
-    else:
-        result['status'] = True
-
-    return result
-
-
-def delete_mutable(data_id, signed_data_tombstones, proxy=None, storage_drivers=None, device_ids=None,
-                                                    delete_version=True, storage_drivers_exclusive=False,
-                                                    blockchain_id=None, is_fq_data_id=False, config_path=CONFIG_PATH):
-    """
-    delete_mutable
-
-    Remove a piece of mutable data. Delete it from
-    the storage providers as well.
-
-    Optionally (by default) delete cached version information
-
-    Returns a dict with {'status': True} on success
-    Returns a dict with {'error': ...} on failure
-    """
-
-    proxy = get_default_proxy(config_path) if proxy is None else proxy
-    conf = get_config(config_path)
-    assert conf
-
-    if device_ids is None:
-        device_ids = filter(lambda x: x is not None, [get_device_id_from_tombstone(ts) for ts in signed_data_tombstones])
-        assert len(device_ids) == len(signed_data_tombstones), "Invalid tombstones"
-
-    fq_data_ids = []
-    if is_fq_data_id:
-        fq_data_ids = [data_id]
-
-    else:
-        for device_id in device_ids:
-            fq_data_id = storage.make_fq_data_id(device_id, data_id)
-            fq_data_ids.append(fq_data_id)
-   
-    if storage_drivers is None:
-        storage_drivers = get_required_write_storage_drivers(config_path)
-
-    worst_rc = True
-
-    log.debug("delete_mutable({}, signed_data_tombstones={}, blockchain_id={}, storage_drivers={}, delete_version={})".format(
-        data_id, ','.join(signed_data_tombstones), blockchain_id, ','.join(storage_drivers), delete_version
-    ))
-
-    # remove the data itself
-    for signed_data_tombstone in signed_data_tombstones:
-        ts_data = storage.parse_signed_data_tombstone(str(signed_data_tombstone))
-        assert ts_data, "Unparseable signed tombstone '{}'".format(signed_data_tombstone)
-
-        fq_data_id = ts_data['id']
-        rc = storage.delete_mutable_data(fq_data_id, signed_data_tombstone=signed_data_tombstone, required=storage_drivers, required_exclusive=storage_drivers_exclusive, blockchain_id=blockchain_id)
-        if not rc:
-            log.error("Failed to delete {} from storage providers".format(fq_data_id))
-            worst_rc = False
-            continue
-    
-    if worst_rc and delete_version:
-        # only do this if we actually succeeded in deleting from all storage providers
-        for device_id in device_ids:
-            for fq_data_id in fq_data_ids:
-                delete_mutable_data_version(conf, device_id, fq_data_id, config_path=config_path)
-
-    if not worst_rc:
-        return {'error': 'Failed to delete from all storage providers'}
-
-    return {'status': True}
-
-
-def list_immutable_data(blockchain_id, proxy=None, config_path=CONFIG_PATH):
-    """
-    List the names and hashes of all immutable data in a user's zonefile.
-    Returns {'data': [{'data_id': data_id, 'hash': hash}]} on success
-    Returns {'error': ...} on error
-    """
-    proxy = get_default_proxy(config_path) if proxy is None else proxy
-
-    user_zonefile = get_name_zonefile(blockchain_id, proxy=proxy)
-    if 'error' in user_zonefile:
-        log.debug("Unable to load zone file for '{}': {}".format(blockchain_id, user_zonefile['error']))
-        return user_zonefile
-
-    user_zonefile = user_zonefile['zonefile']
-
-    if is_obsolete_zonefile(user_zonefile):
-        # zonefile is really a legacy profile
-        return {'data': []}
-
-    names_and_hashes = user_db.list_immutable_data(user_zonefile)
-    listing = [{'data_id': nh[0], 'hash': nh[1]} for nh in names_and_hashes]
-
-    return {'data': listing}
-
-
-def set_data_pubkey(blockchain_id, data_pubkey, proxy=None, wallet_keys=None, txid=None, config_path=CONFIG_PATH):
-    """
-    Set the data public key for a blockchain ID
-    Overwrites the public key that is present (if given at all).
-
-    # TODO: back up old public key to wallet and mutable storage
-
-    WARN: you will need to re-sign your profile after you do this; otherwise
-    no one will be able to use your current zonefile contents (with your new
-    key) to verify their authenticity.
-
-    Return {'status': True, 'transaction_hash': ..., 'zonefile_hash': ...} on success
-    Return {'error': ...} on error
-    """
-
-    from backend.nameops import async_update
-
-    legacy = False
-    proxy = get_default_proxy(config_path) if proxy is None else proxy
-
-    # NOTE: only accept non-legacy zone files
-    user_zonefile = get_name_zonefile(blockchain_id, proxy=proxy)
-    if 'error' in user_zonefile:
-        log.debug("Unable to load zone file for '{}': {}".format(blockchain_id, user_zonefile['error']))
-        return user_zonefile
-
-    user_zonefile = user_zonefile['zonefile']
-
-    user_zonefile = user_db.user_zonefile_set_data_pubkey(user_zonefile, data_pubkey)
-    zonefile_hash = hash_zonefile(user_zonefile)
-
-    # update zonefile, if we haven't already
-    if txid is None:
-        payment_privkey_info = get_payment_privkey_info(
-            wallet_keys=wallet_keys, config_path=proxy.conf['path']
-        )
-
-        owner_privkey_info = get_owner_privkey_info(
-            wallet_keys=wallet_keys, config_path=proxy.conf['path']
-        )
-
-        user_zonefile_txt = blockstack_zones.make_zone_file(user_zonefile)
-
-        update_result = async_update(
-            blockchain_id, user_zonefile_txt, None, owner_privkey_info,
-            payment_privkey_info, config_path=proxy.conf['path'],
-            proxy=proxy, queue_path=proxy.conf['queue_path']
-        )
-
-        if 'error' in update_result:
-            # failed to replicate user zonefile hash the caller should
-            # simply try again, with the 'transaction_hash' given in
-            # the result.
-            return update_result
-
-        txid = update_result['transaction_hash']
-
-    result = {
-        'transaction_hash': txid,
-        'zonefile_hash': zonefile_hash,
-        'zonefile': user_zonefile
-    }
-
-    # replicate zonefile
-    rc = store_name_zonefile(blockchain_id, user_zonefile, txid)
-    if not rc:
-        result['error'] = 'Failed to store zonefile'
-        return result
-
-    # success!
-    result['status'] = True
-    return result
-
-
-def datastore_get_id( pubkey ):
-    """
-    Get the datastore ID
-    """
-    return keylib.public_key_to_address( str(pubkey) )
-         
-
-def datastore_get_privkey( master_data_privkey, app_domain, config_path=CONFIG_PATH ):
-    """
-    Make the public/private key for an application account,
-    given the app domain and the master private key
-
-    Its master_data_privkey[sha256(app_domain)]/0', where sha256(app_domain) is the chaincode
-    """
-    chaincode = hashlib.sha256(str(app_domain)).digest()
-    hdwallet = HDWallet( hex_privkey=master_data_privkey, chaincode=chaincode )
-    app_private_key = hdwallet.get_child_privkey( index=DATASTORE_SIGNING_KEY_INDEX )
-
-    return app_private_key
-
-
-def _init_datastore_info( datastore_type, datastore_pubkey, driver_names, device_ids, reader_pubkeys=[], config_path=CONFIG_PATH ):
-    """
-    Make the private part of a datastore record.
-    Returns {'datastore': ..., 'root': ...} on success
-    Returns {'error': ...} on error
-    """
-    assert datastore_type in ['datastore', 'collection'], datastore_type
-
-    root_uuid = str(uuid.uuid4())
-    datastore_id = keylib.public_key_to_address(datastore_pubkey)
-
-    root_blob = make_dir_inode_data(datastore_id, datastore_id, root_uuid, {}, device_ids, reader_pubkeys=reader_pubkeys, config_path=config_path, create=True )
-    if 'error' in root_blob:
-        return root_blob
-
-    datastore_info = {
-        'type': datastore_type,
-        'pubkey': datastore_pubkey,
-        'drivers': driver_names,
-        'device_ids': device_ids,
-        'root_uuid': root_uuid
-    }
-
-    return {'datastore_blob': data_blob_serialize(datastore_info), 'root_blob_header': root_blob['header'], 'root_blob_idata': root_blob['idata']}
-
-
-def get_datastore( blockchain_id, datastore_id, device_ids, config_path=CONFIG_PATH, proxy=None, no_cache=False, cache_ttl=None):
-    """
-    Get a datastore's information.
-    This is a server-side method.
-
-    TODO: remove datastore_id and device_ids; resolve tokens file and go from there 
-
-    Returns {'status': True, 'datastore': public datastore info}
-    Returns {'error': ..., 'errno':...} on failure
-    """
-    
-    global GLOBAL_CACHE
-    
-    # cached?
-    if not no_cache:
-        res = GLOBAL_CACHE.get_datastore_record(datastore_id)
-        if res:
-            return {'status': True, 'datastore': res}
-
-    if proxy is None:
-        proxy = get_default_proxy(config_path)
-
-    if cache_ttl is None:
-        conf = get_config(config_path)
-        assert conf
-        cache_ttl = int(conf.get('cache_ttl', 3600))    # 1 hour
-
-    data_id = '{}.datastore'.format(datastore_id)
-    datastore_info = get_mutable(data_id, device_ids, blockchain_id=blockchain_id, data_address=datastore_id, proxy=proxy, config_path=config_path)
-    if 'error' in datastore_info:
-        log.error("Failed to load public datastore information: {}".format(datastore_info['error']))
-        return {'error': 'Failed to load public datastore record', 'errno': errno.ENOENT}
-
-    datastore_str = datastore_info['data']
-    try:
-        datastore = data_blob_parse(datastore_str)
-        jsonschema.validate(datastore, DATASTORE_SCHEMA) 
-    except (AssertionError, ValidationError) as ve:
-        if BLOCKSTACK_DEBUG:
-            log.exception(ve)
-        
-        log.error("Invalid datastore record")
-        return {'error': 'Invalid public datastore record', 'errno': errno.EIO}
-
-    # cache 
-    if not no_cache:
-        GLOBAL_CACHE.put_datastore_record(datastore_id, datastore, cache_ttl)
-
-    return {'status': True, 'datastore': datastore}
-
-
-def make_datastore_info( datastore_type, datastore_pubkey_hex, device_ids, driver_names=None, config_path=CONFIG_PATH ):
-    """
-    Create a new datastore record with the given name, using the given account_info structure
-    This is a client-side method
-    
-    Return {'datastore_blob': public datastore information, 'root_blob_header': root inode header, 'root_blob_idata': root inode data}
-    Return {'error': ...} on failure
-    """
-    if driver_names is None:
-        driver_handlers = storage.get_storage_handlers()
-        driver_names = [h.__name__ for h in driver_handlers]
-
-    datastore_info = _init_datastore_info( datastore_type, datastore_pubkey_hex, driver_names, device_ids, config_path=config_path)
-    if 'error' in datastore_info:
-        return datastore_info
-   
-    root_blob_header = datastore_info['root_blob_header']
-    root_blob_idata = datastore_info['root_blob_idata']
-    datastore_id = datastore_get_id(datastore_pubkey_hex)
-    datastore_data_id = '{}.datastore'.format(datastore_id)
-    datastore_str = datastore_info['datastore_blob']
-
-    data_id = '{}.datastore'.format(datastore_id)
-    
-    # encapsulate to mutable data
-    datastore_info = make_mutable_data_info(data_id, datastore_str, device_ids=device_ids, config_path=config_path)
-    if 'error' in datastore_info:
-        # only way this fails is if we had create=True and it already existed 
-        return {'error': datastore_info['error'], 'errno': datastore_info['errno']}
-
-    datastore_info_str = data_blob_serialize(datastore_info)
-
-    return {'datastore_blob': datastore_info_str, 'root_blob_header': root_blob_header, 'root_blob_idata': root_blob_idata}
-
-
-def sign_datastore_info( datastore_info, datastore_privkey_hex, config_path=CONFIG_PATH ):
-    """
-    Given datastore info from make_datastore_info(), generate the apporpriate signatures
-    with the given private key.
-
-    Return {'datastore_sig': ..., 'root_sig': ..., 'root_tombstones': ...} on success
-    Return {'error': ...} on failure
-    """
-
-    datastore_mutable_data = data_blob_parse(datastore_info['datastore_blob'])
-    datastore = data_blob_parse(datastore_mutable_data['data'])
-
-    root_uuid = datastore['root_uuid']
-    device_ids = datastore['device_ids']
-    datastore_id = datastore_get_id( datastore['pubkey'] )
-    
-    root_sig = storage.sign_data_payload( datastore_info['root_blob_header'], datastore_privkey_hex )
-    datastore_sig = storage.sign_data_payload( datastore_info['datastore_blob'], datastore_privkey_hex )
-
-    root_tombstones = make_inode_tombstones( datastore_id, root_uuid, device_ids )
-    signed_tombstones = sign_mutable_data_tombstones( root_tombstones, datastore_privkey_hex )
-
-    ret = {'datastore_sig': datastore_sig, 'root_sig': root_sig, 'root_tombstones': signed_tombstones}
-    if BLOCKSTACK_TEST:
-        assert verify_datastore_info(datastore_info, ret, get_pubkey_hex(datastore_privkey_hex), config_path=config_path)
-
-    return ret
-
-
-def verify_datastore_info( datastore_info, sigs, datastore_pubkey_hex, config_path=CONFIG_PATH ):
-    """
-    Given datastore info from make_datastore_info() and signatures from sign_datastore_info,
-    verify the datastore information authenticity.
-
-    datastore_info has {'datastore_blob': ..., 'root_blob_header': ..., 'root_blob_idata': ...} (serialized strings)
-    sigs has {'datastore_sig': ..., 'root_sig': ...} (base64-encoded signatures)
-    
-    Return True on success
-    Return False on error
-    """
-
-    res = storage.verify_data_payload( datastore_info['datastore_blob'], datastore_pubkey_hex, sigs['datastore_sig'] )
-    if not res:
-        log.debug("Failed to verify datastore blob payload with {} and {}".format(datastore_pubkey_hex, sigs['datastore_sig']))
-        if BLOCKSTACK_TEST:
-            log.debug("datastore_info: {}".format(json.dumps(datastore_info)))
-
-        return False
-
-    res = storage.verify_data_payload( datastore_info['root_blob_header'], datastore_pubkey_hex, sigs['root_sig'] )
-    if not res:
-        log.debug("Failed to verify root inode blob payload with {} and {}".format(datastore_pubkey_hex, sigs['root_sig']))
-        return False
-
-    root_header_mutable_data = data_blob_parse(datastore_info['root_blob_header'])
-    root_header = data_blob_parse(root_header_mutable_data['data'])
-    data_hash = storage.hash_data_payload(datastore_info['root_blob_idata'])
-    if root_header['data_hash'] != data_hash:
-        log.error("Root idata mismatch: {} != {}".format(root_header['data_hash'], data_hash))
-        return False
-
-    return True
-
-
-def put_datastore_info( datastore_info, datastore_sigs, root_tombstones, config_path=CONFIG_PATH, proxy=None ):
-    """
-    Given output from make_datastore_info and sign_datastore_info, store it to mutable data.
-    This is a server-side method
-    
-    Return {'status': True} on success
-    Return {'error': ...} on error
-    """
-    global GLOBAL_CACHE
-
-    if proxy is None:
-        proxy = get_default_proxy(config_path)
-
-    datastore_mutable_data = data_blob_parse(datastore_info['datastore_blob'])
-    try:
-        jsonschema.validate(datastore_mutable_data, DATA_BLOB_SCHEMA)
-    except ValidationError as ve:
-        if BLOCKSTACK_DEBUG:
-            log.exception(ve)
-
-        return {'error': 'Invalid datastore blob'}
-
-    datastore_fqid = datastore_mutable_data['fq_data_id']
-    datastore_version = datastore_mutable_data['version']
-
-    try:
-        datastore_dev_id, datastore_data_id = storage.parse_fq_data_id(datastore_fqid)
-        assert datastore_dev_id, "Invalid fqid"
-        assert datastore_data_id, "Invalid fquid"
-    except AssertionError as ae:
-        if BLOCKSTACK_DEBUG:
-            log.exception(ae)
-
-        return {'error': 'Invalid datastore ID'}
-
-    datastore = data_blob_parse(datastore_mutable_data['data'])
-    try:
-        jsonschema.validate(datastore, DATASTORE_SCHEMA)
-    except ValidationError as ve:
-        if BLOCKSTACK_DEBUG:
-            log.exception(ve)
-
-        return {'error': 'Invalid datastore'}
-
-    datastore_id = datastore_get_id(datastore['pubkey'])
-    
-    res = put_inode_data( datastore, datastore_info['root_blob_header'], datastore_sigs['root_sig'], datastore_info['root_blob_idata'], config_path=config_path, proxy=proxy)
-    if 'error' in res:
-        log.error("Failed to store root inode info for {}".format(datastore_id))
-        return {'error': res['error'], 'errno': errno.EREMOTEIO}
-
-    res = put_mutable( datastore_fqid, datastore_info['datastore_blob'], datastore['pubkey'], datastore_sigs['datastore_sig'], datastore_version,
-                       proxy=proxy, config_path=config_path, storage_drivers_exclusive=True )
-
-    if 'error' in res:
-        log.error("Faield to store datastore record for {}".format(datastore_id))
-
-        # try to clean up 
-        res = delete_inode_data( datastore, root_tombstones, proxy=proxy, config_path=config_path )
-        if 'error' in res:
-            log.error("Failed to clean up root inode for {}".format(datastore_id))
-
-        return {'error': 'Failed to store datastore information', 'errno': errno.EREMOTEIO}
-
-    # evict 
-    GLOBAL_CACHE.evict_datastore_record(datastore_id)
-
-    # success!
-    return {'status': True}
-
-
-def put_datastore(api_client, datastore_info, datastore_privkey, config_path=CONFIG_PATH):
-    """
-    Given datastore information from make_datastore_info(), sign and put it.
-    This is a client-side method
-
-    Return {'status': True} on success
-    Return {'error': ..., 'errno': ...} on failure
-    """
-    sigs = sign_datastore_info(datastore_info, datastore_privkey, config_path=config_path)
-    if 'error' in sigs:
-        return sigs
-
-    tombstones = sigs['root_tombstones']
-    del sigs['root_tombstones']
-
-    res = api_client.backend_datastore_create(datastore_info, sigs, tombstones)
-    if 'error' in res:
-        return res
-
-    return {'status': True}
-
-
-def make_datastore_tombstones( datastore_id, device_ids ):
-    """
-    Make datastore tombstones
-
-    TODO: expand to include all devices (requires token file)
-    """
-    datastore_tombstones = make_mutable_data_tombstones( device_ids, '{}.datastore'.format(datastore_id) )
-    return datastore_tombstones
-
-
-def delete_datastore_info( datastore_id, datastore_tombstones, root_tombstones, data_pubkeys, blockchain_id=None, force=False, proxy=None, config_path=CONFIG_PATH ):
-    """
-    Delete a datastore.  Only do so if its root directory is empty (unless force=True).
-    This is a server-side method.
-
-    TODO: expand to include all public keys and devices (requires token file)
-
-    Return {'status': True} on success
-    Return {'error': ..., 'errno': ...} on failure
-    """
-    global GLOBAL_CACHE
-
-    if proxy is None:
-        proxy = get_default_proxy(config_path)
-   
-    device_ids = [dk['device_id'] for dk in data_pubkeys]
-
-    # get the datastore first
-    datastore_info = get_datastore(blockchain_id, datastore_id, device_ids, config_path=config_path, proxy=proxy, no_cache=True )
-    if 'error' in datastore_info:
-        log.error("Failed to look up datastore information for {}".format(datastore_id))
-        return {'error': 'Failed to look up datastore', 'errno': errno.ENOENT}
-    
-    datastore = datastore_info['datastore']
-    root_uuid = datastore['root_uuid']
-    drivers = datastore['drivers']
-
-    # get root inode
-    res = get_inode_data(None, datastore_id, root_uuid, MUTABLE_DATUM_DIR_TYPE, datastore['drivers'], data_pubkeys, force=force, config_path=config_path)
-    if 'error' in res:
-        if not force:
-            log.error("Failed to list /")
-            return {'error': 'Failed to check if datastore is empty', 'errno': errno.EREMOTEIO}
-        else:
-            log.warn("Failed to list /, but forced to remove it anyway")
-
-    if not force and len(res['inode']['idata']['children']) != 0:
-        log.error("Datastore not empty\n{}\n".format(json.dumps(res['inode']['idata']['children'], indent=4, sort_keys=True)))
-        return {'error': 'Datastore not empty', 'errno': errno.ENOTEMPTY}
-
-    data_id = '{}.datastore'.format(datastore_id)
-    res = delete_mutable(data_id, datastore_tombstones, storage_drivers=drivers, storage_drivers_exclusive=True, proxy=proxy, config_path=config_path )
-    if 'error' in res:
-        log.error("Failed to delete datastore {}".format(datastore_id))
-        return {'error': 'Failed to delete datastore', 'errno': errno.EREMOTEIO}
-
-    res = delete_inode_data( datastore, root_tombstones, proxy=proxy, config_path=config_path )
-    if 'error' in res:
-        log.error("Failed to delete root inode {}".format(root_uuid))
-        return {'error': 'Failed to delete root inode', 'errno': errno.EREMOTEIO}
-
-    # evict 
-    GLOBAL_CACHE.evict_datastore_record(datastore_id)
-    return {'status': True}
-
-
-def delete_datastore(api_client, datastore, datastore_privkey, data_pubkeys, config_path=CONFIG_PATH):
-    """
-    Delete a datastore.
-
-    Client-side method
-
-    TODO: expand to use token file
-
-    Return {'status': True} on success
-    Return {'error': ..., 'errno': ...} on failure
-    """
-    datastore_pubkey = get_pubkey_hex(datastore_privkey)
-    datastore_id = datastore_get_id(datastore_pubkey)
-
-    tombstones = make_datastore_tombstones(datastore_id, datastore['device_ids'])
-    signed_tombstones = sign_mutable_data_tombstones(tombstones, datastore_privkey )
-
-    # delete root as well
-    root_tombstones = make_inode_tombstones( datastore_id, datastore['root_uuid'], datastore['device_ids'] )
-    signed_root_tombstones = sign_mutable_data_tombstones( root_tombstones, datastore_privkey )
-
-    res = api_client.backend_datastore_delete(datastore_id, signed_tombstones, signed_root_tombstones, data_pubkeys ) 
-    if 'error' in res:
-        return res
-
-    return {'status': True}
-
-
-def get_inode_data(blockchain_id, datastore_id, inode_uuid, inode_type, drivers, data_pubkeys, config_path=CONFIG_PATH, data_privkey=None, force=False, idata=True, proxy=None, file_idata=True, header_info=None, 
-        no_cache=False, cache_ttl=None ):
-
-    """
-    Get an inode from non-local mutable storage.  Verify that it has an
-    equal or later version number than the one we have locally.
-    
-    This is a server-side method.
-
-    TODO: remove datastore_id; generate each per-device datastore ID from data_pubkeys
-
-    Return {'status': True, 'inode': inode info, 'version': version, 'drivers': drivers} on success.
-    * 'inode' will be raw file data if this is a file.  Otherwise, it will be a structured directory listing
-    * ret['inode']['data'] will contain the relevant information for the inode
-
-    Return {'error': ..., 'errno': ...} on error
-    """
-   
-    global GLOBAL_CACHE
-
-    if proxy is None:
-        proxy = get_default_proxy(config_path)
-
-    conf = get_config(config_path)
-    assert conf
-
-    if cache_ttl is None:
-        cache_ttl = int(conf.get('cache_ttl', 3600))     # 3600 by default
-
-    header_version = 0
-    inode_header = None
-    inode_info = None
-    res = None
-
-    if header_info is None:
-        log.debug("Get inode header for {}.{}".format(datastore_id, inode_uuid))
-
-        # get latest header from all drivers 
-        res = get_inode_header(blockchain_id, datastore_id, inode_uuid, drivers, data_pubkeys, force=force, config_path=config_path, proxy=proxy )
-        if 'error' in res:
-            log.error("Failed to get inode header for {}: {}".format(inode_uuid, res['error']))
-            return res
-        
-    else:
-        res = header_info
-        log.debug("Reuse header info: {}".format(res))
-
-    header_version = res['version']
-    inode_header = res['inode']
-    drivers_to_try = res['drivers']
-    data_hash = inode_header['data_hash']
-
-    if inode_uuid != inode_header['uuid']:
-        log.error("Got invalid inode header with wrong UUID")
-        return {'error': 'Invalid inode header', 'errno': errno.EIO}
-
-    if not idata:
-        # only wanted header 
-        return {'status': True, 'inode': inode_header, 'version': header_version, 'drivers': drivers_to_try}
-
-    if inode_header['type'] == MUTABLE_DATUM_FILE_TYPE and not file_idata:
-        # this is a file; only return header 
-        return {'status': True, 'inode': inode_header, 'version': header_version, 'drivers': drivers_to_try}
-
-    # check cache for directories...
-    if inode_type == MUTABLE_DATUM_DIR_TYPE and not no_cache:
-        res = GLOBAL_CACHE.get_inode_directory(datastore_id, inode_uuid)
-        if res:
-            # check version 
-            if res['version'] == header_version:
-                log.debug("Get CACHED inode data for {}.{}, version {}: {}".format(datastore_id, inode_uuid, res['version'], res))
-                return {'status': True, 'inode': res, 'version': res['version'], 'drivers': drivers} 
-            else:
-                # stale directory
-                log.debug("Evict stale directory {}".format(inode_uuid))
-                GLOBAL_CACHE.evict_inode_directory(datastore_id, inode_uuid)
-
-
-    log.debug("Get inode data for {}.{} from {}, version {}".format(datastore_id, inode_uuid, drivers_to_try, header_version))
-
-    # get inode from only the driver(s) that gave back fresh information.
-    # expect raw data.  It will either be idata (for a file), or a dir listing (for a directory)
-    data_id = '{}.{}'.format(datastore_id, inode_uuid)
-    ver_min = header_version 
-    if force:
-        ver_min = 0
-
-    have_stale = False
-    have_data = False
-    res = None
-    device_ids = [dk['device_id'] for dk in data_pubkeys]
-
-    drivers_to_try = prioritize_read_drivers(config_path, drivers_to_try)
-
-    for driver_to_try in drivers_to_try:
-        # try each driver, until we find one with the right hash.
-        # try all devices IDs.
-        res = get_mutable(data_id, device_ids, blockchain_id=blockchain_id, ver_min=ver_min, raw=True, data_hash=data_hash, storage_drivers=drivers_to_try, proxy=proxy, config_path=config_path)
-        if 'error' in res:
-            log.error("Failed to get inode {} from {} (stale={}): {}".format(inode_uuid, ','.join(drivers_to_try), res.get("stale", False), res['error']))
-            if res.get('stale'):
-                have_stale = True
-
-            continue
-
-        else:
-            have_data = True
-            break
-
-    if not have_data:
-        err = {'error': 'Failed to find fresh inode', 'errno': errno.EREMOTEIO}
-        if have_stale:
-            err['errno'] = errno.ESTALE
-
-        return err
-
-    # success!  recover full inode
-    inode_info_str = res['data']
-    full_inode = copy.deepcopy(inode_header)
-    del full_inode['data_hash']
-
-    if inode_type == MUTABLE_DATUM_DIR_TYPE:
-        reader_pubkeys = None
-
-        # must be a directory listing 
-        try:
-            dir_idata, reader_pubkeys = inode_dir_idata_parse(inode_info_str, data_privkey)
-            full_inode['idata'] = dir_idata
-            jsonschema.validate(full_inode, MUTABLE_DATUM_DIR_SCHEMA)
-        except Exception as e:
-            if BLOCKSTACK_DEBUG:
-                log.exception(e)
-
-            return {'error': 'Invalid directory structure', 'errno': errno.EIO}
-
-        # must match owner 
-        # data_address = keylib.public_key_to_address(data_pubkey_hex)
-        if full_inode['owner'] != datastore_id:   # data_address:
-            log.error("Inode {} not owned by {} (but by {})".format(full_inode['uuid'], datastore_id, full_inode['owner']))
-            return {'error': 'Invalid owner'}
-    
-        # preserve reader pubkeys 
-        full_inode['reader_pubkeys'] = reader_pubkeys
-
-    else:
-        # raw file (or raw inode request)
-        full_inode['idata'] = inode_info_str
-    
-    if not force:
-        res = _put_inode_consistency_info(datastore_id, inode_uuid, header_version, device_ids, config_path=config_path)
-        if 'error' in res:
-            return res
-
-    if not no_cache and inode_type == MUTABLE_DATUM_DIR_TYPE:
-        GLOBAL_CACHE.put_inode_directory(datastore_id, full_inode, cache_ttl)
-
-    return {'status': True, 'inode': full_inode, 'version':  header_version, 'drivers': drivers_to_try}
-
-
-def get_mutable_data_version( data_id, device_ids, config_path=CONFIG_PATH ):
-    """
-    Get the mutable data version for a datum spread across multiple devices
-    Return {'status': True, 'version': version} on success
-    """
-    new_version = 0
-    conf = get_config(config_path)
-    assert conf
-
-    for device_id in device_ids:
-        fq_data_id = storage.make_fq_data_id(device_id, data_id)
-        cur_ver = load_mutable_data_version(conf, device_id, fq_data_id, config_path=config_path)
-        if cur_ver is not None:
-            new_version = max(new_version, cur_ver)
-
-    return {'status': True, 'version': new_version}
-
-
-def put_mutable_data_version( data_id, new_version, device_ids, config_path=CONFIG_PATH ):
-    """
-    Advance all versions of a mutable datum to at least new_version
-    Return {'status': True, 'version': new version} on success
-    Return {'error': ...} on error
-    """
-
-    # advance header version and inode version
-    conf = get_config(config_path)
-    assert conf
-
-    res = get_mutable_data_version(data_id, device_ids, config_path=CONFIG_PATH)
-    new_version = max(res['version'], new_version)
-
-    for device_id in device_ids:
-        fq_data_id = storage.make_fq_data_id(device_id, data_id)
-        rc = store_mutable_data_version(conf, device_id, fq_data_id, new_version, config_path=config_path)
-        if not rc:
-            return {'error': 'Failed to advance mutable data version {} to {}'.format(data_id, new_version), 'errno': errno.EIO}
-
-    return {'status': True, 'version': new_version}
-
-
-def _put_inode_consistency_info(datastore_id, inode_uuid, new_version, device_ids, config_path=CONFIG_PATH):
-    """
-    Advance all versions of an inode locally
-    Return {'status': True} on success
-    Return {'error': ...} on error
-    """
-
-    # advance header version and inode version
-    inode_data_id = '{}.{}'.format(datastore_id, inode_uuid)
-    hdr_data_id = '{}.{}.hdr'.format(datastore_id, inode_uuid)
-
-    res = put_mutable_data_version(inode_data_id, new_version, device_ids, config_path=CONFIG_PATH)
-    if 'error' in res:
-        return res
-
-    hdr_ver = res['version']
-    res = put_mutable_data_version(hdr_data_id, hdr_ver, device_ids, config_path=CONFIG_PATH)
-    if 'error' in res:
-        return res
-
-    if res['version'] > hdr_ver:
-        # headers had later version 
-        inode_ver = res['version']
-        res = put_mutable_data_version(inode_data_id, inode_ver, device_ids, config_path=CONFIG_PATH)
-        if 'error' in res:
-            return res
-
-    return {'status': True}
-
-
-def get_inode_header(blockchain_id, datastore_id, inode_uuid, drivers, data_pubkeys, inode_hdr_version=None, force=False, config_path=CONFIG_PATH, proxy=None, no_cache=False, cache_ttl=None ):
-    """
-    Get an inode's header data.  Verify it matches the inode info.
-    Fetch the header from *all* drivers.
-
-    This is a server-side method.
-
-    TODO: remove datastore_id; expand to use all datastore IDs derived from data_pubkeys structure 
-
-    Return {'status': True, 'inode': inode_full_info, 'version': version, 'drivers': drivers that were used} on success.
-    Return {'error': ..., 'errno': ...} on error.
-    """
-
-    global GLOBAL_CACHE
-
-    if not no_cache:
-        res = GLOBAL_CACHE.get_inode_header(datastore_id, inode_uuid)
-        if res:
-            return {'status': True, 'inode': res, 'version': res['version'], 'drivers': drivers}
-
-    if proxy is None:
-        proxy = get_default_proxy(config_path)
-
-    conf = get_config(config_path)
-    assert conf
-
-    if cache_ttl is None:
-        cache_ttl = int(conf.get('cache_ttl', 3600))  # 1 hour by default
-
-    # get latest inode and inode header version
-    inode_id = '{}.{}'.format(datastore_id, inode_uuid)
-    inode_hdr_id = '{}.{}.hdr'.format(datastore_id, inode_uuid)
-
-    inode_version = 0
-    inode_hdr_version = 0
-
-    # latest version the *server* has seen
-    device_ids = [dk['device_id'] for dk in data_pubkeys]
-    res = get_mutable_data_version( inode_id, device_ids, config_path=CONFIG_PATH )
-    inode_version = res['version']
-
-    if inode_hdr_version is None:
-        res = get_mutable_data_version( inode_hdr_id, device_ids, config_path=CONFIG_PATH )
-        inode_hdr_version = res['version']
-     
-    # get from *all* drivers so we know that if we succeed, we have a fresh version
-    # (unless force, in which case, ignore the version)
-    data_id = '{}.{}.hdr'.format(datastore_id, inode_uuid)
-    ver_min = max(inode_version, inode_hdr_version)
-    if force:
-        ver_min = 0
-
-    res = None
-    errcode = None
-    have_data = False
-
-    # optimization: try local drivers before non-local drivers
-    drivers = prioritize_read_drivers(config_path, drivers)
-
-    for driver in drivers:
-        for data_pubkey_info in data_pubkeys:
-            device_id = data_pubkey_info['device_id']
-            device_pubkey = data_pubkey_info['public_key']
-
-            res = get_mutable(data_id, [device_id], blockchain_id=blockchain_id, ver_min=ver_min, force=force, data_pubkey=device_pubkey, storage_drivers=[driver], proxy=proxy, config_path=config_path)
-            if 'error' in res:
-                log.error("Failed to get inode data {} (stale={}): {}".format(inode_uuid, res.get('stale', False), res['error']))
-                errcode = errno.EREMOTEIO
-                if res.get('stale'):
-                    errcode = errno.ESTALE
-
-                continue
-
-            else:
-                # success!
-                have_data = True
-                break
-
-        if have_data:
-            break
-
-    if 'error' in res:
-        return {'error': 'Failed to get inode data', 'errno': errcode}
-
-    # validate 
-    inode_hdr_str = res['data']
-    try:
-        inode_hdr = data_blob_parse(inode_hdr_str)
-    except:
-        if BLOCKSTACK_TEST:
-            log.error("Unparseable header: {}".format(inode_hdr_str))
-
-        return {'error': "Unparseable inode header", 'errno': errno.EIO}
-
-    inode_hdr_version = res['version']
-    inode_drivers = res['drivers']
-    
-    try:
-        jsonschema.validate(inode_hdr, MUTABLE_DATUM_INODE_HEADER_SCHEMA)
-    except ValidationError as ve:
-        if BLOCKSTACK_DEBUG:
-            log.exception(ve)
-
-        return {'error': "Invalid inode header", 'errno': errno.EIO}
-
-    # advance header version and inode version, so the server never gets stale data again (unless force=True)
-    if not force:
-        res = _put_inode_consistency_info(datastore_id, inode_uuid, max(inode_hdr_version, inode_version), device_ids, config_path=config_path)
-        if 'error' in res:
-            return {'error': res['error'], 'errno': res['errno']}
-
-    if not no_cache:
-        inode_hdr['version'] = max(inode_hdr_version, inode_version)
-        GLOBAL_CACHE.put_inode_header(datastore_id, inode_hdr, cache_ttl)
-
-    return {'status': True, 'inode': inode_hdr, 'version': max(inode_hdr_version, inode_version), 'drivers': inode_drivers}
-
-
-def make_inode_header_blob( datastore_id, inode_type, owner, inode_uuid, data_hash, device_ids, readers=[], min_version=None, config_path=CONFIG_PATH, create=False, include_raw=False ):
-    """
-    Make an inode header structure for storage in mutable data.
-    Return {'status': True, 'header': serialized inode header} on success.  The caller should sign this, and replicate it and the signature.
-    Return {'error': ...} on error
-    """
-    version = 1
-    if min_version:
-        version = min_version + 1
-
-    res = {
-        'type': inode_type,
-        'owner': owner,
-        'uuid': inode_uuid,
-        'readers': readers,
-        'data_hash': data_hash,
-        'version': version,
-        'proto_version': BLOCKSTACK_STORAGE_PROTO_VERSION,
-    }
-
-    jsonschema.validate(res, MUTABLE_DATUM_INODE_HEADER_SCHEMA)
-    
-    data_id = '{}.{}.hdr'.format(datastore_id, inode_uuid)
-    inode_hdr_str = data_blob_serialize(res)
-
-    info = make_mutable_data_info( data_id, inode_hdr_str, config_path=config_path, device_ids=device_ids, min_version=min_version, create=create )
-    if 'error' in info:
-        return {'error': info['error'], 'errno': info['errno']}
-
-    ret = {'status': True, 'header': data_blob_serialize(info)}
-    if include_raw:
-        ret['header_raw'] = res
-
-    return ret
-
-
-def make_file_inode_data( datastore_id, owner, inode_uuid, data_payload_hash, device_ids, readers=[], config_path=CONFIG_PATH, min_version=None, create=False ):
-    """
-    Initialize an inode header and hash for file data
-    Return {'status': True, 'header': serialized inode header} on success.  The caller should sign this, and replicate it and the signature.
-    Return {'error': ...} on error
-    """
-    header_blob = make_inode_header_blob( datastore_id, MUTABLE_DATUM_FILE_TYPE, owner, inode_uuid, data_payload_hash, device_ids, readers=readers, config_path=config_path, min_version=min_version, create=create )
-    if 'error' in header_blob:
-        return header_blob
-
-    return {'status': True, 'header': header_blob['header']}
-
-
-def make_dir_inode_data( datastore_id, owner, inode_uuid, dir_listing, device_ids, reader_pubkeys=[], config_path=CONFIG_PATH, min_version=None, create=False ):
-    """
-    Initialize an inode header and hash for dir data.
-    Return {'status': True, 'header': serialized inode header, 'idata': idata string} on success.  The caller should sign this, and replicate it and the signature.
-    Return {'error': ...} on error
-    """
-
-    readers = [keylib.public_key_to_address(rpubk) for rpubk in reader_pubkeys]
-
-    # include the header in the idata (but with an empty hash)
-    data_hash = "00" * 32
-    header_blob = make_inode_header_blob( datastore_id, MUTABLE_DATUM_DIR_TYPE, owner, inode_uuid, data_hash, device_ids, readers=readers, config_path=config_path, min_version=min_version, create=create, include_raw=True )
-    if 'error' in header_blob:
-        return header_blob
-
-    idata = {
-        'children': dir_listing,
-        'header': header_blob['header_raw']
-    }
-
-    # now make the idata
-    idata_payload = inode_dir_idata_serialize(idata, reader_pubkeys)
-    data_hash = storage.hash_data_payload(idata_payload)
-
-    header_blob = make_inode_header_blob( datastore_id, MUTABLE_DATUM_DIR_TYPE, owner, inode_uuid, data_hash, device_ids, readers=readers, config_path=config_path, min_version=min_version, create=create )
-    if 'error' in header_blob:
-        return header_blob
-
-    return {'status': True, 'header': header_blob['header'], 'idata': idata_payload}
-
-
-def inode_dir_idata_parse(dir_inode_info, data_privkey):
-    """
-    Given the data payload for a directory inode, extract the directory listing.
-
-    Return a data structure compatible with MUTABLE_DATUM_DIR_IDATA_SCHEMA, and the reader public keys
-    """
-
-    # TODO: decrypt with my private key, or raise an exception if it's encrypted and I can't read it
-    return (data_blob_parse(dir_inode_info), [])
-
-
-def inode_dir_idata_serialize(dir_idata, reader_pubkeys=[]):
-    """
-    Given the directory listing for an inode, and optionally a list of public keys for
-    allowed readers, serialize the directory listing.
-
-    Return the serialized idata
-    """
-
-    # TODO: serialize and encrypt with each of the public keys
-    return data_blob_serialize(dir_idata)
-
-
-def sign_inode_header_blob( header_blob, data_privkey ):
-    """
-    Sign a serialized inode header blob.
-    Return the signature
-    """
-    sig = storage.sign_data_payload(header_blob, data_privkey)
-    return sig
-
-
-def analyze_inode_header_blob( datastore_id, inode_header_blob_str ):
-    """
-    Get some useful information from a mutable data blob containing a serialized inode header blob.
-
-    Return the useful info on success (as a dict)
-    Return {'error': ..., 'errno': ...} on error.
-    """
-
-    inode_header_blob = data_blob_parse(inode_header_blob_str)
-    try:
-        jsonschema.validate(inode_header_blob, DATA_BLOB_SCHEMA)
-    except ValidationError as ve:
-        if BLOCKSTACK_DEBUG:
-            log.exception(ve)
-
-        return {'error': 'Invalid inode header blob: expected mutable data blob'}
-
-    try:
-        header_fqid = inode_header_blob['fq_data_id']
-        dev_id, header_id = storage.parse_fq_data_id(header_fqid)
-        assert dev_id, "Invalid header fqid {}".format(header_fqid)
-        assert header_id, "Invalid header fqid {}".format(header_fqid)
-
-        version = inode_header_blob['version']
-
-        parts = header_id.split('.')
-
-        assert len(parts) == 3, "len is {}".format(len(parts))
-        assert parts[2] == 'hdr', "{} != {}".format(parts[2], 'hdr')
-        assert parts[0] == datastore_id, "{} != {}".format(parts[0], datastore_id)
-        
-        inode_uuid = parts[1]
-        idata_fqid = storage.make_fq_data_id(dev_id, '{}.{}'.format(datastore_id, inode_uuid))
-        data = inode_header_blob['data']
-
-    except Exception as e:
-        if BLOCKSTACK_DEBUG:
-            log.exception(e)
-
-        log.error("Invalid inode fqid {}".format(header_fqid))
-        return {'error': 'Invalid inode info', 'errno': errno.EINVAL}
-
-    ret = {
-        'uuid': inode_uuid,
-        'device_id': dev_id,
-        'header_id': header_id,
-        'version': version,
-        'header_fqid': header_fqid,
-        'idata_fqid': idata_fqid,
-        'data': data,
-    }
-
-    return ret
-
-
-def put_inode_data( datastore, header_blob_str, header_blob_sig, idata_str, config_path=CONFIG_PATH, proxy=None, no_cache=False, cache_ttl=None ):
-    """
-    Store an inode and its idata to mutable storage.  Update local consistency info on success.
-    The caller should call datastore_operation_check() before calling this method.
-
-    This is a server-side method.
-
-    TODO: datastore is ambiguous.  We need to be certain that datastore corresponds to the device-specific datastore record for the caller user
-
-    Return {'status': True} on success
-    Return {'error': ..., 'errno': ...} on failure
-    """
-    global GLOBAL_CACHE
-
-    if proxy is None:
-        proxy = get_default_proxy(config_path=config_path)
-    
-    datastore_id = datastore_get_id(datastore['pubkey'])
-    drivers = datastore['drivers']
-
-    header_info = analyze_inode_header_blob(datastore_id, header_blob_str)
-    if 'error' in header_info:
-        return header_info
-
-    version = header_info['version']
-    inode_uuid = header_info['uuid']
-    header_fqid = header_info['header_fqid']
-    idata_fqid = header_info['idata_fqid']
-    data_str = header_info['data']
-    inode_hdr = None
-    inode_type = None
-    
-    try:
-        inode_hdr = json.loads(data_str)
-        jsonschema.validate(inode_hdr, MUTABLE_DATUM_INODE_HEADER_SCHEMA)
-        inode_type = inode_hdr['type']
-
-    except (ValueError, ValidationError) as ve:
-        if BLOCKSTACK_DEBUG:
-            log.exception(ve)
-
-        return {'error': 'Corrupt inode header'}
-
-    # replicate best-effort to each driver
-    # replicate (header, payload) per driver, instead of (headers) to driver and then (payloads) to driver.
-    # this way, if some services are offline but others are not, this write can partially succeed to readers,
-    # and the user can retry the write (from this or another device) to "complete" it.
-    log.debug("Store inode {} (version {})".format(inode_uuid, version))
-    save_idata = lambda di: put_mutable(idata_fqid, idata_str, None, None, version, raw=True, storage_drivers=[di], storage_drivers_exclusive=True, config_path=config_path, proxy=proxy)
-    save_header = lambda dh: put_mutable(header_fqid, header_blob_str, datastore['pubkey'], header_blob_sig, version, storage_drivers=[dh], storage_drivers_exclusive=True, config_path=config_path, proxy=proxy)
-
-    def _save_inode_fastpath(driver):
-        """
-        Save the inode to a specific driver.
-        Save the header and idata in parallel (fast path)
-
-        Return {'status': True} on success
-        Return {'error': ...} on failure
-        """
-        sg = ScatterGather()
-        driver_save_idata = functools.partial(save_idata, driver)
-        driver_save_header = functools.partial(save_header, driver)
-        sg.add_task( "save_idata", driver_save_idata)
-        sg.add_task( "save_header", driver_save_header)
-
-        sg.run_tasks()
-
-        res = sg.get_result('save_idata')
-        if 'error' in res:
-            log.error('Fastpath: Failed to replicate inode data {}: {}'.format(idata_fqid, res['error']))
-            return {'error': 'Failed to replicate inode data {}'.format(idata_fqid)}
-
-        res = sg.get_result('save_header')
-        if 'error' in res:
-            log.error('Fastpath: Failed to replicate inode header {}: {}'.format(header_fqid, res['error']))
-            return {'error': 'Failed to replicate inode header {}'.format(header_fqid)}
-
-        return {'status': True}
-
-
-    def _save_inode_slowpath(driver):
-        """
-        Save the inode to a specific driver.
-        Save the idata, and then the header (slow path)
-
-        Return {'status': True} on success
-        Return {'error': ...} on failure
-        """
-        res = save_idata(driver)
-        if 'error' in res:
-            log.error("Slowpath: Failed to replicate inode data {}: {}".format(idata_fqid, res['error']))
-            return {'error': 'Failed to replicate inode data {}'.format(idata_fqid)}
-
-        res = save_header(driver)
-        if 'error' in res:
-            log.error("Slowpath: Failed to replicate inode header {}: {}".format(header_fqid, res['error']))
-            return {'error': 'Failed to replicate inode header {}'.format(header_fqid)}
-
-        return {'status': True}
-
-
-    driver_failed = False
-    driver_succeeded = False
-
-    driver_sg = ScatterGather()
-    for dname in drivers:
-        save_inode_data = functools.partial(_save_inode_fastpath, dname)
-        driver_sg.add_task(dname, save_inode_data)
-
-    driver_sg.run_tasks()
-    for dname in drivers:
-        result = driver_sg.get_result(dname)
-        if 'error' in result:
-            log.error("Driver {} failed to replicate: {}".format(dname, result['error']))
-            driver_failed = True
-
-        else:
-            log.debug("Driver {} succeeded to replicate".format(dname))
-            driver_succeeded = True
-
-    '''
-    driver_failed = False
-    for driver in drivers:
-
-        # TODO: can we do this in parallel along a "fast path", and then try them individually on a "slow path" if one of them fails?
-
-        # store payload (no signature; we'll use the header's hash)
-        res = put_mutable(idata_fqid, idata_str, None, None, version, raw=True, storage_drivers=[driver], storage_drivers_exclusive=True, config_path=config_path, proxy=proxy )
-        if 'error' in res:
-            log.error("Failed to replicate inode {}: {}".format(idata_fqid, res['error']))
-            driver_failed = True
-            continue
-
-        # store header
-        res = put_mutable(header_fqid, header_blob_str, datastore['pubkey'], header_blob_sig, version, storage_drivers=[driver], storage_drivers_exclusive=True, config_path=config_path, proxy=proxy )
-        if 'error' in res:
-            log.error("Failed to replicate inode header for {}: {}".format(header_fqid, res['error']))
-            driver_failed = True
-    '''
-    
-    if driver_succeeded:
-        # at least one write succeeded; make sure the next read loads fresh data 
-        # evict 
-        GLOBAL_CACHE.evict_inode(datastore_id, inode_hdr['uuid'])
-
-    if driver_failed:
-        return {'error': 'Failed to replicate inode data to at least one driver', 'errno': errno.EREMOTEIO}
-
-    # save consistency info
-    res = _put_inode_consistency_info(datastore_id, inode_uuid, version, datastore['device_ids'], config_path=config_path)
-    return res
-
-
-def make_inode_tombstones( datastore_id, inode_uuid, device_ids ):
-    """
-    Make inode tombstones.  The caller must sign them to delete the actual data.
-    Return the list of them.
-    """
-    assert len(device_ids) > 0
-    header_id = '{}.{}.hdr'.format(datastore_id, inode_uuid)
-    header_tombstones = make_mutable_data_tombstones( device_ids, header_id )
-
-    idata_id = '{}.{}'.format(datastore_id, inode_uuid)
-    idata_tombstones = make_mutable_data_tombstones( device_ids, idata_id )
-
-    return header_tombstones + idata_tombstones
-
-
-def delete_inode_data( datastore, signed_tombstones, proxy=None, config_path=CONFIG_PATH ):
-    """
-    Given the list of header and idata tombstones, go and delete the actual data
-    * signed_tombstones is a list of signed data tombstones for inode headers and idata.
-
-    This is a server-side method.
-
-    TODO: datastore is ambiguous.  We need to be certain that it corresponds to the caller's device-specific datastore
-
-    Return {'status': True} on success
-    Return {'error': ...} on error
-    """
-    global GLOBAL_CACHE
-
-    if proxy is None:
-        proxy = get_default_proxy(config_path=config_path)
-
-    datastore_id = datastore_get_id( datastore['pubkey'] )
-    drivers = datastore['drivers']
-    device_ids = datastore['device_ids']
-    
-    # identify header and idata tombstones
-    inode_tombstones = {}
-    for ts in signed_tombstones:
-        ts_data = storage.parse_signed_data_tombstone(ts)
-        assert ts_data, ts
-        
-        # format of ts_data['id'] is fqid(datastore_id.inode_uuid[.hdr])
-        try:
-            dev_id, data_id = storage.parse_fq_data_id(ts_data['id'])
-            assert dev_id, "Invalid tombstone data {}".format(ts_data['id'])
-            assert data_id, "Invalid tombstone data {}".format(ts_data['id'])
-
-            parts = data_id.split('.', 1)
-            assert len(parts) == 2
-            assert datastore_id == parts[0]
-            
-            parts = parts[1].split('.', 1)
-            if len(parts) == 2:
-                assert parts[1] == 'hdr'
-
-            inode_uuid = parts[0]
-            if not inode_tombstones.has_key(inode_uuid):
-                inode_tombstones[inode_uuid] = {'header_tombstones': [], 'idata_tombstones': []}
-
-        except Exception as e:
-            if BLOCKSTACK_DEBUG:
-                log.exception(e)
-            
-            log.error("Invalid tombstone {}".format(ts))
-            return {'error': 'Invalid tombstone', 'errno': errno.EINVAL}
-
-        if ts_data['id'].endswith('.hdr'):
-            inode_tombstones[inode_uuid]['header_tombstones'].append(ts)
-        else:
-            inode_tombstones[inode_uuid]['idata_tombstones'].append(ts)
-   
-    failed_driver = False
-
-    # evict 
-    for inode_uuid in inode_tombstones.keys():
-        GLOBAL_CACHE.evict_inode(datastore_id, inode_uuid)
-
-    # delete inode idata first
-    for inode_uuid in inode_tombstones.keys():
-
-        # delete inode 
-        data_id = '{}.{}'.format(datastore_id, inode_uuid)
-        res = delete_mutable(data_id, inode_tombstones[inode_uuid]['idata_tombstones'], 
-                             proxy=proxy, storage_drivers=drivers, storage_drivers_exclusive=True, device_ids=device_ids, config_path=config_path )
-
-        if 'error' in res:
-            log.error("Failed to delete inode {}: {}".format(inode_uuid, res['error']))
-            failed_driver = True
-
-    if failed_driver:
-        return {'error': 'Failed to delete inode data', 'errno': errno.EREMOTEIO}
-
-    # delete inode headers once all idata is gone
-    for inode_uuid in inode_tombstones.keys():
-        hdata_id = '{}.{}.hdr'.format(datastore_id, inode_uuid)
-        res = delete_mutable(hdata_id, inode_tombstones[inode_uuid]['header_tombstones'], 
-                             proxy=proxy, storage_drivers=drivers, storage_drivers_exclusive=True, device_ids=device_ids, config_path=config_path)
-
-        if 'error' in res:
-            log.error("Faled to delete idata for {}: {}".format(inode_uuid, res['error']))
-            return res
-
-    # evict (again) 
-    for inode_uuid in inode_tombstones.keys():
-        GLOBAL_CACHE.evict_inode(datastore_id, inode_uuid)
-
-    return {'status': True}
-
-
-
-def inode_resolve_path( blockchain_id, datastore, path, data_pubkeys, get_idata=True, force=False, config_path=CONFIG_PATH, proxy=None ):
-    """
-    Given a fully-qualified data path, the user's datastore record, and a private key,
-    go and traverse the directory heirarchy encoded
-    in the data path and fetch the data at the leaf.
-
-    This is a server-side method.
-
-    TODO: use data_pubkeys, not datastore_id, for identifying the data owner's device-specific written information (requires token file support)
-
-    Return the resolved path on success.  If the path was '/a/b/c', then return
-    {
-        '/': {'name': '', 'uuid': ...., 'parent': '',  'inode': directory},
-        '/a': {'name': 'a', 'uuid': ...,  'parent': '/', 'inode': directory},
-        '/a/b': {'name': 'b', 'uuid': ..., 'parent': '/a', 'inode': directory},
-        '/a/b/c': {'name': 'c', 'uuid': ..., 'parent': '/a/b', 'inode' file}
-    }
-
-    Return {'error': ..., 'errno': ...} on error
-    """
-
-    if proxy is None:
-        proxy = get_default_proxy(config_path)
-
-    log.debug("Resolve {}".format(path))
-
-    def _make_path_entry(  name, child_uuid, child_entry, prefix ):
-        """
-        Make a path entry to return
-        """
-        path_ent = {
-            'name': name,
-            'uuid': child_uuid,
-            'inode': child_entry,
-            'parent': prefix,
-        }
-        if len(path_ent['parent']) > 1:
-            path_ent['parent'] = path_ent['parent'].rstrip('/')
-
-        return path_ent
-
-    path = posixpath.normpath(path).strip("/")
-    path_parts = path.split('/')
-    prefix = '/'
-
-    datastore_id = datastore_get_id(datastore['pubkey'])
-    drivers = datastore['drivers']
-    device_ids = datastore['device_ids']
-    root_uuid = datastore['root_uuid']
-   
-    # getting only the root?
-    root_inode = get_inode_data(blockchain_id, datastore_id, root_uuid, MUTABLE_DATUM_DIR_TYPE, drivers, data_pubkeys, force=force, config_path=CONFIG_PATH, proxy=proxy)
-    if 'error' in root_inode:
-        log.error("Failed to get root inode: {}".format(root_inode['error']))
-        return {'error': root_inode['error'], 'errno': root_inode['errno']}
-
-    ret = {
-        '/': {'uuid': root_uuid, 'name': '', 'parent': '', 'inode': root_inode['inode']}
-    }
- 
-    if len(path) == 0:
-        # looked up /
-        return ret
-  
-    # walk 
-    i = 0
-    child_uuid = None
-    name = None
-    cur_dir = root_inode['inode']
-    child_entry = None
-    child_type = None
-    last_header_info = None
-
-    for i in xrange(0, len(path_parts)):
-
-        # find child UUID
-        name = path_parts[i]
-        child_dirent = cur_dir['idata']['children'].get(name, None)
-
-        if child_dirent is None:
-            if BLOCKSTACK_TEST:
-                log.debug('No child "{}" in "{}"\ninode:\n{}'.format(name, prefix, json.dumps(cur_dir, indent=4, sort_keys=True)))
-            else:
-                log.debug('No child "{}" in "{}"'.format(name, prefix))
-
-            return {'error': 'No such file or directory', 'errno': errno.ENOENT}
-       
-        child_uuid = child_dirent['uuid']
-        child_type = child_dirent['type']
-
-        if child_type == MUTABLE_DATUM_FILE_TYPE and not get_idata:
-            # done searching, and don't want data
-            break
-        
-        # get child, and only get the idata if it's a directory
-        log.debug("Get {} at '{}'".format(child_uuid, '/' + '/'.join(path_parts[:i+1])))
-        child_entry = get_inode_data(blockchain_id, datastore_id, child_uuid, child_type, drivers, data_pubkeys, force=force, config_path=CONFIG_PATH, proxy=proxy, file_idata=False)
-        if 'error' in child_entry:
-            log.error("Failed to get inode {} at {}: {}".format(child_uuid, prefix + name, child_entry['error']))
-            return {'error': child_entry['error'], 'errno': child_entry['errno']}
-
-        last_header_info = child_entry
-        child_entry = child_entry['inode']
-        assert child_entry['type'] == child_dirent['type'], "Corrupt inode {}".format(storage.make_fq_data_id(datastore_id,child_uuid))
-
-        path_ent = _make_path_entry(name, child_uuid, child_entry, prefix)
-        ret[prefix + name] = path_ent
-    
-        if child_type == MUTABLE_DATUM_FILE_TYPE or i == len(path_parts) - 1:
-            # only care if this is a file 
-            if child_type != MUTABLE_DATUM_FILE_TYPE:
-                last_header_info = None
-
-            break
-
-        # keep walking
-        cur_dir = child_entry
-        prefix += name + '/'
-
-
-    # did we reach the end?
-    if i+1 < len(path_parts):
-        log.debug('Out of path at "{}" (stopped at {} in {})'.format(prefix + name, i, path_parts))
-        return {'error': 'Not a directory', 'errno': errno.ENOTDIR}
-
-    if child_type == MUTABLE_DATUM_DIR_TYPE or (get_idata and child_type == MUTABLE_DATUM_FILE_TYPE):
-        # get file data too 
-        # NOTE: last_header_info will be the return value from the last call to get_inode_data()
-        assert ret.has_key(prefix + name), "BUG: missing {}".format(prefix + name)
-        child_entry = get_inode_data(blockchain_id, datastore_id, child_uuid, child_type, drivers, data_pubkeys, force=force, config_path=CONFIG_PATH, proxy=proxy, header_info=last_header_info )
-
-    else:
-        # get only inode header.
-        # didn't request idata, so add a path entry here
-        assert not ret.has_key(prefix + name), "BUG: already defined {}".format(prefix + name)
-
-        path_ent = _make_path_entry(name, child_uuid, child_entry, prefix)
-        ret[prefix + name] = path_ent
-
-        child_entry = get_inode_header(blockchain_id, datastore_id, child_uuid, drivers, data_pubkeys, force=force, config_path=config_path, proxy=proxy)
-
-    if 'error' in child_entry:
-        log.error("Failed to get file data for {} at {}: {}".format(child_uuid, prefix + name, child_entry['error']))
-        return {'error': child_entry['error'], 'errno': child_entry['errno']}
-    
-    child_entry = child_entry['inode']
-
-    # update ret
-    ret[prefix + name]['inode'] = child_entry
-    
-    log.debug("Resolved /{}".format(path))
-    return ret
-
-
-def _mutable_data_make_inode( inode_type, owner_address, inode_uuid, data_hash=None ):
-    """
-    Set up the basic properties of an inode.
-    """
-    ret = {
-        'type':  inode_type,
-        'owner': owner_address,
-        'uuid': inode_uuid,
-    }
-
-    if data_hash:
-        # meant for headers only
-        ret['data_hash'] = data_hash
-
-    return ret
-
-
-def _mutable_data_inode_hash( inode_str ):
-    """
-    Calculate the inode hash
-    """
-    h = hashlib.sha256()
-    h.update( inode_str )
-
-    if BLOCKSTACK_TEST:
-        d_fmt = inode_str
-        if len(inode_str) > 100:
-            d_fmt = inode_str[:100] + '...'
-
-        log.debug("Hash is {} from '{}'".format(h.hexdigest(), d_fmt))
-
-    return h.hexdigest()
-
-
-def _mutable_data_dir_link( parent_dir, child_type, child_name, child_uuid, exists=False ):
-    """
-    Attach a child inode to a diretory.
-    Update the directory version
-    Return the new parent directory, and the added dirent
-    """
-    assert 'idata' in parent_dir
-    assert exists or child_name not in parent_dir['idata']['children'].keys()
-
-    new_dirent = {
-        'uuid': child_uuid,
-        'type': child_type, 
-        'version': 1,
-    }
-
-    if parent_dir['idata']['children'].has_key(child_name):
-        new_dirent['version'] = parent_dir['idata']['children'][child_name]['version'] + 1
-
-    parent_dir['idata']['children'][child_name] = new_dirent
-    parent_dir['version'] += 1
-
-    return parent_dir, new_dirent
-
-
-def _mutable_data_dir_unlink( parent_dir, child_name ):
-    """
-    Detach a child inode from a directory.
-    Update the directory version
-    Return the new parent directory.
-    """
-    assert 'idata' in parent_dir
-    assert child_name in parent_dir['idata']['children'].keys()
-
-    dead_child = parent_dir['idata']['children'][child_name]
-    del parent_dir['idata']['children'][child_name]
-    parent_dir['version'] += 1
-
-    return parent_dir, dead_child
-
-
-def _parse_data_path( data_path ):
-    """
-    Parse a data path into various helpful fields
-    """
-    path = posixpath.normpath(data_path).strip('/')
-    path_parts = path.split('/')
-
-    name = path_parts[-1]
-    dirpath = '/' + '/'.join(path_parts[:-1])
-    path = '/' + '/'.join(path_parts)
-
-    return {'iname': name, 'parent_path': dirpath, 'data_path': path}
-
-
-def inode_path_lookup(blockchain_id, datastore, data_path, data_pubkeys, get_idata=True, force=False, config_path=CONFIG_PATH, proxy=None ):
-    """
-    Look up all the inodes along the given fully-qualified path, verifying them and ensuring that they're fresh along the way.
-
-    This is a server-side method.
-
-    Return {'status': True, 'path_info': path info, 'inode_info': inode info} on success
-    Return {'error': ..., 'errno': ...} on error
-    """
-    if proxy is None:
-        proxy = get_default_proxy(config_path)
-
-    log.debug("Lookup {}:{} (idata: {})".format(datastore_get_id(datastore['pubkey']), data_path, get_idata))
-
-    info = _parse_data_path( data_path )
-
-    name = info['iname']
-    dirpath = info['parent_path']
-    data_path = info['data_path']
-
-    # find the parent directory
-    path_info = inode_resolve_path(blockchain_id, datastore, data_path, data_pubkeys, get_idata=get_idata, force=force, config_path=config_path, proxy=proxy )
-    if 'error' in path_info:
-        log.error('Failed to resolve {}'.format(dirpath))
-        return path_info
-
-    assert data_path in path_info.keys(), "Invalid path data, missing {}:\n{}".format(data_path, json.dumps(path_info, indent=4, sort_keys=True))
-    inode_info = path_info[data_path]
-
-    return {'status': True, 'path_info': path_info, 'inode_info': inode_info}
-
-
-def datastore_inodes_check_consistent( datastore_id, inode_headers, creates, exists, device_ids, config_path=CONFIG_PATH ):
-    """
-    Given a list of signed, serialized inode headers, go and verify that they're at least as
-    new as the local versioning information we have.  Also, if we expect to create an inode,
-    verify that we haven't seen it yet.
-
-    NOTE: datastore_id refers to the device-specific datastore record
-
-    This is the server-side method.
-
-    Return {'status': True} if everything is in order
-    Return {'error': ..., 'errno': ...} otherwise
-    """
-    assert len(creates) == len(inode_headers)
-    assert len(exists) == len(inode_headers)
-
-    for i in xrange(0, len(inode_headers)):
-        inode_header_str = inode_headers[i]
-        create = creates[i]
-        exist = exists[i]
-
-        # parse 
-        header_info = analyze_inode_header_blob(datastore_id, inode_header_str)
-        if 'error' in header_info:
-            return header_info
-
-        version = header_info['version']
-        device_id = header_info['device_id']
-        header_id = header_info['header_id']
-
-        if device_id not in device_ids:
-            log.error("Device {} not in datastore".format(device_id))
-            return {'error': 'Inode not from a datastore device', 'errno': errno.EXDEV}
-
-        # check version
-        version_info = get_mutable_data_version( header_id, device_ids, config_path=config_path )
-        if 'error' in version_info:
-            log.error("Failed to query version info for {}".format(header_id))
-            return {'error': 'Failed to query version info for inode', 'errno': errno.EIO}
-
-        if version < version_info['version']:
-            # stale 
-            log.error("Stale inode {}".format(header_id))
-            return {'error': 'Stale inode', 'errno': errno.ESTALE}
-
-        if version_info['version'] > 0 and create:
-            # exists but we expected to create
-            log.error("Inode {} exists".format(header_id))
-            return {'error': 'Inode exists', 'errno': errno.EEXIST}
-
-        if version_info['version'] == 0 and exist:
-            # does not exist, but we expected it
-            log.error("Inode {} does not exist".format(header_id))
-            return {'error': 'Inode does not exist', 'errno': errno.ENOENT}
-
-    return {'status': True}
-
-
-def datastore_inodes_verify( datastore_pubkey, inode_headers, inode_payloads, inode_signatures, inode_tombstones, device_ids, config_path=CONFIG_PATH ):
-    """
-    Given signed inodes, tombstones, and payloads, verify that they were all signed.
-    
-    NOTE: datastore_pubkey corresponds to the device-specific public key of the caller
-
-    Return {'status': True} if we're all good
-    Return {'error': ..., 'errno': ...} on error
-    """
-    assert len(inode_headers) == len(inode_payloads)
-    assert len(inode_payloads) == len(inode_signatures)
-    
-    datastore_id = datastore_get_id(datastore_pubkey)
-
-    # verify signatures and hashes
-    for i in xrange(0, len(inode_headers)):
-        header_blob = inode_headers[i]
-        payload = inode_payloads[i]
-        signature = inode_signatures[i]
-
-        try:
-            res = storage.verify_data_payload( header_blob, datastore_pubkey, signature )
-        except AssertionError as e:
-            if BLOCKSTACK_DEBUG:
-                log.exception(e)
-
-            log.error("Invalid public key or signature ({}, {})".format(datastore_pubkey, signature))
-            return {'error': 'Invalid public key or signature', 'errno': errno.EINVAL}
-
-        if not res:
-            log.debug("Failed to verify {} ({}) with {}".format(header_blob, signature, datastore_pubkey))
-            return {'error': 'Failed to verify inode signature', 'errno': errno.EINVAL}
-
-        # check hash 
-        payload_hash = storage.hash_data_payload(payload)
-        header_mutable_data_struct = data_blob_parse(header_blob)
-        header_struct = data_blob_parse(header_mutable_data_struct['data'])
-        if payload_hash != header_struct['data_hash']:
-            log.debug("Inode hash mismatch: {} != {}".format(payload_hash, header_struct['data_hash']))
-            return {'error': "Payload {} does not match inode header {}".format(payload_hash, header_struct['data_hash']), 'errno': errno.EINVAL}
-
-    if len(inode_tombstones) > 0:
-        res = verify_mutable_data_tombstones( inode_tombstones, datastore_pubkey, device_ids=device_ids )
-        if not res:
-            return {'error': 'Failed to verify data tombstones', 'errno': errno.EINVAL}
-
-    return {'status': True}
-
-
-def datastore_operation_check( datastore_pubkey, inode_headers, inode_payloads, inode_signatures, inode_tombstones, creates, exists, device_ids, config_path=CONFIG_PATH ):
-    """
-    Verify that each header and tombstone is signed, that each payload's hash is in the header, and that each 
-    inode header is a current or later version
-    
-    This is a server-side method.
-
-    NOTE: datastore_pubkey corresponds to the device-specific datastore
-
-    Return {'status': True} on success
-    Return {'error': ..., 'errno': ...} on failure
-    """
-    datastore_id = datastore_get_id(datastore_pubkey)
-    res = datastore_inodes_verify( datastore_pubkey, inode_headers, inode_payloads, inode_signatures, inode_tombstones, device_ids, config_path=config_path)
-    if 'error' in res:
-        log.debug("Failed to verify inode and tombstone signatures") 
-        return res
-
-    res = datastore_inodes_check_consistent( datastore_id, inode_headers, creates, exists, device_ids, config_path=config_path )
-    if 'error' in res:
-        log.debug("Failed to verify data is consistent")
-        return res
-
-    return {'status': True}
-
-
-def datastore_do_inode_operation( datastore, inode_headers, inode_payloads, inode_signatures, inode_tombstones, config_path=CONFIG_PATH, proxy=None ):
-    """
-    Given signed inodes, tombstones, and payloads, go and actually put/delete the data.
-    This is a server-side method.
-
-    * inode_headers[i], inode_payloads[i], inode_signatures[i] all correspond to the same inode.
-    * inode_tombstones is a list of tombstones for the same inode (at most one inode will be deleted per data operation)
-
-    Do not call this method directly.  Call the op-specific helper methods instead.
-
-    Return {'status': True} on success
-    Return {'error': ...} on error
-    """
-
-    if proxy is None:
-        proxy = get_default_proxy(config_path=config_path)
-
-    assert len(inode_headers) == len(inode_payloads)
-    assert len(inode_payloads) == len(inode_signatures)
-
-    # process tombstones first
-    if len(inode_tombstones) > 0:
-        res = delete_inode_data( datastore, inode_tombstones, proxy=proxy, config_path=config_path)
-        if 'error' in res:
-            log.debug("Failed to delete inode with {}".format(','.join(inode_tombstones)))
-            return res
-
-    # store data
-    for i in xrange(0, len(inode_headers)):
-        header_blob = inode_headers[i]
-        payload = inode_payloads[i]
-        signature = inode_signatures[i]
-
-        res = put_inode_data( datastore, header_blob, signature, payload, config_path=config_path, proxy=proxy)
-        if 'error' in res:
-            log.debug("Failed to put inode {}".format(header_blob))
-            return res
-
-    return {'status': True}
-
-
-def datastore_serialize_and_sign( datastore, data_privkey):
-    """
-    Serialize and sign a datastore for a request
-    """
-    datastore_str = json.dumps(datastore, sort_keys=True)
-    datastore_sig = sign_raw_data(datastore_str, data_privkey)
-    return {'str': datastore_str, 'sig': datastore_sig}
-
-
-def datastore_mkdir_make_inodes(api_client, datastore, data_path, data_pubkeys, reader_pubkeys=[], parent_dir=None, force=False, config_path=CONFIG_PATH):
-    """
-    Make a directory at the given path.  The parent directory must exist.
-    Do not actually carry out the mutations; only generate the requisite inodes.
-
-    This is a client-side method.
-   
-    TODO: rework datastore and datastore_id; we need to be sure that we're making inodes to write to this device's datastore and data_pubkeys corresponds to the owner's other devices
-   
-    Return {'status': True, 'inodes': [...], 'payloads': [...], 'tombstones': [...]} on success
-    Return {'error': ..., 'errno': ...} on failure (optionally with 'stored_child': True set)
-    """
-
-    datastore_id = datastore_get_id(datastore['pubkey'])
-    path_info = _parse_data_path( data_path )
-    parent_path = path_info['parent_path']
-    data_path = path_info['data_path']
-    name = path_info['iname']
-
-    log.debug("mkdir {}:{}".format(datastore_id, data_path))
-
-    drivers = datastore['drivers']
-    device_ids = datastore['device_ids']
-
-    if parent_dir is None:
-        parent_info = api_client.backend_datastore_lookup(None, datastore, 'directories', parent_path, data_pubkeys, extended=True, force=force )
-        if 'error' in parent_info:
-            log.error('Failed to resolve {}'.format(parent_path))
-            return parent_info
-       
-        parent_dir_info = parent_info['inode_info']
-        parent_dir = parent_dir_info['inode']
-
-    parent_uuid = parent_dir['uuid']
-
-    if parent_dir['type'] != MUTABLE_DATUM_DIR_TYPE:
-        log.error('Not a directory: {}'.format(parent_path))
-        return {'error': 'Not a directory', 'errno': errno.ENOTDIR}
-
-    # does a file or directory already exist?
-    if name in parent_dir['idata']['children'].keys():
-        log.error('Already exists: {}'.format(name))
-        return {'error': 'Entry already exists', 'errno': errno.EEXIST}
-    
-    # make a directory!
-    child_uuid = str(uuid.uuid4())
-
-    # update parent 
-    parent_dir, child_dirent = _mutable_data_dir_link( parent_dir, MUTABLE_DATUM_DIR_TYPE, name, child_uuid )
-
-    # make the new inodes
-    child_dir_info = make_dir_inode_data( datastore_id, datastore_id, child_uuid, {}, device_ids, reader_pubkeys=reader_pubkeys, config_path=config_path, min_version=parent_dir['version'], create=True )
-    if 'error' in child_dir_info:
-        log.error("Failed to create directory {}: {}".format(data_path, child_dir_info['error']))
-        return {'error': 'Failed to create child directory', 'errno': errno.EIO}
-
-    parent_dir_info = make_dir_inode_data( datastore_id, datastore_id, parent_uuid, parent_dir['idata']['children'], device_ids, reader_pubkeys=parent_dir['reader_pubkeys'], min_version=parent_dir['version'], config_path=config_path )
-    if 'error' in parent_dir_info:
-        log.error("Failed to update directory {}: {}".format(parent_path, parent_dir_info['error']))
-        return {'error': 'Failed to create parent directory', 'errno': errno.EIO}
-        
-
-    ret = {
-        'status': True,
-        'inodes': [
-            child_dir_info['header'],
-            parent_dir_info['header'],
-        ],
-        'payloads': [
-            child_dir_info['idata'],
-            parent_dir_info['idata'],
-        ],
-        'tombstones': []
-    }
-
-    return ret
-
-
-def datastore_mkdir_put_inodes( datastore, data_path, header_blobs, payloads, signatures, tombstones, config_path=CONFIG_PATH, proxy=None ):
-    """
-    Given the header blobs and payloads from datastore_mkdir_make_inodes() and client-given signatures,
-    go and store them all.
-
-    This is a server-side method.
-
-    Order matters:
-    header_blobs[0], payloads[0], and signatures[0] are for the child.
-    header_blobs[1], payloads[1], and signatures[1] are for the parent.
-
-    Return {'status': True} on success
-    Return {'error': ..., 'errno': ...} on failure
-    """
-    assert len(header_blobs) == 2
-    assert len(payloads) == 2
-    assert len(signatures) == 2
-    assert len(tombstones) == 0
-    creates = [True, False]     # create child
-    exists = [False, True]      # parent must exist
-
-    device_ids = datastore['device_ids']
-    data_pubkey = datastore['pubkey']
-    res = datastore_operation_check( data_pubkey, header_blobs, payloads, signatures, tombstones, creates, exists, device_ids, config_path=config_path )
-    if 'error' in res:
-        log.debug("Failed to check operation: {}".format(res['error']))
-        return res
-
-    return datastore_do_inode_operation( datastore, header_blobs, payloads, signatures, tombstones, config_path=config_path, proxy=proxy )
-
-
-def datastore_mkdir(api_client, datastore, data_path, data_privkey_hex, data_pubkeys, parent_dir=None, force=False, config_path=CONFIG_PATH):
-    """
-    Method to make a directory.
-    * generate the directory inodes
-    * sign them
-    * replicate them.
-
-    This is a client-side method
-
-    TODO: rework datastore and datastore_id; we need to be sure that we're making inodes to write to this device's datastore and data_pubkeys corresponds to the owner's other devices
-
-    Return {'status': True} on success
-    Return {'error': ...} on error
-    """
-    data_pubkey = get_pubkey_hex(str(data_privkey_hex))
-    datastore_id = datastore_get_id(data_pubkey)
-    device_ids = datastore['device_ids']
-    drivers = datastore['drivers']
-
-    inode_info = datastore_mkdir_make_inodes( api_client, datastore, data_path, data_pubkeys, parent_dir=parent_dir, force=force, config_path=config_path )
-    if 'error' in inode_info:
-        return inode_info
-
-    inode_signatures = []
-    for inode_header_blob in inode_info['inodes']:
-        signature = sign_inode_header_blob( inode_header_blob, data_privkey_hex )
-        inode_signatures.append( signature )
-    
-    datastore_info = datastore_serialize_and_sign(datastore, data_privkey_hex)
-    res = api_client.backend_datastore_mkdir( datastore_info['str'], datastore_info['sig'], data_path, inode_info['inodes'], inode_info['payloads'], inode_signatures, inode_info['tombstones'] )
-    if 'error' in res:
-        log.debug("Failed to put mkdir inodes")
-        return res
-
-    return {'status': True}
-
-
-def datastore_rmdir_make_inodes(api_client, datastore, data_path, data_pubkeys, parent_dir=None, force=False, config_path=CONFIG_PATH ):
-    """
-    Remove a directory at the given path.  The directory must be empty.
-    This does not actually carry out the operation, but instead generates the new parent directory inode blobs
-    and generates tombstones for the directory to be deleted.  Both must be signed and acted upon.
-
-    TODO: rework datastore and datastore_id; we need to be sure that we're making inodes to write to this device's datastore and data_pubkeys corresponds to the owner's other devices
-
-    Return {'status': True, 'blobs': [...], 'payloads': [...], 'tombstones': [...]} on success
-    Return {'error': ..., 'errno': ...} on error
-    """
-   
-    datastore_id = datastore_get_id(datastore['pubkey'])
-    path_info = _parse_data_path( data_path )
-    data_path = path_info['data_path']
-    name = path_info['iname']
-    creates = [False, False]
-
-    if data_path == '/':
-        # can't do this 
-        log.error("Will not delete /")
-        return {'error': 'Tried to delete root', 'errno': errno.EINVAL}
-
-    drivers = datastore['drivers']
-    device_ids = datastore['device_ids']
-
-    log.debug("rmdir {}:{} (force={})".format(datastore_id, data_path, force))
-
-    parent_dir_uuid = None
-    parent_dir_inode = None
-
-    if parent_dir is None:
-        dir_info = api_client.backend_datastore_lookup(None, datastore, 'directories', data_path, data_pubkeys, extended=True, force=force )
-        if 'error' in dir_info:
-            log.error('Failed to resolve {}'.format(data_path))
-            return {'error': dir_info['error'], 'errno': dir_info['errno']}
-
-        # is this a directory?
-        dir_inode_info = dir_info['inode_info']
-        dir_inode_uuid = dir_inode_info['uuid']
-        dir_inode = dir_inode_info['inode']
-
-        if dir_inode['type'] != MUTABLE_DATUM_DIR_TYPE:
-            log.error('Not a directory: {}'.format(data_path))
-            return {'error': 'Not a directory', 'errno': errno.ENOTDIR}
-    
-        # get parent of this directory
-        parent_path = dir_inode_info['parent']
-        parent_dir_inode_info = dir_info['path_info'][parent_path]
-        parent_dir_uuid = parent_dir_inode_info['uuid']
-        parent_dir_inode = parent_dir_inode_info['inode']
-
-    else:
-        parent_dir_inode = parent_dir
-        parent_dir_uuid = parent_dir['uuid']
-
-    # is this directory empty?
-    if len(dir_inode['idata']['children']) > 0:
-        log.error("Directory {} has {} entries".format(data_path, len(dir_inode['idata']['children'])))
-        return {'error': 'Directory not empty', 'errno': errno.ENOTEMPTY}
-
-    # update the parent 
-    parent_dir_inode, dead_child = _mutable_data_dir_unlink( parent_dir_inode, name )
-    min_version = max(dead_child['version'], parent_dir_inode['version'])
-
-    parent_dir_info = make_dir_inode_data( datastore_id, datastore_id, parent_dir_uuid, parent_dir_inode['idata']['children'], device_ids,
-                                           reader_pubkeys=parent_dir_inode['reader_pubkeys'], min_version=min_version, config_path=config_path )
-
-    if 'error' in parent_dir_info:
-        log.error("Failed to update directory {}: {}".format(os.path.dirname(data_path), parent_dir_info['error']))
-        return {'error': 'Failed to create parent directory', 'errno': errno.EIO}
-
-    # make tombstones for the child
-    child_tombstones = make_inode_tombstones( datastore_id, dir_inode_uuid, device_ids)
-    ret = {
-        'status': True,
-        'inodes': [
-            parent_dir_info['header'],
-        ],
-        'payloads': [
-            parent_dir_info['idata'],
-        ],
-        'tombstones': child_tombstones
-    }
-
-    return ret
-
-
-def datastore_rmdir_put_inodes( datastore, data_path, header_blobs, payloads, signatures, tombstones, config_path=CONFIG_PATH, proxy=None ):
-    """
-    Given the header blobs and payloads from datastore_rmdir_make_inodes() and cliet-given signatures and signed tombstones,
-    go and store them all.
-
-    Order matters:
-    header_blobs[0], payloads[0], and signatures[0] are for the parent
-    tombstones[0] is for the child deleted
-
-    This is a server-side method.
-
-    TODO: rework datastore and datastore_id; we need to be sure that we're making inodes to write to this device's datastore and data_pubkeys corresponds to the owner's other devices
-
-    Return {'status': True} on success
-    Return {'error': ..., 'errno': ...} on failure
-    """
-    assert len(header_blobs) == 1, header_blobs
-    assert len(payloads) == 1, payloads
-    assert len(signatures) == 1, signatures
-    assert len(tombstones) >= 1, tombstones
-    creates = [False]
-    exists = [True]
-
-    if proxy is None:
-        proxy = get_default_proxy(config_path=config_path)
-
-    # directory must actually be empty 
-
-    device_ids = datastore['device_ids']
-    data_pubkey = datastore['pubkey']
-    res = datastore_operation_check( data_pubkey, header_blobs, payloads, signatures, tombstones, creates, exists, device_ids, config_path=config_path )
-    if 'error' in res:
-        log.debug("Failed to check operation: {}".format(res['error']))
-        return res
-
-    return datastore_do_inode_operation( datastore, header_blobs, payloads, signatures, tombstones, config_path=config_path, proxy=proxy )
-
-
-def datastore_rmdir(api_client, datastore, data_path, data_privkey_hex, data_pubkeys, force=False, config_path=CONFIG_PATH):
-    """
-    Client-side method to removing a directory.
-    * generate the directory inodes
-    * sign them
-    * replicate them.
-
-    TODO: rework datastore and datastore_id; we need to be sure that we're making inodes to write to this device's datastore and data_pubkeys corresponds to the owner's other devices
-
-    Return {'status': True} on success
-    Return {'error': ...} on error
-    """
-    data_pubkey = get_pubkey_hex(str(data_privkey_hex))
-    datastore_id = datastore_get_id(data_pubkey)
-    device_ids = datastore['device_ids']
-    drivers = datastore['drivers']
-
-    inode_info = datastore_rmdir_make_inodes( api_client, datastore, data_path, data_pubkeys, force=force, config_path=config_path )
-    if 'error' in inode_info:
-        return inode_info
-
-    inode_signatures = []
-    for inode_header_blob in inode_info['inodes']:
-        signature = sign_inode_header_blob( inode_header_blob, data_privkey_hex )
-        inode_signatures.append( signature )
-
-    signed_tombstones = sign_mutable_data_tombstones( inode_info['tombstones'], data_privkey_hex )
-    assert len(signed_tombstones) > 0
-
-    datastore_info = datastore_serialize_and_sign(datastore, data_privkey_hex)
-    res = api_client.backend_datastore_rmdir( datastore_info['str'], datastore_info['sig'], data_path, inode_info['inodes'], inode_info['payloads'], inode_signatures, signed_tombstones )
-    if 'error' in res:
-        log.debug("Failed to put rmdir inodes")
-        return res
-
-    return {'status': True}
-
-
-def datastore_getfile(api_client, blockchain_id, datastore, data_path, data_pubkeys, extended=False, force=False, config_path=CONFIG_PATH ):
-    """
-    Get a file identified by a path.
-
-    TODO: rework datastore and datastore_id; we need to be sure that we're making inodes to write to this device's datastore and data_pubkeys corresponds to the owner's other devices
-
-    Return {'status': True, 'data': data} on success, if not extended
-    Return {'status': True, 'inode_info': inode and data, 'path_info': path info}
-    Return {'error': ..., 'errno': ...} on error
-    """
-
-    path_info = _parse_data_path( data_path )
-    data_path = path_info['data_path']
-    
-    datastore_id = datastore_get_id(datastore['pubkey'])
-    drivers = datastore['drivers']
-    
-    log.debug("getfile {}:{}".format(datastore_id, data_path))
-
-    file_info = api_client.backend_datastore_lookup(blockchain_id, datastore, 'files', data_path, data_pubkeys, force=force, extended=True, idata=True )
-    if 'error' in file_info:
-        log.error("Failed to resolve {}".format(data_path))
-        return file_info
-
-    if file_info['inode_info']['inode']['type'] != MUTABLE_DATUM_FILE_TYPE:
-        log.error("Not a file: {}".format(data_path))
-        return {'error': 'Not a file', 'errno': errno.EISDIR}
-
-    ret = None
-    if extended:
-        ret = {
-            'status': True,
-            'inode_info': file_info['inode_info'],
-            'path_info': file_info['path_info'],
-        }
-
-    else:
-        ret = {
-            'status': True,
-            'data': file_info['inode_info']['inode']['idata']
-        }
-
-    return ret
-
-
-def datastore_listdir(api_client, blockchain_id, datastore, data_path, data_pubkeys, extended=False, force=False, config_path=CONFIG_PATH ):
-    """
-    Get a file identified by a path.
-
-    TODO: rework datastore and datastore_id; we need to be sure that we're making inodes to write to this device's datastore and data_pubkeys corresponds to the owner's other devices
-
-    Return the {'status': True, 'data': directory information} on success, or if extended==True, then return {'status': True, 'inode_info': ..., 'path_info': ...}
-    Return {'error': ..., 'errno': ...} on error
-    """
-
-    path_info = _parse_data_path( data_path )
-    data_path = path_info['data_path']
-    
-    datastore_id = datastore_get_id(datastore['pubkey'])
-    drivers = datastore['drivers']
-    
-    log.debug("listdir {}:{}".format(datastore_id, data_path))
-
-    dir_info = api_client.backend_datastore_lookup(blockchain_id, datastore, 'directories', data_path, data_pubkeys, extended=True, force=force )
-    if 'error' in dir_info:
-        log.error("Failed to resolve {}".format(data_path))
-        return dir_info
-
-    if dir_info['inode_info']['inode']['type'] != MUTABLE_DATUM_DIR_TYPE:
-        log.error("Not a directory: {}".format(data_path))
-        return {'error': 'Not a directory', 'errno': errno.ENOTDIR}
-
-    # TODO: verify idata's header matches header for this inode
-
-    ret = {
-        'status': True,
-    }
-
-    ret = None
-    if extended:
-        ret = {
-            'status': True,
-            'path_info': dir_info['path_info'],
-            'inode_info': dir_info['inode_info'],
-        }
-
-    else:
-        ret = {
-            'status': True,
-            'data': dir_info['inode_info']['inode']['idata']
-        }
-
-    return ret
-
-
-def datastore_putfile_make_inodes(api_client, datastore, data_path, file_data_hash, data_pubkeys, readers=[], parent_dir=None, create=False, force=False, config_path=CONFIG_PATH ):
-    """
-    Store a file identified by a path.
-    If @create is True, then will only succeed if created.
-
-    Does not actually upload data, but instead makes new inode blobs for the 
-    parent directory and the new file inode.
-
-    file_data_hash needs to be a payload (netstring) hash, i.e., sha256( "{}:{},".format(len(payload), payload) )
-
-    TODO: rework datastore and datastore_id; we need to be sure that we're making inodes to write to this device's datastore and data_pubkeys corresponds to the owner's other devices
-
-    Return {'status': True, 'inodes': [...], 'payloads': [...], 'tombstones': [...]} on success
-    Return {'error': ..., 'errno': ...} on error.
-    """
-
-    datastore_id = datastore_get_id(datastore['pubkey'])
-    path_info = _parse_data_path( data_path )
-    data_path = path_info['data_path']
-    name = path_info['iname']
-    parent_dirpath = path_info['parent_path']
-
-    drivers = datastore['drivers']
-    device_ids = datastore['device_ids']
-
-    log.debug("putfile {}:{}".format(datastore_id, data_path))
-    
-    parent_dir_inode = None
-    parent_uuid = None
-
-    if parent_dir is None:
-        parent_path_info = api_client.backend_datastore_lookup(None, datastore, 'directories', parent_dirpath, data_pubkeys, extended=True, force=force )
-        if 'error' in parent_path_info:
-            log.error("Failed to resolve {}".format(data_path))
-            return parent_path_info
-
-        parent_dir_info = parent_path_info['inode_info']
-        parent_uuid = parent_dir_info['uuid']
-        parent_dir_inode = parent_dir_info['inode']
-    else:
-        parent_dir_inode = parent_dir
-        parent_uuid = parent_dir['uuid']
-
-    # make sure the file doesn't exist
-    if name in parent_dir_inode['idata']['children'].keys() and create:
-        # already exists
-        log.error('Already exists: {}'.format(data_path))
-        return {'error': 'Already exists', 'errno': errno.EEXIST}
-
-    child_uuid = None
-
-    # exists?
-    if name in parent_dir_inode['idata']['children'].keys():
-        child_uuid = parent_dir_inode['idata']['children'][name]['uuid']
-        parent_dir_inode, child_dirent = _mutable_data_dir_link( parent_dir_inode, MUTABLE_DATUM_FILE_TYPE, name, child_uuid, exists=True )
-
-    else:
-        # make a file!
-        child_uuid = str(uuid.uuid4())
-        parent_dir_inode, child_dirent = _mutable_data_dir_link( parent_dir_inode, MUTABLE_DATUM_FILE_TYPE, name, child_uuid )
-   
-    min_version = max(parent_dir_inode['version'], child_dirent['version'])
-    log.debug("Version of {} ({}) will be max({}, {}) = {}".format(data_path, child_uuid, parent_dir_inode['version'], child_dirent['version'], min_version))
-
-    # make the new inode info
-    child_file_info = make_file_inode_data( datastore_id, datastore_id, child_uuid, file_data_hash, device_ids, readers=[], config_path=config_path, min_version=min_version, create=create )
-    if 'error' in child_file_info:
-        log.error("Failed to create file {}: {}".format(data_path, child_file_info['error']))
-        return {'error': 'Failed to create file', 'errno': errno.EIO}
-
-    parent_dir_info = make_dir_inode_data( datastore_id, datastore_id, parent_uuid, parent_dir_inode['idata']['children'], device_ids, reader_pubkeys=parent_dir_inode['reader_pubkeys'], min_version=min_version, config_path=config_path )
-    if 'error' in parent_dir_info:
-        log.error("Failed to update directory {}: {}".format(parent_dirpath, parent_dir_info['error']))
-        return {'error': 'Failed to create parent directory', 'errno': errno.EIO}
-
-    ret = {
-        'status': True,
-        'inodes': [
-            child_file_info['header'],
-            parent_dir_info['header'],
-        ],
-        'payloads': [
-            None,   # caller has this
-            parent_dir_info['idata'],
-        ],
-        'tombstones': [],    # nothing deleted
-    }
-
-    return ret
-
-
-def datastore_putfile_put_inodes( datastore, data_path, header_blobs, payloads, signatures, tombstones, create=False, exist=False, config_path=CONFIG_PATH, proxy=None ):
-    """
-    Given the header blobs and payloads from datastore_putfile_make_inodes() and client-given signatures and the actual file data,
-    go and store them all.
-
-    TODO: rework datastore and datastore_id; we need to be sure that we're making inodes to write to this device's datastore and data_pubkeys corresponds to the owner's other devices
-
-    Order matters:
-    header_blobs[0], payloads[0], and signatures[0] are for the parent directory
-    header_blobs[1], payloads[1], and signatures[1] are for the child file.
-    payloads[1] should be the client-supplied payload 
-    tombstones[0] is for the child deleted
-
-    Return {'status': True} on success
-    Return {'error': ..., 'errno': ...} on failure
-    """
-    assert len(header_blobs) == 2
-    assert len(payloads) == 2
-    assert len(signatures) == 2
-    assert len(tombstones) == 0
-    creates = [create, False]    # parent will not be created
-    exists = [exist, True]      # parent must exist
-
-    if proxy is None:
-        proxy = get_default_proxy(config_path=config_path)
-
-    device_ids = datastore['device_ids']
-    data_pubkey = datastore['pubkey']
-    res = datastore_operation_check( data_pubkey, header_blobs, payloads, signatures, tombstones, creates, exists, device_ids, config_path=config_path )
-    if 'error' in res:
-        log.debug("Failed to check operation: {}".format(res['error']))
-        return res
-
-    return datastore_do_inode_operation( datastore, header_blobs, payloads, signatures, tombstones, config_path=config_path, proxy=proxy )
-
-
-def datastore_putfile(api_client, datastore, data_path, file_data_bin, data_privkey_hex, data_pubkeys, create=False, exist=False, force=False, config_path=CONFIG_PATH):
-    """
-    Client-side method to store a file.  MEANT FOR TESTING PURPOSES
-    * generate the directory inodes
-    * sign them
-    * replicate them.
-
-    TODO: rework datastore and datastore_id; we need to be sure that we're making inodes to write to this device's datastore and data_pubkeys corresponds to the owner's other devices
-
-    Return {'status': True} on success
-    Return {'error': ...} on error
-    """
-    data_pubkey = get_pubkey_hex(str(data_privkey_hex))
-    datastore_id = datastore_get_id(data_pubkey)
-    device_ids = datastore['device_ids']
-    drivers = datastore['drivers']
-   
-    file_hash = storage.hash_data_payload(file_data_bin)
-
-    inode_info = datastore_putfile_make_inodes( api_client, datastore, data_path, file_hash, data_pubkeys, create=create, force=force, config_path=config_path )
-    if 'error' in inode_info:
-        return inode_info
-
-    inode_signatures = []
-    for inode_header_blob in inode_info['inodes']:
-        signature = sign_inode_header_blob( inode_header_blob, data_privkey_hex )
-        inode_signatures.append( signature )
-
-    assert inode_info['payloads'][0] is None
-    inode_info['payloads'][0] = file_data_bin
-
-    datastore_info = datastore_serialize_and_sign(datastore, data_privkey_hex)
-    res = api_client.backend_datastore_putfile( datastore_info['str'], datastore_info['sig'], data_path, inode_info['inodes'], inode_info['payloads'], inode_signatures, inode_info['tombstones'], create=create, exist=exist )
-    if 'error' in res:
-        log.debug("Failed to put putfile inodes")
-        return res
-
-    return {'status': True}
-
-
-def datastore_deletefile_make_inodes(api_client, datastore, data_path, data_pubkeys, parent_dir=None, force=False, config_path=CONFIG_PATH ):
-    """
-    Delete a file from a directory.
-    Don't actually delete the file; just generate a new parent inode and child tombstones.
-
-    TODO: rework datastore and datastore_id; we need to be sure that we're making inodes to write to this device's datastore and data_pubkeys corresponds to the owner's other devices
-
-    Return {'status': True, 'blobs': [...], 'tombstones': [...]} on success
-    Return {'error': ..., 'errno': ...} on error
-    """
-    datastore_id = datastore_get_id(datastore['pubkey'])
-    path_info = _parse_data_path( data_path )
-    data_path = path_info['data_path']
-    name = path_info['iname']
-    parent_dirpath = path_info['parent_path']
-
-    drivers = datastore['drivers']
-    device_ids = datastore['device_ids']
-
-    log.debug("deletefile {}:{}".format(datastore_id, data_path))
-    
-    parent_dir_inode = None
-    parent_dir_uuid = None
-
-    if parent_dir is None:
-        file_path_info = api_client.backend_datastore_lookup(None, datastore, 'files', data_path, data_pubkeys, idata=False, force=force, extended=True )
-        if 'error' in file_path_info:
-            log.error('Failed to resolve {}'.format(data_path))
-            return file_path_info
-
-        file_inode_info = file_path_info['inode_info']
-        file_uuid = file_inode_info['uuid']
-        file_inode = file_inode_info['inode']
-    
-        # is this a directory?
-        if file_inode['type'] != MUTABLE_DATUM_FILE_TYPE:
-            log.error('Not a file: {}'.format(data_path))
-            return {'error': 'Not a file', 'errno': errno.EISDIR}
-    
-        # get parent of this directory
-        parent_dir_inode_info = file_path_info['path_info'][file_inode_info['parent']]
-        parent_dir_uuid = parent_dir_inode_info['uuid']
-        parent_dir_inode = parent_dir_inode_info['inode']
-
-    else:
-        parent_dir_inode = parent_dir
-        parent_dir_uuid = parent_dir['uuid']
-
-    # unlink 
-    parent_dir_inode, dead_child = _mutable_data_dir_unlink(parent_dir_inode, name)
-    min_version = max(parent_dir_inode['version'], dead_child['version'])
-
-    # update the parent 
-    parent_dir_info = make_dir_inode_data( datastore_id, datastore_id, parent_dir_uuid, parent_dir_inode['idata']['children'], device_ids,
-                                           reader_pubkeys=parent_dir_inode['reader_pubkeys'], min_version=min_version, config_path=config_path )
-
-    if 'error' in parent_dir_info:
-        log.error("Failed to update directory {}: {}".format(parent_dir, parent_dir_info['error']))
-        return {'error': 'Failed to create parent directory', 'errno': errno.EIO}
-
-    # make a child tombstone 
-    child_tombstones = make_inode_tombstones( datastore_id, file_uuid, device_ids)
-    ret = {
-        'status': True,
-        'inodes': [
-            parent_dir_info['header'],
-        ],
-        'payloads': [
-            parent_dir_info['idata']
-        ],
-        'tombstones': child_tombstones
-    }
-
-    return ret
-
-
-def datastore_deletefile_put_inodes( datastore, data_path, header_blobs, payloads, signatures, tombstones, config_path=CONFIG_PATH, proxy=None ):
-    """
-    Given the header blobs and payloads from datastore_deletfile_make_inodes() and cliet-given signatures and signed tombstones,
-    go and store them all.
-
-    TODO: rework datastore and datastore_id; we need to be sure that we're making inodes to write to this device's datastore and data_pubkeys corresponds to the owner's other devices
-
-    Order matters:
-    header_blobs[0], payloads[0], and signatures[0] are for the parent
-    tombstones[0] is for the child deleted
-
-    Return {'status': True} on success
-    Return {'error': ..., 'errno': ...} on failure
-    """
-    assert len(header_blobs) == 1
-    assert len(payloads) == 1
-    assert len(signatures) == 1
-    assert len(tombstones) >= 1
-    creates = [False]
-    exists = [True]
-
-    if proxy is None:
-        proxy = get_default_proxy(config_path=config_path)
-
-    device_ids = datastore['device_ids']
-    data_pubkey = datastore['pubkey']
-    res = datastore_operation_check( data_pubkey, header_blobs, payloads, signatures, tombstones, creates, exists, device_ids, config_path=config_path )
-    if 'error' in res:
-        log.debug("Failed to check operation: {}".format(res['error']))
-        return res
-
-    return datastore_do_inode_operation( datastore, header_blobs, payloads, signatures, tombstones, config_path=config_path, proxy=proxy )
-
-
-def datastore_deletefile(api_client, datastore, data_path, data_privkey_hex, data_pubkeys, force=False, config_path=CONFIG_PATH):
-    """
-    Client-side method to removing a file.  MEANT FOR TESTING PURPOSES
-    * generate the directory inodes
-    * sign them
-    * replicate them.
-
-    TODO: rework datastore and datastore_id; we need to be sure that we're making inodes to write to this device's datastore and data_pubkeys corresponds to the owner's other devices
-
-    Return {'status': True} on success
-    Return {'error': ...} on error
-    """
-    data_pubkey = get_pubkey_hex(str(data_privkey_hex))
-    datastore_id = datastore_get_id(data_pubkey)
-    device_ids = datastore['device_ids']
-    drivers = datastore['drivers']
-
-    inode_info = datastore_deletefile_make_inodes( api_client, datastore, data_path, data_pubkeys, force=force, config_path=config_path )
-    if 'error' in inode_info:
-        return inode_info
-
-    inode_signatures = []
-    for inode_header_blob in inode_info['inodes']:
-        signature = sign_inode_header_blob( inode_header_blob, data_privkey_hex )
-        inode_signatures.append( signature )
-
-    signed_tombstones = sign_mutable_data_tombstones(inode_info['tombstones'], data_privkey_hex)
-    assert len(signed_tombstones) > 0
-
-    datastore_info = datastore_serialize_and_sign(datastore, data_privkey_hex)
-    res = api_client.backend_datastore_deletefile( datastore_info['str'], datastore_info['sig'], data_path, inode_info['inodes'], inode_info['payloads'], inode_signatures, signed_tombstones )
-    if 'error' in res:
-        log.debug("Failed to put deletefile inodes")
-        return res
-
-    return {'status': True}
-
-
-def datastore_stat(api_client, blockchain_id, datastore, data_path, data_pubkeys, extended=False, force=False, config_path=CONFIG_PATH):
-    """
-    Stat a file or directory.  Get just the inode metadata.
-
-    TODO: rework datastore and datastore_id; we need to be sure that we're making inodes to write to this device's datastore and data_pubkeys corresponds to the owner's other devices
-
-    Return {'status': True, 'inode': inode info} on success
-    Return {'error': ..., 'errno': ...} on error
-    """
-
-    path_info = _parse_data_path( data_path )
-    data_path = path_info['data_path']
-    datastore_id = datastore_get_id(datastore['pubkey'])
-    drivers = datastore['drivers']
-    
-    log.debug("stat {}:{}".format(datastore_id, data_path))
-
-    inode_info = api_client.backend_datastore_lookup(blockchain_id, datastore, 'inodes', data_path, data_pubkeys, extended=True, force=force, idata=False )
-    if 'error' in inode_info:
-        log.error("Failed to resolve {}".format(data_path))
-        return inode_info
-    
-    ret = {
-        'status': True,
-    }
-
-    if extended:
-        ret['path_info'] = inode_info['path_info']
-        ret['inode_info'] = inode_info['inode_info']
-    
-    else:
-        ret['data'] = inode_info['inode_info']['inode']
-
-    return ret
-
-
-def datastore_getinode(api_client, blockchain_id, datastore, inode_uuid, extended=False, force=False, idata=False, config_path=CONFIG_PATH ):
-    """
-    Get an inode directly
-    
-    TODO: rework datastore and datastore_id; we need to be sure that we're making inodes to write to this device's datastore and data_pubkeys corresponds to the owner's other devices
-
-    Return {'status': True, 'inode': ...}
-    Return {'error'': ..., 'errno': ...} on error
-    """
-
-    datastore_id = datastore_get_id(datastore['pubkey'])
-    drivers = datastore['drivers']
-    
-    log.debug("getinode {}:{}".format(datastore_id, inode_uuid))
-
-    inode_info = api_client.backend_datastore_getinode(blockchain_id, datastore, inode_uuid, datastore['pubkey'], extended=extended, force=force, idata=idata)
-    if 'error' in inode_info:
-        log.error("Failed to resolve {}".format(inode_uuid))
-        return inode_info
-    
-    ret = {
-        'status': True,
-    }
-
-    if extended:
-        ret['path_info'] = inode_info['path_info']
-        ret['inode_info'] = inode_info['inode']
-
-    else:
-        ret['inode'] = inode_info['inode']
-
-    return ret
-
-
-def datastore_rmtree_make_inodes(api_client, datastore, data_path, data_pubkeys, root_dir=None, force=False, config_path=CONFIG_PATH, proxy=None):
-    """
-    Remove a directory tree and all its children.
-    Does not actually modify the datastore; just generates
-    the headers and tombstones for the caller to sign.
-    
-    Client-side method
-    
-    TODO: rework datastore and datastore_id; we need to be sure that we're making inodes to write to this device's datastore and data_pubkeys corresponds to the owner's other devices
-
-    Return {'status': True, 'headers': [...], 'payloads': [...], 'tombstones': [...]} on success
-    Return {'error': ..., 'errno': ...} on error
-    """
-
-    if proxy is None:
-        proxy = get_default_proxy(config_path=config_path)
- 
-    datastore_id = datastore_get_id(datastore['pubkey'])
-    path_info = _parse_data_path( data_path )
-    data_path = path_info['data_path']
-
-    drivers = datastore['drivers']
-    device_ids = datastore['device_ids']
-
-    inode_stack = []        # stack of {'type': ..., 'inode': ...}
-
-    dir_inode = None
-    dir_uuid = None
-
-    if root_dir is None:
-        dir_path_info = api_client.backend_datastore_lookup(None, datastore, 'directories', data_path, data_pubkeys, idata=False, force=force, extended=True )
-        if 'error' in dir_path_info:
-            log.error('Failed to resolve {}'.format(data_path))
-            return dir_path_info
-
-        dir_inode_info = dir_path_info['inode_info']
-        dir_uuid = dir_inode_info['uuid']
-        dir_inode = dir_inode_info['inode']
-    
-    else:
-        dir_inode = root_dir
-        dir_uuid = root_dir['uuid']
-
-    # is this a directory?
-    if dir_inode['type'] != MUTABLE_DATUM_DIR_TYPE:
-        # file.  remove 
-        return datastore_deletefile_make_inodes(datastore, data_path, data_pubkeys, config_path=config_path, proxy=proxy)
-
-    
-    def _stack_push( dirents, stack ):
-        """
-        add files and directories to the deletion stack
-        Return {'status': True, 'stack': stack, 'num_added': ...}
-        """
-        # push files
-        for dirent_name, dirent_data in dirents.items():
-            d_type = dirent_data['type']
-            d_uuid = dirent_data['uuid']
-            
-            stack_ent = {'type': d_type, 'uuid': d_uuid, 'searched': False}
-
-            if d_type == MUTABLE_DATUM_FILE_TYPE:
-                stack.append( stack_ent )
-
-        # push directories 
-        for dirent_name, dirent_data in dirents.items():
-            d_type = dirent_data['type']
-            d_uuid = dirent_data['uuid']
-
-            stack_ent = {'type': d_type, 'uuid': d_uuid, 'searched': False}
-
-            if d_type == MUTABLE_DATUM_DIR_TYPE:
-                stack.append( stack_ent )
-
-        return {'status': True, 'stack': stack, 'num_added': len(dirents)}
-
-
-    def _search( dir_inode_uuid, stack ):
-        """
-        Search a path for entries to remove.
-        Push files onto the stack, and then directories.
-        Return {'status': True, 'stack': stack, 'num_added': ...} on success
-        Return {'error': ...} on error
-        """
-        log.debug("Search {}".format(dir_inode_uuid))
-        
-        res = api_client.backend_datastore_getinode(None, datastore, dir_inode_uuid, data_pubkeys, idata=True, force=force, extended=True)
-        if 'error' in res:
-            return res
-        
-        if res['inode']['type'] == MUTABLE_DATUM_FILE_TYPE:
-            return {'status': True, 'stack': stack, 'num_added': 0}
-
-        dirent_info = json.loads(res['inode']['idata'])
-        dirents = dirent_info['children']
-
-        return _stack_push( dirents, stack )
-
-    
-    inode_stack = []
-    res = _stack_push( dir_inode['idata']['children'], inode_stack )
-    inode_stack = res['stack']
-
-    headers = []
-    tombstones = []
-    
-    while len(inode_stack) > 0:
-
-        # next entry to delete 
-        inode_info = inode_stack[-1]
-
-        if inode_info['type'] == MUTABLE_DATUM_FILE_TYPE:
-            # files can be deleted immediately 
-            log.debug("Delete file {}".format(inode_info['uuid']))
-            child_tombstones = make_inode_tombstones( datastore_id, inode_info['uuid'], device_ids)
-
-            # done 
-            inode_stack.pop()
-            tombstones += child_tombstones
-
-        else:
-            # already explored?
-            if inode_info['searched']:
-                # already explored this directory.  Can remove now
-                log.debug("Delete directory {}".format(inode_info['uuid']))
-                child_tombstones = make_inode_tombstones( datastore_id, inode_info['uuid'], device_ids)
-
-                # done
-                inode_stack.pop()
-                tombstones += child_tombstones
-
-            else:
-                # explore directories.  Only remove empty ones.
-                inode_stack[-1]['searched'] = True
-                res = _search(inode_info['uuid'], inode_stack)
-                if 'error' in res:
-                    return res
-
-                inode_stack = res['stack']
-
-    # clear this inode's children
-    dir_inode_info = make_dir_inode_data( datastore_id, datastore_id, dir_uuid, {}, device_ids, reader_pubkeys=dir_inode['reader_pubkeys'], config_path=config_path )
-    if 'error' in dir_inode_info:
-        return dir_inode_info
-
-    headers = [dir_inode_info['header']]
-    payloads = [dir_inode_info['idata']]
-
-    ret = {
-        'status': True,
-        'inodes': headers,
-        'payloads': payloads,
-        'tombstones': tombstones,
-    }
-
-    return ret
-
-
-def datastore_rmtree_put_inodes( datastore, header_blobs, payloads, signatures, tombstones, config_path=CONFIG_PATH, proxy=None ):
-    """
-    Given the header blobs and payloads from datastore_rmtree_make_inodes() and cliet-given signatures and signed tombstones,
-    go and store them all.
-
-    Order matters:
-    header_blobs[0], payloads[0], and signatures[0] are for the parent
-    tombstones[0] is for the child deleted
-
-    Server-side method
-
-    TODO: rework datastore and datastore_id; we need to be sure that we're making inodes to write to this device's datastore and data_pubkeys corresponds to the owner's other devices
-
-    Return {'status': True} on success
-    Return {'error': ..., 'errno': ...} on failure
-    """
-    # only putting the now-empty directory
-    assert len(header_blobs) <= 1, header_blobs
-    assert len(payloads) <= 1, payloads
-    assert len(signatures) <= 1
-    assert len(tombstones) >= 0
-
-    assert len(header_blobs) == len(payloads)
-    assert len(payloads) == len(signatures)
-    
-    creates = [False] * len(header_blobs)
-    exists = [True] * len(header_blobs)
-
-    if proxy is None:
-        proxy = get_default_proxy(config_path=config_path)
-
-    device_ids = datastore['device_ids']
-    data_pubkey = datastore['pubkey']
-    res = datastore_operation_check( data_pubkey, header_blobs, payloads, signatures, tombstones, creates, exists, device_ids, config_path=config_path )
-    if 'error' in res:
-        log.debug("Failed to check operation: {}".format(res['error']))
-        return res
-
-    return datastore_do_inode_operation( datastore, header_blobs, payloads, signatures, tombstones, config_path=config_path, proxy=proxy )
-
-
-def datastore_rmtree(api_client, datastore, data_path, data_privkey_hex, data_pubkeys, force=False, config_path=CONFIG_PATH):
-    """
-    Client-side method to removing a directory tree.
-    * generate the directory inodes and tombstones
-    * sign them
-    * replicate them.
-
-    TODO: rework datastore and datastore_id; we need to be sure that we're making inodes to write to this device's datastore and data_pubkeys corresponds to the owner's other devices
-
-    Return {'status': True} on success
-    Return {'error': ...} on error
-    """
-
-    data_pubkey = get_pubkey_hex(str(data_privkey_hex))
-    datastore_id = datastore_get_id(data_pubkey)
-    device_ids = datastore['device_ids']
-    drivers = datastore['drivers']
-
-    inode_info = datastore_rmtree_make_inodes( api_client, datastore, data_path, data_pubkeys, force=force, config_path=config_path )
-    if 'error' in inode_info:
-        return inode_info
-
-    inode_signatures = []
-    for inode_header_blob in inode_info['inodes']:
-        signature = sign_inode_header_blob( inode_header_blob, data_privkey_hex )
-        inode_signatures.append( signature )
-
-    signed_tombstones = sign_mutable_data_tombstones(inode_info['tombstones'], data_privkey_hex)
-    datastore_info = datastore_serialize_and_sign(datastore, data_privkey_hex)
-
-    # do batches 
-    for i in xrange(0, len(signed_tombstones), 10):
-        ts = signed_tombstones[i:min(i+10, len(signed_tombstones))]
-        res = api_client.backend_datastore_rmtree( datastore_info['str'], datastore_info['sig'], [], [], [], ts )
-        if 'error' in res:
-            log.error("Failed to delete inodes: {}".format(res['error']))
-            return res
-
-    # update root
-    res = api_client.backend_datastore_rmtree( datastore_info['str'], datastore_info['sig'], inode_info['inodes'], inode_info['payloads'], inode_signatures, [] )
-    if 'error' in res:
-        log.error("Failed to update root tree: {}".format(res['error']))
-        return res
-
-    return {'status': True}
-
-
-def get_read_public_storage_drivers(config_path):
-    """
-    Get the list of "read-public" storage drivers.
-    This is according to the driver classification.
- 
-    Returns the list of driver names
-    """
-    
-    driver_classes = storage.classify_storage_drivers()
-    return driver_classes['read_public']
-
-
-def get_required_write_storage_drivers(config_path):
-    """
-    Get the list of storage drivers to write with.
-    This is according to the 'storage_drivers_required_write' setting
-
-    Returns a list of driver names.
-    """
-    conf = get_config(config_path)
-    assert conf
-
-    storage_drivers = conf.get("storage_drivers_required_write", "").split(',')
-    if len(storage_drivers) > 0:
-        return storage_drivers
-
-    # fall back to storage drivers 
-    storage_drivers = conf.get("storage_drivers", "").split(",")
-    if len(storage_drivers) > 0:
-        return storage_drivers
-
-    storage_handlers = storage.get_storage_handlers()
-    storage_drivers = [sh.__name__ for sh in storage_handlers]
-    return storage_drivers
-
-
-def get_read_storage_drivers(config_path):
-    """
-    Get the list of storage drivers to read with.
-    This is according to the 'storage_drivers' setting
-
-    Returns a list of driver names.
-    """
-    conf = get_config(config_path)
-    assert conf
-
-    storage_drivers = conf.get("storage_drivers", "").split(",")
-    if len(storage_drivers) > 0:
-        return storage_drivers
-
-    storage_handlers = storage.get_storage_handlers()
-    storage_drivers = [sh.__name__ for sh in storage_handlers]
-    return storage_drivers
-
-
-def get_read_local_storage_drivers(config_path, storage_drivers=None):
-    """
-    Get the list of storage drivers that can read locally.
-    Returns a list of driver names
-    """
-    if storage_drivers is None:
-        conf = get_config(config_path)
-        assert conf
-    
-        storage_drivers = conf.get('storage_drivers', '').split(',')
-
-    driver_classes = storage.classify_storage_drivers()
-    
-    ret = []
-    for read_local in driver_classes['read_local']:
-        if read_local in storage_drivers:
-            ret.append(read_local)
-
-    return ret
-
-
-def prioritize_read_drivers(config_path, drivers):
-    """
-    Given a set of drivers, prioritize them in order of read speed.
-    Expect local drivers to be faster than remote drivers
-    """
-    # optimization: try local drivers before non-local drivers 
-    local_read_drivers = get_read_local_storage_drivers(config_path, drivers)
-    first_drivers = []
-    last_drivers = []
-    for drvr in drivers:
-        if drvr in local_read_drivers:
-            first_drivers.append(drvr)
-        else:
-            last_drivers.append(drvr)
-
-    drivers = first_drivers + last_drivers
-    return drivers
-
->>>>>>> 486c35b3
-
 if __name__ == "__main__":
     # unit tests!
     import blockstack_client
@@ -4396,31 +40,10 @@
         """
         args = CLIArgs()
 
-<<<<<<< HEAD
         if blockchain_id:
             args.blockchain_id = blockchain_id
         else:
             args.blockchain_id = None
-=======
-        # will call `GET http://localhost:{port}/v1/auth?authRequest={auth JWT}`
-        # will get back a session JWT
-
-        # request permission to access the API 
-        auth_request = {
-            'app_domain': 'datastore.unit.tests',
-            'methods': ['store_read', 'store_write', 'store_admin'],
-            'app_public_key': keylib.key_formatting.decompress( ECPrivateKey(private_key).public_key().to_hex() ),
-        }
-
-        # authentication: bearer {password}
-        headers = {
-            'Authorization': 'bearer {}'.format(api_password)
-        }
-
-        # make the authentication token
-        signer = jsontokens.TokenSigner()
-        auth_token = signer.sign(auth_request, private_key)
->>>>>>> 486c35b3
 
         args.app_domain = app_domain
         args.api_methods = ','.join(api_methods)
