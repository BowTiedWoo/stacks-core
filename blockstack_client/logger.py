--- conflicted
+++ resolved
@@ -37,9 +37,6 @@
 from ConfigParser import SafeConfigParser
 
 import virtualchain
-<<<<<<< HEAD
-from constants import *
-=======
 from .constants import (
     DEBUG,
     LOG_NETWORK_PORT,
@@ -47,7 +44,6 @@
     CONFIG_PATH,
     BLOCKSTACK_TEST)
 
->>>>>>> 486c35b3
 
 class NetworkLogFormatter( logging.Formatter ):
     """
