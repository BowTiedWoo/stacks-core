#!/usr/bin/env python
# -*- coding: utf-8 -*-
"""
    Username Resolver
    ~~~~~

    :copyright: (c) 2015 by Openname.org
    :license: MIT, see LICENSE for more details.
"""

from flask import Flask, make_response, jsonify, abort, request
import json

app = Flask(__name__)

from .config import DEBUG
from .config import DEFAULT_HOST, MEMCACHED_SERVERS, MEMCACHED_USERNAME
from .config import MEMCACHED_PASSWORD, MEMCACHED_TIMEOUT, MEMCACHED_ENABLED
from .config import USERSTATS_TIMEOUT
from .config import NAMECOIND_SERVER, NAMECOIND_PORT, NAMECOIND_USE_HTTPS
from .config import NAMECOIND_USER, NAMECOIND_PASSWD

from commontools import log
import logging

log.setLevel(logging.DEBUG if DEBUG else logging.INFO)

import pylibmc
from time import time
mc = pylibmc.Client(MEMCACHED_SERVERS, binary=True,
                    username=MEMCACHED_USERNAME, password=MEMCACHED_PASSWORD)

from coinrpc import NamecoindServer
namecoind = NamecoindServer(NAMECOIND_SERVER, NAMECOIND_PORT,
                            NAMECOIND_USER, NAMECOIND_PASSWD,
                            NAMECOIND_USE_HTTPS)

from .proofcheck import profile_to_proofs
from .crossdomain import crossdomain


# ---------------------------------
def error_reply(msg, code=-1):
    reply = {}
    reply['status'] = code
    reply['error'] = msg
    return reply


# -----------------------------------
def name_show_mem(key):

    if MEMCACHED_ENABLED:
        cache_reply = mc.get("name_" + str(key))
    else:
        cache_reply = None

    if cache_reply is None:

        if not namecoind.check_registration(key):
            abort(404)

        try:
            info = namecoind.name_show(key)

            if 'status' in info['value'] and info['value']['status'] == -1:
                info['value'] = {}

            if MEMCACHED_ENABLED:
                mc.set("name_" + str(key), json.dumps(info['value']),
                       int(time() + MEMCACHED_TIMEOUT))
                log.debug("cache miss: " + str(key))
        except:
            info = {}
    else:
        log.debug("cache hit: " + str(key))
        info['value'] = json.loads(cache_reply)

    return info


# -----------------------------------
def full_profile_mem(key):

    check_profile = name_show_mem(key)

    try:
        check_profile = check_profile['value']
    except:
        return check_profile

    if 'next' in check_profile:

        child_data = full_profile_mem(check_profile['next'])

        if 'value' in child_data:
            child_data = child_data['value']

        del check_profile['next']

        merged_data = {key: value for (key, value) in (check_profile.items() +
                       child_data.items())}
        return merged_data

    else:
        return check_profile


# -----------------------------------------
@app.route('/v1/users', methods=['GET'])
@crossdomain(origin='*')
def get_user_count():

    active_users = []

    if MEMCACHED_ENABLED:

        total_user_count = mc.get("total_users")

        if total_user_count is None:
            active_users_list = namecoind.name_filter('u/')

            if type(active_users_list) is list:
                mc.set("total_users", str(len(active_users_list)), int(time() + USERSTATS_TIMEOUT))

                total_user_count = len(active_users_list)
            else:
                total_user_count = 0

    info = {}
    stats = {}

    stats['registrations'] = total_user_count
    info['stats'] = stats
    return jsonify(info)


# -----------------------------------
def get_user_profile(username):

    username = username.lower()
    key = 'u/' + username

    if MEMCACHED_ENABLED:
        log.debug('cache enabled')
        cache_reply = mc.get("profile_" + str(key))
    else:
        cache_reply = None
        log.debug("cache off")

    if cache_reply is None:

        info = {}

        profile = full_profile_mem(key)

        if not profile:
<<<<<<< HEAD
            abort(404)
=======
            info['profile'] = None
            info['error'] = "Malformed profile data"
            info['verifications'] = []
>>>>>>> 95a19046
        else:
            info['profile'] = profile
            info['verifications'] = profile_to_proofs(profile, username)

        if MEMCACHED_ENABLED:
            mc.set("profile_" + str(key), json.dumps(info),
                   int(time() + MEMCACHED_TIMEOUT))
            log.debug("cache miss full_profile")
    else:
        log.debug("cache hit full_profile")
        info = json.loads(cache_reply)

    return info


# -----------------------------------
@app.route('/v1/users/<usernames>', methods=['GET'])
@crossdomain(origin='*')
def get_users(usernames):

    if usernames is None:
        return jsonify(error_reply("No usernames given"))

    if ',' not in usernames:

        info = get_user_profile(usernames)

        if 'error' in info:
            return jsonify(info), 500

        return jsonify(info), 200

    try:
        usernames = usernames.rsplit(',')
    except:
        return jsonify(error_reply("Invalid input format"))

    list = []

    for username in usernames:

        try:
            result = {}
            result[username] = get_user_profile(username)
            list.append(result)
        except:
            pass

    return jsonify(results=list)


# -----------------------------------
@app.route('/v1/namespace')
@crossdomain(origin='*')
def get_namespace():

    from commontools import get_json

    users = namecoind.name_filter('u/')

    list = []

    for user in users:
        try:
            username = user['name'].lstrip('u/').lower()
            profile = get_json(user['value'])

            if 'status' in profile and profile['status'] == -1:
                continue

            if 'status' in profile and profile['status'] == 'reserved':
                continue

            if profile == {}:
                continue

            if 'next' in profile:
                profile = full_profile_mem('u/' + username)

            result = {}
            result["username"] = username
            result["profile"] = profile
            list.append(result)

        except Exception as e:
            continue

    return jsonify(results=list)


# -----------------------------------
@app.route('/')
def index():
    reply = '<hmtl><body>Welcome to this resolver, see \
            <a href="http://github.com/openname/resolver"> \
            this Github repo</a> for details.</body></html>'

    return reply


# -----------------------------------
@app.errorhandler(500)
def internal_error(error):

    reply = []
    return json.dumps(reply)


# -----------------------------------
@app.errorhandler(404)
def not_found(error):
    return make_response(jsonify({'error': 'Not found'}), 404)<|MERGE_RESOLUTION|>--- conflicted
+++ resolved
@@ -155,13 +155,9 @@
         profile = full_profile_mem(key)
 
         if not profile:
-<<<<<<< HEAD
-            abort(404)
-=======
             info['profile'] = None
             info['error'] = "Malformed profile data"
             info['verifications'] = []
->>>>>>> 95a19046
         else:
             info['profile'] = profile
             info['verifications'] = profile_to_proofs(profile, username)
