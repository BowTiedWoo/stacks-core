// Copyright (C) 2013-2020 Blockstack PBC, a public benefit corporation
// Copyright (C) 2020 Stacks Open Internet Foundation
//
// This program is free software: you can redistribute it and/or modify
// it under the terms of the GNU General Public License as published by
// the Free Software Foundation, either version 3 of the License, or
// (at your option) any later version.
//
// This program is distributed in the hope that it will be useful,
// but WITHOUT ANY WARRANTY; without even the implied warranty of
// MERCHANTABILITY or FITNESS FOR A PARTICULAR PURPOSE.  See the
// GNU General Public License for more details.
//
// You should have received a copy of the GNU General Public License
// along with this program.  If not, see <http://www.gnu.org/licenses/>.

pub mod analysis_db;
pub mod arithmetic_checker;
pub mod contract_interface_builder;
pub mod errors;
pub mod read_only_checker;
pub mod trait_checker;
pub mod type_checker;
pub mod types;

use crate::types::StacksEpochId;

pub use self::types::{AnalysisPass, ContractAnalysis};

use crate::vm::costs::LimitedCostTracker;
use crate::vm::database::STORE_CONTRACT_SRC_INTERFACE;
use crate::vm::representations::SymbolicExpression;
use crate::vm::types::{QualifiedContractIdentifier, TypeSignature};
use crate::vm::ClarityVersion;

pub use self::analysis_db::AnalysisDatabase;
pub use self::errors::{CheckError, CheckErrors, CheckResult};

use self::arithmetic_checker::ArithmeticOnlyChecker;
use self::contract_interface_builder::build_contract_interface;
use self::read_only_checker::ReadOnlyChecker;
use self::trait_checker::TraitChecker;
use self::type_checker::TypeChecker;
use crate::vm::ast::build_ast_with_rules;
use crate::vm::ast::ASTRules;

<<<<<<< HEAD
=======
/// Used by CLI tools like the docs generator. Not used in production
pub fn mem_type_check(
    snippet: &str,
    version: ClarityVersion,
    epoch: StacksEpochId,
) -> CheckResult<(Option<TypeSignature>, ContractAnalysis)> {
    let contract_identifier = QualifiedContractIdentifier::transient();
    let mut contract = build_ast_with_rules(
        &contract_identifier,
        snippet,
        &mut (),
        version,
        epoch,
        ASTRules::PrecheckSize,
    )
    .unwrap()
    .expressions;

    let mut marf = MemoryBackingStore::new();
    let mut analysis_db = marf.as_analysis_db();
    let cost_tracker = LimitedCostTracker::new_free();
    match run_analysis(
        &QualifiedContractIdentifier::transient(),
        &mut contract,
        &mut analysis_db,
        false,
        cost_tracker,
        version,
    ) {
        Ok(x) => {
            // return the first type result of the type checker
            let first_type = x
                .type_map
                .as_ref()
                .unwrap()
                .get_type(&x.expressions.last().unwrap())
                .cloned();
            Ok((first_type, x))
        }
        Err((e, _)) => Err(e),
    }
}

>>>>>>> 729c60ee
// Legacy function
// The analysis is not just checking type.
#[cfg(test)]
pub fn type_check(
    contract_identifier: &QualifiedContractIdentifier,
    expressions: &mut [SymbolicExpression],
    analysis_db: &mut AnalysisDatabase,
    insert_contract: bool,
    version: &ClarityVersion,
) -> CheckResult<ContractAnalysis> {
    run_analysis(
        &contract_identifier,
        expressions,
        analysis_db,
        insert_contract,
        // for the type check tests, the cost tracker's epoch doesn't
        //  matter: the costs in those tests are all free anyways.
        LimitedCostTracker::new_free(),
        version.clone(),
    )
    .map_err(|(e, _cost_tracker)| e)
}

pub fn run_analysis(
    contract_identifier: &QualifiedContractIdentifier,
    expressions: &mut [SymbolicExpression],
    analysis_db: &mut AnalysisDatabase,
    save_contract: bool,
    cost_tracker: LimitedCostTracker,
    version: ClarityVersion,
) -> Result<ContractAnalysis, (CheckError, LimitedCostTracker)> {
    let mut contract_analysis = ContractAnalysis::new(
        contract_identifier.clone(),
        expressions.to_vec(),
        cost_tracker,
        version,
    );
    let result = analysis_db.execute(|db| {
        ReadOnlyChecker::run_pass(&mut contract_analysis, db)?;
        TypeChecker::run_pass(&mut contract_analysis, db)?;
        TraitChecker::run_pass(&mut contract_analysis, db)?;
        ArithmeticOnlyChecker::check_contract_cost_eligible(&mut contract_analysis);

        if STORE_CONTRACT_SRC_INTERFACE {
            let interface = build_contract_interface(&contract_analysis);
            contract_analysis.contract_interface = Some(interface);
        }
        if save_contract {
            db.insert_contract(&contract_identifier, &contract_analysis)?;
        }
        Ok(())
    });
    match result {
        Ok(_) => Ok(contract_analysis),
        Err(e) => Err((e, contract_analysis.take_contract_cost_tracker())),
    }
}

#[cfg(test)]
mod tests;<|MERGE_RESOLUTION|>--- conflicted
+++ resolved
@@ -44,52 +44,6 @@
 use crate::vm::ast::build_ast_with_rules;
 use crate::vm::ast::ASTRules;
 
-<<<<<<< HEAD
-=======
-/// Used by CLI tools like the docs generator. Not used in production
-pub fn mem_type_check(
-    snippet: &str,
-    version: ClarityVersion,
-    epoch: StacksEpochId,
-) -> CheckResult<(Option<TypeSignature>, ContractAnalysis)> {
-    let contract_identifier = QualifiedContractIdentifier::transient();
-    let mut contract = build_ast_with_rules(
-        &contract_identifier,
-        snippet,
-        &mut (),
-        version,
-        epoch,
-        ASTRules::PrecheckSize,
-    )
-    .unwrap()
-    .expressions;
-
-    let mut marf = MemoryBackingStore::new();
-    let mut analysis_db = marf.as_analysis_db();
-    let cost_tracker = LimitedCostTracker::new_free();
-    match run_analysis(
-        &QualifiedContractIdentifier::transient(),
-        &mut contract,
-        &mut analysis_db,
-        false,
-        cost_tracker,
-        version,
-    ) {
-        Ok(x) => {
-            // return the first type result of the type checker
-            let first_type = x
-                .type_map
-                .as_ref()
-                .unwrap()
-                .get_type(&x.expressions.last().unwrap())
-                .cloned();
-            Ok((first_type, x))
-        }
-        Err((e, _)) => Err(e),
-    }
-}
-
->>>>>>> 729c60ee
 // Legacy function
 // The analysis is not just checking type.
 #[cfg(test)]
