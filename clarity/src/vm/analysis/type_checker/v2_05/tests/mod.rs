--- conflicted
+++ resolved
@@ -655,18 +655,12 @@
     ];
 
     let bad_expected = [
-<<<<<<< HEAD
-        CheckErrors::BadSyntaxBinding,
-        CheckErrors::BadSyntaxBinding,
+        CheckErrors::BadSyntaxBinding(SyntaxBindingError::let_binding_invalid_length(0)),
+        CheckErrors::BadSyntaxBinding(SyntaxBindingError::let_binding_not_atom(0)),
         CheckErrors::TypeError(
             Box::new(TypeSignature::IntType),
             Box::new(TypeSignature::UIntType),
         ),
-=======
-        CheckErrors::BadSyntaxBinding(SyntaxBindingError::let_binding_invalid_length(0)),
-        CheckErrors::BadSyntaxBinding(SyntaxBindingError::let_binding_not_atom(0)),
-        CheckErrors::TypeError(TypeSignature::IntType, TypeSignature::UIntType),
->>>>>>> 1393537b
     ];
 
     for (good_test, expected) in good.iter().zip(expected.iter()) {
@@ -2496,11 +2490,7 @@
         StacksEpochId::Epoch2_05,
     )
     .unwrap_err();
-<<<<<<< HEAD
-    assert!(matches!(*res.err, CheckErrors::BadSyntaxBinding));
-=======
-    assert_eq!(res.err, CheckErrors::ValueOutOfBounds);
->>>>>>> 1393537b
+    assert_eq!(*res.err, CheckErrors::ValueOutOfBounds);
 }
 
 #[test]
@@ -2514,11 +2504,7 @@
         StacksEpochId::Epoch2_05,
     )
     .unwrap_err();
-<<<<<<< HEAD
-    assert!(matches!(*res.err, CheckErrors::BadSyntaxBinding));
-=======
-    assert_eq!(res.err, CheckErrors::ValueOutOfBounds);
->>>>>>> 1393537b
+    assert_eq!(*res.err, CheckErrors::ValueOutOfBounds);
 }
 
 #[test]
@@ -2532,9 +2518,5 @@
         StacksEpochId::Epoch2_05,
     )
     .unwrap_err();
-<<<<<<< HEAD
-    assert!(matches!(*res.err, CheckErrors::BadSyntaxBinding));
-=======
-    assert_eq!(res.err, CheckErrors::ValueOutOfBounds);
->>>>>>> 1393537b
+    assert_eq!(*res.err, CheckErrors::ValueOutOfBounds);
 }