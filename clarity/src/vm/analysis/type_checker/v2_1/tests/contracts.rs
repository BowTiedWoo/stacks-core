--- conflicted
+++ resolved
@@ -279,23 +279,13 @@
             {{ "name": "f10",
                 "access": "private",
                 "args": [],
-<<<<<<< HEAD
-                "outputs": { "type": { "tuple": [
-                    { "name": "tn1", "type": "bool" },
-                    { "name": "tn2", "type": "int128" },
-                    { "name": "tn3", "type": { "buffer": { "length": 1 } }}
-                ] } }
-            },
-            { "name": "f11",
-=======
                 "outputs": {{ "type": {{ "tuple": [
                     {{ "name": "tn1", "type": "bool" }},
                     {{ "name": "tn2", "type": "int128" }},
                     {{ "name": "tn3", "type": {{ "buffer": {{ "length": 1 }} }}}}
-                ] }} }} 
+                ] }} }}
             }},
             {{ "name": "f11",
->>>>>>> c1a989fe
                 "access": "private",
                 "args": [],
                 "outputs": {{ "type": {{ "optional": {{ "tuple": [ {{
@@ -425,21 +415,12 @@
                                 {{
                                     "name": "n2",
                                     "type": "bool"
-<<<<<<< HEAD
-                                }
+                                }}
                             ]
-                        }
-                    }]
-                }
-            }
-=======
-                                }}
-                            ] 
                         }}
                     }}]
                 }}
             }}
->>>>>>> c1a989fe
         ],
         "variables": [
             {{ "name": "var1", "access": "constant", "type": "principal" }},
@@ -3556,7 +3537,6 @@
     };
 }
 
-<<<<<<< HEAD
 #[apply(test_clarity_versions)]
 fn clarity_trait_experiments_undefined_top_variable(
     #[case] version: ClarityVersion,
@@ -3568,7 +3548,8 @@
         .execute(|db| load_versioned(db, "undefined-top-variable", version, epoch))
         .unwrap_err();
     assert!(err.starts_with("UndefinedVariable(\"foo\")"));
-=======
+}
+
 /// Pass various types to `contract-hash?`
 #[apply(test_clarity_versions)]
 fn test_contract_hash(#[case] version: ClarityVersion, #[case] epoch: StacksEpochId) {
@@ -3709,5 +3690,4 @@
 
         assert_eq!(&actual, expected, "Failed for test case: {description}");
     }
->>>>>>> c1a989fe
 }