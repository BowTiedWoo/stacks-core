--- conflicted
+++ resolved
@@ -1120,14 +1120,8 @@
     use self::lexer::error::LexerError;
     use super::*;
     use crate::vm::diagnostic::Level;
-<<<<<<< HEAD
+    use crate::vm::representations::PreSymbolicExpressionType;
     use crate::vm::types::{ASCIIData, CharType, PrincipalData, SequenceData};
-=======
-    use crate::vm::representations::PreSymbolicExpressionType;
-    use crate::vm::types::{
-        ASCIIData, CharType, PrincipalData, SequenceData, StandardPrincipalData, UTF8Data,
-    };
->>>>>>> 9cacb223
 
     #[test]
     fn test_parse_int() {
