--- conflicted
+++ resolved
@@ -84,9 +84,8 @@
                     let expression = self.transform(drain, contract_ast)?;
                     let mut pairs = expression
                         .chunks(2)
-<<<<<<< HEAD
                         .map(|pair| {
-                            let mut l = SymbolicExpression::list(pair.to_vec().into_boxed_slice());
+                            let mut l = SymbolicExpression::list(pair.to_vec());
                             if let (Some(first), Some(last)) = (pair.first(), pair.last()) {
                                 l.set_span(
                                     first.span().start_line,
@@ -97,10 +96,6 @@
                             }
                             l
                         })
-=======
-                        .map(|pair| pair.to_vec())
-                        .map(SymbolicExpression::list)
->>>>>>> de17b4b4
                         .collect::<Vec<_>>();
                     pairs.insert(
                         0,
