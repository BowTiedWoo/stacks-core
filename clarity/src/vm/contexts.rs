// Copyright (C) 2013-2020 Blockstack PBC, a public benefit corporation
// Copyright (C) 2020 Stacks Open Internet Foundation
//
// This program is free software: you can redistribute it and/or modify
// it under the terms of the GNU General Public License as published by
// the Free Software Foundation, either version 3 of the License, or
// (at your option) any later version.
//
// This program is distributed in the hope that it will be useful,
// but WITHOUT ANY WARRANTY; without even the implied warranty of
// MERCHANTABILITY or FITNESS FOR A PARTICULAR PURPOSE.  See the
// GNU General Public License for more details.
//
// You should have received a copy of the GNU General Public License
// along with this program.  If not, see <http://www.gnu.org/licenses/>.

use std::collections::BTreeMap;
use std::fmt;
use std::mem::replace;
use std::time::{Duration, Instant};

use hashbrown::{HashMap, HashSet};
use serde::Serialize;
use serde_json::json;
use stacks_common::types::chainstate::StacksBlockId;
use stacks_common::types::StacksEpochId;
#[cfg(feature = "clarity-wasm")]
use wasmtime::Engine;

use super::analysis::{self, ContractAnalysis};
#[cfg(feature = "clarity-wasm")]
use super::clarity_wasm::call_function;
use super::EvalHook;
use crate::vm::ast::{ASTRules, ContractAST};
use crate::vm::callables::{DefinedFunction, FunctionIdentifier};
use crate::vm::contracts::Contract;
use crate::vm::costs::cost_functions::ClarityCostFunction;
use crate::vm::costs::{runtime_cost, CostErrors, CostTracker, ExecutionCost, LimitedCostTracker};
use crate::vm::database::{
    ClarityDatabase, DataMapMetadata, DataVariableMetadata, FungibleTokenMetadata,
    NonFungibleTokenMetadata,
};
use crate::vm::errors::{
    CheckErrors, InterpreterError, InterpreterResult as Result, RuntimeErrorType,
};
use crate::vm::events::*;
use crate::vm::representations::{ClarityName, SymbolicExpression};
use crate::vm::types::signatures::FunctionSignature;
use crate::vm::types::{
    AssetIdentifier, BuffData, CallableData, PrincipalData, QualifiedContractIdentifier,
    TraitIdentifier, TypeSignature, Value,
};
use crate::vm::version::ClarityVersion;
use crate::vm::{ast, eval, is_reserved, stx_transfer_consolidated};

pub const MAX_CONTEXT_DEPTH: u16 = 256;

// TODO:
//    hide the environment's instance variables.
//     we don't want many of these changing after instantiation.
/// Environments pack a reference to the global context (which is basically the db),
///   the current contract context, a call stack, the current sender, caller, and
///   sponsor (if one exists).
/// Essentially, the point of the Environment struct is to prevent all the eval functions
///   from including all of these items in their method signatures individually. Because
///   these different contexts can be mixed and matched (i.e., in a contract-call, you change
///   contract context), a single "invocation" will end up creating multiple environment
///   objects as context changes occur.
pub struct Environment<'a, 'b> {
    pub global_context: &'a mut GlobalContext<'b>,
    pub contract_context: &'a ContractContext,
    pub call_stack: &'a mut CallStack,
    pub sender: Option<PrincipalData>,
    pub caller: Option<PrincipalData>,
    pub sponsor: Option<PrincipalData>,
}

pub struct OwnedEnvironment<'a> {
    pub(crate) context: GlobalContext<'a>,
    call_stack: CallStack,
}

#[derive(Debug, PartialEq, Eq)]
pub enum AssetMapEntry {
    STX(u128),
    Burn(u128),
    Token(u128),
    Asset(Vec<Value>),
}

/**
The AssetMap is used to track which assets have been transfered from whom
during the execution of a transaction.
*/
#[derive(Debug, Clone)]
pub struct AssetMap {
    stx_map: HashMap<PrincipalData, u128>,
    burn_map: HashMap<PrincipalData, u128>,
    token_map: HashMap<PrincipalData, HashMap<AssetIdentifier, u128>>,
    asset_map: HashMap<PrincipalData, HashMap<AssetIdentifier, Vec<Value>>>,
}

impl AssetMap {
    pub fn to_json(&self) -> serde_json::Value {
        let stx: serde_json::map::Map<_, _> = self
            .stx_map
            .iter()
            .map(|(principal, amount)| {
                (
                    format!("{}", principal),
                    serde_json::value::Value::String(format!("{}", amount)),
                )
            })
            .collect();

        let burns: serde_json::map::Map<_, _> = self
            .burn_map
            .iter()
            .map(|(principal, amount)| {
                (
                    format!("{}", principal),
                    serde_json::value::Value::String(format!("{}", amount)),
                )
            })
            .collect();

        let tokens: serde_json::map::Map<_, _> = self
            .token_map
            .iter()
            .map(|(principal, token_map)| {
                let token_json: serde_json::map::Map<_, _> = token_map
                    .iter()
                    .map(|(asset_id, amount)| {
                        (
                            format!("{}", asset_id),
                            serde_json::value::Value::String(format!("{}", amount)),
                        )
                    })
                    .collect();

                (
                    format!("{}", principal),
                    serde_json::value::Value::Object(token_json),
                )
            })
            .collect();

        let assets: serde_json::map::Map<_, _> = self
            .asset_map
            .iter()
            .map(|(principal, nft_map)| {
                let nft_json: serde_json::map::Map<_, _> = nft_map
                    .iter()
                    .map(|(asset_id, nft_values)| {
                        let nft_array = nft_values
                            .iter()
                            .map(|nft_value| {
                                serde_json::value::Value::String(format!("{}", nft_value))
                            })
                            .collect();

                        (
                            format!("{}", asset_id),
                            serde_json::value::Value::Array(nft_array),
                        )
                    })
                    .collect();

                (
                    format!("{}", principal),
                    serde_json::value::Value::Object(nft_json),
                )
            })
            .collect();

        json!({
            "stx": stx,
            "burns": burns,
            "tokens": tokens,
            "assets": assets
        })
    }
}

#[derive(Debug, Clone, Default)]
pub struct EventBatch {
    pub events: Vec<StacksTransactionEvent>,
}

/** ExecutionTimeTracker keeps track of how much time a contract call is taking.
   It is checked at every eval call.
*/
pub enum ExecutionTimeTracker {
    NoTracking,
    MaxTime {
        start_time: Instant,
        max_duration: Duration,
    },
}

/** GlobalContext represents the outermost context for a single transaction's
     execution. It tracks an asset changes that occurred during the
     processing of the transaction, whether or not the current context is read_only,
     and is responsible for committing/rolling-back transactions as they error or
     abort.
*/
pub struct GlobalContext<'a> {
    asset_maps: Vec<AssetMap>,
    pub event_batches: Vec<EventBatch>,
    pub database: ClarityDatabase<'a>,
    read_only: Vec<bool>,
    pub cost_track: LimitedCostTracker,
    pub mainnet: bool,
    /// This is the epoch of the block that this transaction is executing within.
    pub epoch_id: StacksEpochId,
    /// This is the chain ID of the transaction
    pub chain_id: u32,
<<<<<<< HEAD
    pub eval_hooks: Option<Vec<&'a mut dyn EvalHook>>,
    #[cfg(feature = "clarity-wasm")]
    pub engine: Engine,
=======
    pub eval_hooks: Option<Vec<&'hooks mut dyn EvalHook>>,
    pub execution_time_tracker: ExecutionTimeTracker,
>>>>>>> 8f9c5ed6
}

#[derive(Serialize, Deserialize, Clone)]
pub struct ContractContext {
    pub contract_identifier: QualifiedContractIdentifier,
    pub variables: HashMap<ClarityName, Value>,
    pub functions: HashMap<ClarityName, DefinedFunction>,
    pub defined_traits: HashMap<ClarityName, BTreeMap<ClarityName, FunctionSignature>>,
    pub implemented_traits: HashSet<TraitIdentifier>,
    // tracks the names of NFTs, FTs, Maps, and Data Vars.
    //  used for ensuring that they never are defined twice.
    pub persisted_names: HashSet<ClarityName>,
    // track metadata for contract defined storage
    pub meta_data_map: HashMap<ClarityName, DataMapMetadata>,
    pub meta_data_var: HashMap<ClarityName, DataVariableMetadata>,
    pub meta_nft: HashMap<ClarityName, NonFungibleTokenMetadata>,
    pub meta_ft: HashMap<ClarityName, FungibleTokenMetadata>,
    pub data_size: u64,
    /// track the clarity version of the contract
    clarity_version: ClarityVersion,
    // @todo: @hugocaillard: remove pub
    // it's only used to know that the contract can be called with wasm
    // it should be epoch gated in the future
    pub wasm_module: Option<Vec<u8>>,
}

pub struct LocalContext<'a> {
    pub function_context: Option<&'a LocalContext<'a>>,
    pub parent: Option<&'a LocalContext<'a>>,
    pub variables: HashMap<ClarityName, Value>,
    pub callable_contracts: HashMap<ClarityName, CallableData>,
    depth: u16,
}

#[derive(Debug, Clone)]
pub struct CallStack {
    stack: Vec<FunctionIdentifier>,
    set: HashSet<FunctionIdentifier>,
    apply_depth: usize,
}

pub type StackTrace = Vec<FunctionIdentifier>;

pub const TRANSIENT_CONTRACT_NAME: &str = "__transient";

impl Default for AssetMap {
    fn default() -> Self {
        Self::new()
    }
}

impl AssetMap {
    pub fn new() -> AssetMap {
        AssetMap {
            stx_map: HashMap::new(),
            burn_map: HashMap::new(),
            token_map: HashMap::new(),
            asset_map: HashMap::new(),
        }
    }

    // This will get the next amount for a (principal, stx) entry in the stx table.
    fn get_next_stx_amount(&self, principal: &PrincipalData, amount: u128) -> Result<u128> {
        let current_amount = self.stx_map.get(principal).unwrap_or(&0);
        current_amount
            .checked_add(amount)
            .ok_or(RuntimeErrorType::ArithmeticOverflow.into())
    }

    // This will get the next amount for a (principal, stx) entry in the burn table.
    fn get_next_stx_burn_amount(&self, principal: &PrincipalData, amount: u128) -> Result<u128> {
        let current_amount = self.burn_map.get(principal).unwrap_or(&0);
        current_amount
            .checked_add(amount)
            .ok_or(RuntimeErrorType::ArithmeticOverflow.into())
    }

    // This will get the next amount for a (principal, asset) entry in the asset table.
    fn get_next_amount(
        &self,
        principal: &PrincipalData,
        asset: &AssetIdentifier,
        amount: u128,
    ) -> Result<u128> {
        let current_amount = self
            .token_map
            .get(principal)
            .and_then(|x| x.get(asset))
            .unwrap_or(&0);
        current_amount
            .checked_add(amount)
            .ok_or(RuntimeErrorType::ArithmeticOverflow.into())
    }

    pub fn add_stx_transfer(&mut self, principal: &PrincipalData, amount: u128) -> Result<()> {
        let next_amount = self.get_next_stx_amount(principal, amount)?;
        self.stx_map.insert(principal.clone(), next_amount);

        Ok(())
    }

    pub fn add_stx_burn(&mut self, principal: &PrincipalData, amount: u128) -> Result<()> {
        let next_amount = self.get_next_stx_burn_amount(principal, amount)?;
        self.burn_map.insert(principal.clone(), next_amount);

        Ok(())
    }

    pub fn add_asset_transfer(
        &mut self,
        principal: &PrincipalData,
        asset: AssetIdentifier,
        transfered: Value,
    ) {
        let principal_map = self.asset_map.entry(principal.clone()).or_default();

        if let Some(map_entry) = principal_map.get_mut(&asset) {
            map_entry.push(transfered);
        } else {
            principal_map.insert(asset, vec![transfered]);
        }
    }

    pub fn add_token_transfer(
        &mut self,
        principal: &PrincipalData,
        asset: AssetIdentifier,
        amount: u128,
    ) -> Result<()> {
        let next_amount = self.get_next_amount(principal, &asset, amount)?;

        let principal_map = self.token_map.entry(principal.clone()).or_default();
        principal_map.insert(asset, next_amount);

        Ok(())
    }

    // This will add any asset transfer data from other to self,
    //   aborting _all_ changes in the event of an error, leaving self unchanged
    pub fn commit_other(&mut self, mut other: AssetMap) -> Result<()> {
        let mut to_add = Vec::new();
        let mut stx_to_add = Vec::with_capacity(other.stx_map.len());
        let mut stx_burn_to_add = Vec::with_capacity(other.burn_map.len());

        for (principal, mut principal_map) in other.token_map.drain() {
            for (asset, amount) in principal_map.drain() {
                let next_amount = self.get_next_amount(&principal, &asset, amount)?;
                to_add.push((principal.clone(), asset, next_amount));
            }
        }

        for (principal, stx_amount) in other.stx_map.drain() {
            let next_amount = self.get_next_stx_amount(&principal, stx_amount)?;
            stx_to_add.push((principal.clone(), next_amount));
        }

        for (principal, stx_burn_amount) in other.burn_map.drain() {
            let next_amount = self.get_next_stx_burn_amount(&principal, stx_burn_amount)?;
            stx_burn_to_add.push((principal.clone(), next_amount));
        }

        // After this point, this function will not fail.
        for (principal, mut principal_map) in other.asset_map.drain() {
            for (asset, mut transfers) in principal_map.drain() {
                let landing_map = self.asset_map.entry(principal.clone()).or_default();
                if let Some(landing_vec) = landing_map.get_mut(&asset) {
                    landing_vec.append(&mut transfers);
                } else {
                    landing_map.insert(asset, transfers);
                }
            }
        }

        for (principal, stx_amount) in stx_to_add.into_iter() {
            self.stx_map.insert(principal, stx_amount);
        }

        for (principal, stx_burn_amount) in stx_burn_to_add.into_iter() {
            self.burn_map.insert(principal, stx_burn_amount);
        }

        for (principal, asset, amount) in to_add.into_iter() {
            let principal_map = self.token_map.entry(principal).or_default();
            principal_map.insert(asset, amount);
        }

        Ok(())
    }

    pub fn to_table(mut self) -> HashMap<PrincipalData, HashMap<AssetIdentifier, AssetMapEntry>> {
        let mut map = HashMap::with_capacity(self.token_map.len());
        for (principal, mut principal_map) in self.token_map.drain() {
            let mut output_map = HashMap::with_capacity(principal_map.len());
            for (asset, amount) in principal_map.drain() {
                output_map.insert(asset, AssetMapEntry::Token(amount));
            }
            map.insert(principal, output_map);
        }

        for (principal, stx_amount) in self.stx_map.drain() {
            let output_map = map.entry(principal.clone()).or_default();
            output_map.insert(AssetIdentifier::STX(), AssetMapEntry::STX(stx_amount));
        }

        for (principal, stx_burned_amount) in self.burn_map.drain() {
            let output_map = map.entry(principal.clone()).or_default();
            output_map.insert(
                AssetIdentifier::STX_burned(),
                AssetMapEntry::Burn(stx_burned_amount),
            );
        }

        for (principal, mut principal_map) in self.asset_map.drain() {
            let output_map = map.entry(principal.clone()).or_default();
            for (asset, transfers) in principal_map.drain() {
                output_map.insert(asset, AssetMapEntry::Asset(transfers));
            }
        }

        map
    }

    pub fn get_stx(&self, principal: &PrincipalData) -> Option<u128> {
        self.stx_map.get(principal).copied()
    }

    pub fn get_stx_burned(&self, principal: &PrincipalData) -> Option<u128> {
        self.burn_map.get(principal).copied()
    }

    pub fn get_stx_burned_total(&self) -> Result<u128> {
        let mut total: u128 = 0;
        for principal in self.burn_map.keys() {
            total = total
                .checked_add(*self.burn_map.get(principal).unwrap_or(&0u128))
                .ok_or_else(|| InterpreterError::Expect("BURN OVERFLOW".into()))?;
        }
        Ok(total)
    }

    pub fn get_fungible_tokens(
        &self,
        principal: &PrincipalData,
        asset_identifier: &AssetIdentifier,
    ) -> Option<u128> {
        let assets = self.token_map.get(principal)?;
        assets.get(asset_identifier).copied()
    }

    pub fn get_nonfungible_tokens(
        &self,
        principal: &PrincipalData,
        asset_identifier: &AssetIdentifier,
    ) -> Option<&Vec<Value>> {
        let assets = self.asset_map.get(principal)?;
        assets.get(asset_identifier)
    }
}

impl fmt::Display for AssetMap {
    fn fmt(&self, f: &mut fmt::Formatter) -> fmt::Result {
        write!(f, "[")?;
        for (principal, principal_map) in self.token_map.iter() {
            for (asset, amount) in principal_map.iter() {
                writeln!(f, "{principal} spent {amount} {asset}")?;
            }
        }
        for (principal, principal_map) in self.asset_map.iter() {
            for (asset, transfer) in principal_map.iter() {
                write!(f, "{principal} transfered [")?;
                for t in transfer {
                    write!(f, "{t}, ")?;
                }
                writeln!(f, "] {asset}")?;
            }
        }
        for (principal, stx_amount) in self.stx_map.iter() {
            writeln!(f, "{principal} spent {stx_amount} microSTX")?;
        }
        for (principal, stx_burn_amount) in self.burn_map.iter() {
            writeln!(f, "{principal} burned {stx_burn_amount} microSTX")?;
        }
        write!(f, "]")
    }
}

impl EventBatch {
    pub fn new() -> EventBatch {
        EventBatch::default()
    }
}

impl<'a> OwnedEnvironment<'a> {
    #[cfg(any(test, feature = "testing"))]
    pub fn new(database: ClarityDatabase<'a>, epoch: StacksEpochId) -> OwnedEnvironment<'a> {
        OwnedEnvironment {
            context: GlobalContext::new(
                false,
                stacks_common::consts::CHAIN_ID_TESTNET,
                database,
                LimitedCostTracker::new_free(),
                epoch,
            ),
            call_stack: CallStack::new(),
        }
    }

    #[cfg(any(test, feature = "testing"))]
    pub fn new_toplevel(mut database: ClarityDatabase<'a>) -> OwnedEnvironment<'a> {
        database.begin();
        let epoch = database.get_clarity_epoch_version().unwrap();
        let version = ClarityVersion::default_for_epoch(epoch);
        database.roll_back().unwrap();

        debug!(
            "Begin OwnedEnvironment(epoch = {}, version = {})",
            &epoch, &version
        );
        OwnedEnvironment {
            context: GlobalContext::new(
                false,
                stacks_common::consts::CHAIN_ID_TESTNET,
                database,
                LimitedCostTracker::new_free(),
                epoch,
            ),
            call_stack: CallStack::new(),
        }
    }

    #[cfg(any(test, feature = "testing"))]
    pub fn new_max_limit(
        mut database: ClarityDatabase<'a>,
        epoch: StacksEpochId,
        use_mainnet: bool,
    ) -> OwnedEnvironment<'a> {
        use crate::vm::tests::test_only_mainnet_to_chain_id;
        let cost_track = LimitedCostTracker::new_max_limit(&mut database, epoch, use_mainnet)
            .expect("FAIL: problem instantiating cost tracking");
        let chain_id = test_only_mainnet_to_chain_id(use_mainnet);

        OwnedEnvironment {
            context: GlobalContext::new(use_mainnet, chain_id, database, cost_track, epoch),
            call_stack: CallStack::new(),
        }
    }

    pub fn new_free(
        mainnet: bool,
        chain_id: u32,
        database: ClarityDatabase<'a>,
        epoch_id: StacksEpochId,
    ) -> OwnedEnvironment<'a> {
        OwnedEnvironment {
            context: GlobalContext::new(
                mainnet,
                chain_id,
                database,
                LimitedCostTracker::new_free(),
                epoch_id,
            ),
            call_stack: CallStack::new(),
        }
    }

    pub fn new_cost_limited(
        mainnet: bool,
        chain_id: u32,
        database: ClarityDatabase<'a>,
        cost_tracker: LimitedCostTracker,
        epoch_id: StacksEpochId,
    ) -> OwnedEnvironment<'a> {
        OwnedEnvironment {
            context: GlobalContext::new(mainnet, chain_id, database, cost_tracker, epoch_id),
            call_stack: CallStack::new(),
        }
    }

    pub fn get_exec_environment<'b>(
        &'b mut self,
        sender: Option<PrincipalData>,
        sponsor: Option<PrincipalData>,
        context: &'b ContractContext,
    ) -> Environment<'b, 'a> {
        Environment::new(
            &mut self.context,
            context,
            &mut self.call_stack,
            sender.clone(),
            sender,
            sponsor,
        )
    }

    pub fn execute_in_env<F, A, E>(
        &mut self,
        sender: PrincipalData,
        sponsor: Option<PrincipalData>,
        initial_context: Option<ContractContext>,
        f: F,
    ) -> std::result::Result<(A, AssetMap, Vec<StacksTransactionEvent>), E>
    where
        E: From<crate::vm::errors::Error>,
        F: FnOnce(&mut Environment) -> std::result::Result<A, E>,
    {
        assert!(self.context.is_top_level());
        self.begin();

        let result = {
            let mut initial_context = initial_context.unwrap_or(ContractContext::new(
                QualifiedContractIdentifier::transient(),
                ClarityVersion::Clarity1,
            ));
            let mut exec_env =
                self.get_exec_environment(Some(sender), sponsor, &mut initial_context);
            f(&mut exec_env)
        };

        match result {
            Ok(return_value) => {
                let (asset_map, event_batch) = self.commit()?;
                Ok((return_value, asset_map, event_batch.events))
            }
            Err(e) => {
                self.context.roll_back()?;
                Err(e)
            }
        }
    }

    /// Initialize a contract with the "default" contract context (i.e. clarity1, transient ID).
    /// No longer appropriate outside of testing, now that there are multiple clarity versions.
    #[cfg(any(test, feature = "testing"))]
    pub fn initialize_contract(
        &mut self,
        contract_identifier: QualifiedContractIdentifier,
        contract_content: &str,
        sponsor: Option<PrincipalData>,
        ast_rules: ASTRules,
    ) -> Result<((), AssetMap, Vec<StacksTransactionEvent>)> {
        self.execute_in_env(
            contract_identifier.issuer.clone().into(),
            sponsor,
            None,
            |exec_env| {
                exec_env.initialize_contract(contract_identifier, contract_content, ast_rules)
            },
        )
    }

    #[cfg(any(test, feature = "testing"))]
    pub fn initialize_versioned_contract(
        &mut self,
        contract_identifier: QualifiedContractIdentifier,
        version: ClarityVersion,
        contract_content: &str,
        sponsor: Option<PrincipalData>,
        ast_rules: ASTRules,
    ) -> Result<((), AssetMap, Vec<StacksTransactionEvent>)> {
        self.execute_in_env(
            contract_identifier.issuer.clone().into(),
            sponsor,
            Some(ContractContext::new(
                QualifiedContractIdentifier::transient(),
                version,
            )),
            |exec_env| {
                exec_env.initialize_contract(contract_identifier, contract_content, ast_rules)
            },
        )
    }

    pub fn initialize_contract_from_ast(
        &mut self,
        contract_identifier: QualifiedContractIdentifier,
        clarity_version: ClarityVersion,
        contract_content: &mut ContractAST,
        contract_analysis: &ContractAnalysis,
        contract_string: &str,
        sponsor: Option<PrincipalData>,
    ) -> Result<((), AssetMap, Vec<StacksTransactionEvent>)> {
        self.execute_in_env(
            contract_identifier.issuer.clone().into(),
            sponsor,
            Some(ContractContext::new(
                QualifiedContractIdentifier::transient(),
                clarity_version,
            )),
            |exec_env| {
                exec_env.initialize_contract_from_ast(
                    contract_identifier,
                    clarity_version,
                    contract_content,
                    contract_analysis,
                    contract_string,
                )
            },
        )
    }

    pub fn execute_transaction(
        &mut self,
        sender: PrincipalData,
        sponsor: Option<PrincipalData>,
        contract_identifier: QualifiedContractIdentifier,
        tx_name: &str,
        args: &[SymbolicExpression],
    ) -> Result<(Value, AssetMap, Vec<StacksTransactionEvent>)> {
        self.execute_in_env(sender, sponsor, None, |exec_env| {
            exec_env.execute_contract(&contract_identifier, tx_name, args, false)
        })
    }

    pub fn stx_transfer(
        &mut self,
        from: &PrincipalData,
        to: &PrincipalData,
        amount: u128,
        memo: &BuffData,
    ) -> Result<(Value, AssetMap, Vec<StacksTransactionEvent>)> {
        self.execute_in_env(from.clone(), None, None, |exec_env| {
            exec_env.stx_transfer(from, to, amount, memo)
        })
    }

    pub fn is_mainnet(&self) -> bool {
        self.context.mainnet
    }

    #[cfg(any(test, feature = "testing"))]
    pub fn stx_faucet(&mut self, recipient: &PrincipalData, amount: u128) {
        self.execute_in_env::<_, _, crate::vm::errors::Error>(
            recipient.clone(),
            None,
            None,
            |env| {
                let mut snapshot = env
                    .global_context
                    .database
                    .get_stx_balance_snapshot(recipient)
                    .unwrap();

                snapshot.credit(amount).unwrap();
                snapshot.save().unwrap();

                env.global_context
                    .database
                    .increment_ustx_liquid_supply(amount)
                    .unwrap();

                let res: std::result::Result<(), crate::vm::errors::Error> = Ok(());
                res
            },
        )
        .unwrap();
    }

    #[cfg(any(test, feature = "testing"))]
    pub fn eval_raw(
        &mut self,
        program: &str,
    ) -> Result<(Value, AssetMap, Vec<StacksTransactionEvent>)> {
        self.execute_in_env(
            QualifiedContractIdentifier::transient().issuer.into(),
            None,
            None,
            |exec_env| exec_env.eval_raw(program),
        )
    }

    pub fn eval_read_only_with_rules(
        &mut self,
        contract: &QualifiedContractIdentifier,
        program: &str,
        ast_rules: ast::ASTRules,
    ) -> Result<(Value, AssetMap, Vec<StacksTransactionEvent>)> {
        self.execute_in_env(
            QualifiedContractIdentifier::transient().issuer.into(),
            None,
            None,
            |exec_env| exec_env.eval_read_only_with_rules(contract, program, ast_rules),
        )
    }

    #[cfg(any(test, feature = "testing"))]
    pub fn eval_read_only(
        &mut self,
        contract: &QualifiedContractIdentifier,
        program: &str,
    ) -> Result<(Value, AssetMap, Vec<StacksTransactionEvent>)> {
        self.eval_read_only_with_rules(contract, program, ast::ASTRules::Typical)
    }

    pub fn begin(&mut self) {
        self.context.begin();
    }

    pub fn commit(&mut self) -> Result<(AssetMap, EventBatch)> {
        let (asset_map, event_batch) = self.context.commit()?;
        let asset_map = asset_map.ok_or(InterpreterError::FailedToConstructAssetTable)?;
        let event_batch = event_batch.ok_or(InterpreterError::FailedToConstructEventBatch)?;

        Ok((asset_map, event_batch))
    }

    pub fn get_cost_total(&self) -> ExecutionCost {
        self.context.cost_track.get_total()
    }

    #[cfg(any(test, feature = "testing"))]
    pub fn mut_cost_tracker(&mut self) -> &mut LimitedCostTracker {
        &mut self.context.cost_track
    }

    /// Destroys this environment, returning ownership of its database reference.
    ///  If the context wasn't top-level (i.e., it had uncommitted data), return None,
    ///   because the database is not guaranteed to be in a sane state.
    pub fn destruct(self) -> Option<(ClarityDatabase<'a>, LimitedCostTracker)> {
        self.context.destruct()
    }

    pub fn add_eval_hook(&mut self, hook: &'a mut dyn EvalHook) {
        if let Some(mut hooks) = self.context.eval_hooks.take() {
            hooks.push(hook);
            self.context.eval_hooks = Some(hooks);
        } else {
            self.context.eval_hooks = Some(vec![hook]);
        }
    }
}

impl CostTracker for Environment<'_, '_> {
    fn compute_cost(
        &mut self,
        cost_function: ClarityCostFunction,
        input: &[u64],
    ) -> std::result::Result<ExecutionCost, CostErrors> {
        self.global_context
            .cost_track
            .compute_cost(cost_function, input)
    }
    fn add_cost(&mut self, cost: ExecutionCost) -> std::result::Result<(), CostErrors> {
        self.global_context.cost_track.add_cost(cost)
    }
    fn add_memory(&mut self, memory: u64) -> std::result::Result<(), CostErrors> {
        self.global_context.cost_track.add_memory(memory)
    }
    fn drop_memory(&mut self, memory: u64) -> std::result::Result<(), CostErrors> {
        self.global_context.cost_track.drop_memory(memory)
    }
    fn reset_memory(&mut self) {
        self.global_context.cost_track.reset_memory()
    }
    fn short_circuit_contract_call(
        &mut self,
        contract: &QualifiedContractIdentifier,
        function: &ClarityName,
        input: &[u64],
    ) -> std::result::Result<bool, CostErrors> {
        self.global_context
            .cost_track
            .short_circuit_contract_call(contract, function, input)
    }
}

impl CostTracker for GlobalContext<'_> {
    fn compute_cost(
        &mut self,
        cost_function: ClarityCostFunction,
        input: &[u64],
    ) -> std::result::Result<ExecutionCost, CostErrors> {
        self.cost_track.compute_cost(cost_function, input)
    }

    fn add_cost(&mut self, cost: ExecutionCost) -> std::result::Result<(), CostErrors> {
        self.cost_track.add_cost(cost)
    }
    fn add_memory(&mut self, memory: u64) -> std::result::Result<(), CostErrors> {
        self.cost_track.add_memory(memory)
    }
    fn drop_memory(&mut self, memory: u64) -> std::result::Result<(), CostErrors> {
        self.cost_track.drop_memory(memory)
    }
    fn reset_memory(&mut self) {
        self.cost_track.reset_memory()
    }
    fn short_circuit_contract_call(
        &mut self,
        contract: &QualifiedContractIdentifier,
        function: &ClarityName,
        input: &[u64],
    ) -> std::result::Result<bool, CostErrors> {
        self.cost_track
            .short_circuit_contract_call(contract, function, input)
    }
}

impl<'a, 'b> Environment<'a, 'b> {
    /// Returns an Environment value & checks the types of the contract sender, caller, and sponsor
    ///
    /// # Panics
    /// Panics if the Value types for sender (Principal), caller (Principal), or sponsor
    /// (Optional Principal) are incorrect.
    pub fn new(
        global_context: &'a mut GlobalContext<'b>,
        contract_context: &'a ContractContext,
        call_stack: &'a mut CallStack,
        sender: Option<PrincipalData>,
        caller: Option<PrincipalData>,
        sponsor: Option<PrincipalData>,
    ) -> Environment<'a, 'b> {
        Environment {
            global_context,
            contract_context,
            call_stack,
            sender,
            caller,
            sponsor,
        }
    }

    /// Leaving sponsor value as is for this new context (as opposed to setting it to None)
    pub fn nest_as_principal<'c>(&'c mut self, sender: PrincipalData) -> Environment<'c, 'b> {
        Environment::new(
            self.global_context,
            self.contract_context,
            self.call_stack,
            Some(sender.clone()),
            Some(sender),
            self.sponsor.clone(),
        )
    }

    pub fn nest_with_caller<'c>(&'c mut self, caller: PrincipalData) -> Environment<'c, 'b> {
        Environment::new(
            self.global_context,
            self.contract_context,
            self.call_stack,
            self.sender.clone(),
            Some(caller),
            self.sponsor.clone(),
        )
    }

    pub fn eval_read_only_with_rules(
        &mut self,
        contract_identifier: &QualifiedContractIdentifier,
        program: &str,
        rules: ast::ASTRules,
    ) -> Result<Value> {
        let clarity_version = self.contract_context.clarity_version;

        let parsed = ast::build_ast_with_rules(
            contract_identifier,
            program,
            self,
            clarity_version,
            self.global_context.epoch_id,
            rules,
        )?
        .expressions;

        if parsed.is_empty() {
            return Err(RuntimeErrorType::ParseError(
                "Expected a program of at least length 1".to_string(),
            )
            .into());
        }

        self.global_context.begin();

        let contract = self
            .global_context
            .database
            .get_contract(contract_identifier)
            .or_else(|e| {
                self.global_context.roll_back()?;
                Err(e)
            })?;

        let result = {
            let mut nested_env = Environment::new(
                self.global_context,
                &contract.contract_context,
                self.call_stack,
                self.sender.clone(),
                self.caller.clone(),
                self.sponsor.clone(),
            );
            let local_context = LocalContext::new();
            eval(&parsed[0], &mut nested_env, &local_context)
        };

        self.global_context.roll_back()?;

        result
    }

    #[cfg(any(test, feature = "testing"))]
    pub fn eval_read_only(
        &mut self,
        contract_identifier: &QualifiedContractIdentifier,
        program: &str,
    ) -> Result<Value> {
        self.eval_read_only_with_rules(contract_identifier, program, ast::ASTRules::Typical)
    }

    pub fn eval_raw_with_rules(&mut self, program: &str, rules: ast::ASTRules) -> Result<Value> {
        let contract_id = QualifiedContractIdentifier::transient();
        let clarity_version = self.contract_context.clarity_version;

        let parsed = ast::build_ast_with_rules(
            &contract_id,
            program,
            self,
            clarity_version,
            self.global_context.epoch_id,
            rules,
        )?
        .expressions;

        if parsed.is_empty() {
            return Err(RuntimeErrorType::ParseError(
                "Expected a program of at least length 1".to_string(),
            )
            .into());
        }
        let local_context = LocalContext::new();
        eval(&parsed[0], self, &local_context)
    }

    #[cfg(any(test, feature = "testing"))]
    pub fn eval_raw(&mut self, program: &str) -> Result<Value> {
        self.eval_raw_with_rules(program, ast::ASTRules::Typical)
    }

    /// Used only for contract-call! cost short-circuiting. Once the short-circuited cost
    ///  has been evaluated and assessed, the contract-call! itself is executed "for free".
    pub fn run_free<F, A>(&mut self, to_run: F) -> A
    where
        F: FnOnce(&mut Environment) -> A,
    {
        let original_tracker = replace(
            &mut self.global_context.cost_track,
            LimitedCostTracker::new_free(),
        );
        // note: it is important that this method not return until original_tracker has been
        //  restored. DO NOT use the try syntax (?).
        let result = to_run(self);
        self.global_context.cost_track = original_tracker;
        result
    }

    /// This is the epoch of the block that this transaction is executing within.
    /// Note: in the current plans for 2.1, there is also a contract-specific **Clarity version**
    ///  which governs which native functions are available / defined. That is separate from this
    ///  epoch identifier, and most Clarity VM changes should consult that value instead. This
    ///  epoch identifier is used for determining how cost functions should be applied.
    pub fn epoch(&self) -> &StacksEpochId {
        &self.global_context.epoch_id
    }

    pub fn execute_contract(
        &mut self,
        contract: &QualifiedContractIdentifier,
        tx_name: &str,
        args: &[SymbolicExpression],
        read_only: bool,
    ) -> Result<Value> {
        self.inner_execute_contract(contract, tx_name, args, read_only, false)
    }

    /// This method is exposed for callers that need to invoke a private method directly.
    /// For example, this is used by the Stacks chainstate for invoking private methods
    /// on the pox-2 contract. This should not be called by user transaction processing.
    pub fn execute_contract_allow_private(
        &mut self,
        contract: &QualifiedContractIdentifier,
        tx_name: &str,
        args: &[SymbolicExpression],
        read_only: bool,
    ) -> Result<Value> {
        self.inner_execute_contract(contract, tx_name, args, read_only, true)
    }

    /// This method handles actual execution of contract-calls on a contract.
    ///
    /// `allow_private` should always be set to `false` for user transactions:
    ///  this ensures that only `define-public` and `define-read-only` methods can
    ///  be invoked. The `allow_private` mode should only be used by
    ///  `Environment::execute_contract_allow_private`.
    fn inner_execute_contract(
        &mut self,
        contract_identifier: &QualifiedContractIdentifier,
        tx_name: &str,
        args: &[SymbolicExpression],
        read_only: bool,
        allow_private: bool,
    ) -> Result<Value> {
        let contract_size = self
            .global_context
            .database
            .get_contract_size(contract_identifier)?;
        runtime_cost(ClarityCostFunction::LoadContract, self, contract_size)?;

        self.global_context.add_memory(contract_size)?;

        finally_drop_memory!(self.global_context, contract_size; {
            let contract = self.global_context.database.get_contract(contract_identifier)?;

            let func = contract.contract_context.lookup_function(tx_name)
                .ok_or_else(|| { CheckErrors::UndefinedFunction(tx_name.to_string()) })?;
            if !allow_private && !func.is_public() {
                return Err(CheckErrors::NoSuchPublicFunction(contract_identifier.to_string(), tx_name.to_string()).into());
            } else if read_only && !func.is_read_only() {
                return Err(CheckErrors::PublicFunctionNotReadOnly(contract_identifier.to_string(), tx_name.to_string()).into());
            }

            let args: Result<Vec<Value>> = args.iter()
                .map(|arg| {
                    let value = arg.match_atom_value()
                        .ok_or_else(|| InterpreterError::InterpreterError(format!("Passed non-value expression to exec_tx on {}!",
                                                                                  tx_name)))?;
                    // sanitize contract-call inputs in epochs >= 2.4
                    // testing todo: ensure sanitize_value() preserves trait callability!
                    let expected_type = TypeSignature::type_of(value)?;
                    let (sanitized_value, _) = Value::sanitize_value(
                        self.epoch(),
                        &expected_type,
                        value.clone(),
                    ).ok_or_else(|| CheckErrors::TypeValueError(expected_type, value.clone()))?;

                    Ok(sanitized_value)
                })
                .collect();

            let args = args?;

            let func_identifier = func.get_identifier();
            if self.call_stack.contains(&func_identifier) {
                return Err(CheckErrors::CircularReference(vec![func_identifier.to_string()]).into())
            }
            self.call_stack.insert(&func_identifier, true);
            let res = self.execute_function_as_transaction(&func, &args, Some(&contract.contract_context), allow_private);
            self.call_stack.remove(&func_identifier, true)?;

            match res {
                Ok(value) => {
                    if let Some(handler) = self.global_context.database.get_cc_special_cases_handler() {
                        handler(
                            self.global_context,
                            self.sender.as_ref(),
                            self.sponsor.as_ref(),
                            contract_identifier,
                            tx_name,
                            &args,
                            &value
                        )?;
                    }
                    Ok(value)
                },
                Err(e) => Err(e)
            }
        })
    }

    pub fn execute_contract_from_wasm(
        &mut self,
        contract_identifier: &QualifiedContractIdentifier,
        tx_name: &str,
        args: &[Value],
    ) -> Result<Value> {
        let contract_size = self
            .global_context
            .database
            .get_contract_size(contract_identifier)?;
        runtime_cost(ClarityCostFunction::LoadContract, self, contract_size)?;

        self.global_context.add_memory(contract_size)?;

        finally_drop_memory!(self.global_context, contract_size; {
            let contract = self.global_context.database.get_contract(contract_identifier)?;

            let func = contract.contract_context.lookup_function(tx_name)
                .ok_or_else(|| { CheckErrors::UndefinedFunction(tx_name.to_string()) })?;
            if !func.is_public() {
                return Err(CheckErrors::NoSuchPublicFunction(contract_identifier.to_string(), tx_name.to_string()).into());
            }

            let func_identifier = func.get_identifier();
            if self.call_stack.contains(&func_identifier) {
                return Err(CheckErrors::CircularReference(vec![func_identifier.to_string()]).into())
            }
            self.call_stack.insert(&func_identifier, true);

            let res = self.execute_function_as_transaction(&func, &args, Some(&contract.contract_context), false);
            self.call_stack.remove(&func_identifier, true)?;

            match res {
                Ok(value) => {
                    if let Some(handler) = self.global_context.database.get_cc_special_cases_handler() {
                        handler(
                            self.global_context,
                            self.sender.as_ref(),
                            self.sponsor.as_ref(),
                            contract_identifier,
                            tx_name,
                            &args,
                            &value
                        )?;
                    }
                    Ok(value)
                },
                Err(e) => Err(e)
            }
        })
    }

    pub fn execute_function_as_transaction(
        &mut self,
        function: &DefinedFunction,
        args: &[Value],
        next_contract_context: Option<&ContractContext>,
        allow_private: bool,
    ) -> Result<Value> {
        let make_read_only = function.is_read_only();

        if make_read_only {
            self.global_context.begin_read_only();
        } else {
            self.global_context.begin();
        }

        let next_contract_context = next_contract_context.unwrap_or(self.contract_context);

        let result = {
            #[cfg(feature = "clarity-wasm")]
            if next_contract_context.wasm_module.is_some() {
                call_function(
                    &function.get_name(),
                    args,
                    &mut self.global_context,
                    &next_contract_context,
                    self.call_stack,
                    self.sender.clone(),
                    self.caller.clone(),
                    self.sponsor.clone(),
                )
            } else {
                let mut nested_env = Environment::new(
                    &mut self.global_context,
                    next_contract_context,
                    self.call_stack,
                    self.sender.clone(),
                    self.caller.clone(),
                    self.sponsor.clone(),
                );
                function.execute_apply(args, &mut nested_env)
            }
            #[cfg(not(feature = "clarity-wasm"))]
            {
                let mut nested_env = Environment::new(
                    &mut self.global_context,
                    next_contract_context,
                    self.call_stack,
                    self.sender.clone(),
                    self.caller.clone(),
                    self.sponsor.clone(),
                );
                function.execute_apply(args, &mut nested_env)
            }
        };

        if make_read_only {
            self.global_context.roll_back()?;
            result
        } else {
            self.global_context.handle_tx_result(result, allow_private)
        }
    }

    pub fn evaluate_at_block(
        &mut self,
        bhh: StacksBlockId,
        closure: &SymbolicExpression,
        local: &LocalContext,
    ) -> Result<Value> {
        self.global_context.begin_read_only();

        let result = self
            .global_context
            .database
            .set_block_hash(bhh, false)
            .and_then(|prior_bhh| {
                let result = eval(closure, self, local);
                self.global_context
                    .database
                    .set_block_hash(prior_bhh, true)
                    .map_err(|_| {
                        InterpreterError::Expect(
                        "ERROR: Failed to restore prior active block after time-shifted evaluation."
                            .into())
                    })?;
                result
            });

        self.global_context.roll_back()?;

        result
    }

    /// Initialize a contract from a string of Clarity code.
    /// This function should only be used for testing and the CLI interface.
    /// Normal execution reaches the `initialize_contract_from_ast` method
    /// below.
    #[cfg(feature = "rusqlite")]
    pub fn initialize_contract(
        &mut self,
        contract_identifier: QualifiedContractIdentifier,
        contract_content: &str,
        ast_rules: ASTRules,
    ) -> Result<()> {
        use super::database::MemoryBackingStore;

        let clarity_version = self.contract_context.clarity_version.clone();

        let mut contract_ast = ast::build_ast_with_rules(
            &contract_identifier,
            contract_content,
            self,
            clarity_version,
            self.global_context.epoch_id,
            ast_rules,
        )?;

        let mut store = MemoryBackingStore::new();
        let contract_analysis = analysis::run_analysis(
            &contract_identifier,
            &mut contract_ast.expressions,
            &mut store.as_analysis_db(),
            false,
            LimitedCostTracker::Free,
            self.global_context.epoch_id,
            clarity_version,
            true,
        )
        .unwrap();

        self.initialize_contract_from_ast(
            contract_identifier,
            clarity_version,
            &mut contract_ast,
            &contract_analysis,
            contract_content,
        )
    }

    pub fn initialize_contract_from_ast(
        &mut self,
        contract_identifier: QualifiedContractIdentifier,
        contract_version: ClarityVersion,
        contract_content: &mut ContractAST,
        contract_analysis: &ContractAnalysis,
        contract_string: &str,
    ) -> Result<()> {
        self.global_context.begin();

        // wrap in a closure so that `?` can be caught and the global_context can roll_back()
        //  before returning.
        let result = (|| {
            runtime_cost(
                ClarityCostFunction::ContractStorage,
                self,
                contract_string.len(),
            )?;

            if self
                .global_context
                .database
                .has_contract(&contract_identifier)
            {
                return Err(
                    CheckErrors::ContractAlreadyExists(contract_identifier.to_string()).into(),
                );
            }

            // first, store the contract _content hash_ in the data store.
            //    this is necessary before creating and accessing metadata fields in the data store,
            //      --or-- storing any analysis metadata in the data store.
            self.global_context
                .database
                .insert_contract_hash(&contract_identifier, contract_string)?;
            let memory_use = contract_string.len() as u64;
            self.add_memory(memory_use)?;

            let result = Contract::initialize_from_ast(
                contract_identifier.clone(),
                contract_content,
                contract_analysis,
                self.sponsor.clone(),
                self.global_context,
                contract_version,
            );
            self.drop_memory(memory_use)?;
            result
        })();

        match result {
            Ok(contract) => {
                let data_size = contract.contract_context.data_size;
                self.global_context
                    .database
                    .insert_contract(&contract_identifier, contract)?;
                self.global_context
                    .database
                    .set_contract_data_size(&contract_identifier, data_size)?;

                self.global_context.commit()?;
                Ok(())
            }
            Err(e) => {
                self.global_context.roll_back()?;
                Err(e)
            }
        }
    }

    /// Top-level STX-transfer, invoked by TokenTransfer transactions.
    /// Only commits if the inner stx_transfer_consolidated() returns an (ok true) value.
    /// Rolls back if it returns an (err ..) value, or if the method itself fails for some reason
    /// (miners should never build blocks that spend non-existent STX in a top-level token-transfer)
    pub fn stx_transfer(
        &mut self,
        from: &PrincipalData,
        to: &PrincipalData,
        amount: u128,
        memo: &BuffData,
    ) -> Result<Value> {
        self.global_context.begin();
        let result = stx_transfer_consolidated(self, from, to, amount, memo);
        match result {
            Ok(value) => match value.clone().expect_result()? {
                Ok(_) => {
                    self.global_context.commit()?;
                    Ok(value)
                }
                Err(_) => {
                    self.global_context.roll_back()?;
                    Err(InterpreterError::InsufficientBalance.into())
                }
            },
            Err(e) => {
                self.global_context.roll_back()?;
                Err(e)
            }
        }
    }

    pub fn run_as_transaction<F, O, E>(&mut self, f: F) -> std::result::Result<O, E>
    where
        F: FnOnce(&mut Self) -> std::result::Result<O, E>,
        E: From<crate::vm::errors::Error>,
    {
        self.global_context.begin();
        let result = f(self);
        match result {
            Ok(ret) => {
                self.global_context.commit()?;
                Ok(ret)
            }
            Err(e) => {
                self.global_context.roll_back()?;
                Err(e)
            }
        }
    }

    pub fn push_to_event_batch(&mut self, event: StacksTransactionEvent) {
        if let Some(batch) = self.global_context.event_batches.last_mut() {
            batch.events.push(event);
        }
    }

    pub fn construct_print_transaction_event(
        contract_id: &QualifiedContractIdentifier,
        value: &Value,
    ) -> StacksTransactionEvent {
        let print_event = SmartContractEventData {
            key: (contract_id.clone(), "print".to_string()),
            value: value.clone(),
        };

        StacksTransactionEvent::SmartContractEvent(print_event)
    }

    pub fn register_print_event(&mut self, value: &Value) -> Result<()> {
        let event = Self::construct_print_transaction_event(
            &self.contract_context.contract_identifier,
            value,
        );

        self.push_to_event_batch(event);
        Ok(())
    }

    pub fn register_stx_transfer_event(
        &mut self,
        sender: PrincipalData,
        recipient: PrincipalData,
        amount: u128,
        memo: BuffData,
    ) -> Result<()> {
        let event_data = STXTransferEventData {
            sender,
            recipient,
            amount,
            memo,
        };
        let event = StacksTransactionEvent::STXEvent(STXEventType::STXTransferEvent(event_data));

        self.push_to_event_batch(event);
        Ok(())
    }

    pub fn register_stx_burn_event(&mut self, sender: PrincipalData, amount: u128) -> Result<()> {
        let event_data = STXBurnEventData { sender, amount };
        let event = StacksTransactionEvent::STXEvent(STXEventType::STXBurnEvent(event_data));

        self.push_to_event_batch(event);
        Ok(())
    }

    pub fn register_nft_transfer_event(
        &mut self,
        sender: PrincipalData,
        recipient: PrincipalData,
        value: Value,
        asset_identifier: AssetIdentifier,
    ) -> Result<()> {
        let event_data = NFTTransferEventData {
            sender,
            recipient,
            asset_identifier,
            value,
        };
        let event = StacksTransactionEvent::NFTEvent(NFTEventType::NFTTransferEvent(event_data));

        self.push_to_event_batch(event);
        Ok(())
    }

    pub fn register_nft_mint_event(
        &mut self,
        recipient: PrincipalData,
        value: Value,
        asset_identifier: AssetIdentifier,
    ) -> Result<()> {
        let event_data = NFTMintEventData {
            recipient,
            asset_identifier,
            value,
        };
        let event = StacksTransactionEvent::NFTEvent(NFTEventType::NFTMintEvent(event_data));

        self.push_to_event_batch(event);
        Ok(())
    }

    pub fn register_nft_burn_event(
        &mut self,
        sender: PrincipalData,
        value: Value,
        asset_identifier: AssetIdentifier,
    ) -> Result<()> {
        let event_data = NFTBurnEventData {
            sender,
            asset_identifier,
            value,
        };
        let event = StacksTransactionEvent::NFTEvent(NFTEventType::NFTBurnEvent(event_data));

        self.push_to_event_batch(event);
        Ok(())
    }

    pub fn register_ft_transfer_event(
        &mut self,
        sender: PrincipalData,
        recipient: PrincipalData,
        amount: u128,
        asset_identifier: AssetIdentifier,
    ) -> Result<()> {
        let event_data = FTTransferEventData {
            sender,
            recipient,
            asset_identifier,
            amount,
        };
        let event = StacksTransactionEvent::FTEvent(FTEventType::FTTransferEvent(event_data));

        self.push_to_event_batch(event);
        Ok(())
    }

    pub fn register_ft_mint_event(
        &mut self,
        recipient: PrincipalData,
        amount: u128,
        asset_identifier: AssetIdentifier,
    ) -> Result<()> {
        let event_data = FTMintEventData {
            recipient,
            asset_identifier,
            amount,
        };
        let event = StacksTransactionEvent::FTEvent(FTEventType::FTMintEvent(event_data));

        self.push_to_event_batch(event);
        Ok(())
    }

    pub fn register_ft_burn_event(
        &mut self,
        sender: PrincipalData,
        amount: u128,
        asset_identifier: AssetIdentifier,
    ) -> Result<()> {
        let event_data = FTBurnEventData {
            sender,
            asset_identifier,
            amount,
        };
        let event = StacksTransactionEvent::FTEvent(FTEventType::FTBurnEvent(event_data));

        self.push_to_event_batch(event);
        Ok(())
    }
}

impl<'a> GlobalContext<'a> {
    // Instantiate a new Global Context
    pub fn new(
        mainnet: bool,
        chain_id: u32,
        database: ClarityDatabase<'a>,
        cost_track: LimitedCostTracker,
        epoch_id: StacksEpochId,
    ) -> GlobalContext<'a> {
        #[cfg(feature = "clarity-wasm")]
        let engine = Engine::default();

        GlobalContext {
            database,
            cost_track,
            read_only: Vec::new(),
            asset_maps: Vec::new(),
            event_batches: Vec::new(),
            mainnet,
            epoch_id,
            chain_id,
            eval_hooks: None,
<<<<<<< HEAD
            #[cfg(feature = "clarity-wasm")]
            engine,
=======
            execution_time_tracker: ExecutionTimeTracker::NoTracking,
>>>>>>> 8f9c5ed6
        }
    }

    pub fn is_top_level(&self) -> bool {
        self.asset_maps.is_empty()
    }

    pub fn set_max_execution_time(&mut self, max_execution_time: Duration) {
        self.execution_time_tracker = ExecutionTimeTracker::MaxTime {
            start_time: Instant::now(),
            max_duration: max_execution_time,
        }
    }

    fn get_asset_map(&mut self) -> Result<&mut AssetMap> {
        self.asset_maps
            .last_mut()
            .ok_or_else(|| InterpreterError::Expect("Failed to obtain asset map".into()).into())
    }

    pub fn log_asset_transfer(
        &mut self,
        sender: &PrincipalData,
        contract_identifier: &QualifiedContractIdentifier,
        asset_name: &ClarityName,
        transfered: Value,
    ) -> Result<()> {
        let asset_identifier = AssetIdentifier {
            contract_identifier: contract_identifier.clone(),
            asset_name: asset_name.clone(),
        };
        self.get_asset_map()?
            .add_asset_transfer(sender, asset_identifier, transfered);
        Ok(())
    }

    pub fn log_token_transfer(
        &mut self,
        sender: &PrincipalData,
        contract_identifier: &QualifiedContractIdentifier,
        asset_name: &ClarityName,
        transfered: u128,
    ) -> Result<()> {
        let asset_identifier = AssetIdentifier {
            contract_identifier: contract_identifier.clone(),
            asset_name: asset_name.clone(),
        };
        self.get_asset_map()?
            .add_token_transfer(sender, asset_identifier, transfered)
    }

    pub fn log_stx_transfer(&mut self, sender: &PrincipalData, transfered: u128) -> Result<()> {
        self.get_asset_map()?.add_stx_transfer(sender, transfered)
    }

    pub fn log_stx_burn(&mut self, sender: &PrincipalData, transfered: u128) -> Result<()> {
        self.get_asset_map()?.add_stx_burn(sender, transfered)
    }

    pub fn execute<F, T>(&mut self, f: F) -> Result<T>
    where
        F: FnOnce(&mut Self) -> Result<T>,
    {
        self.begin();
        let result = f(self).or_else(|e| {
            self.roll_back()?;
            Err(e)
        })?;
        self.commit()?;
        Ok(result)
    }

    /// Run a snippet of Clarity code in the given contract context
    /// Only use within special-case contract-call handlers.
    /// DO NOT CALL FROM ANYWHERE ELSE!
    pub fn special_cc_handler_execute_read_only<F, A, E>(
        &mut self,
        sender: PrincipalData,
        sponsor: Option<PrincipalData>,
        contract_context: ContractContext,
        f: F,
    ) -> std::result::Result<A, E>
    where
        E: From<crate::vm::errors::Error>,
        F: FnOnce(&mut Environment) -> std::result::Result<A, E>,
    {
        self.begin();

        let result = {
            // this right here is why it's dangerous to call this anywhere else.
            // the call stack gets reset to empyt each time!
            let mut callstack = CallStack::new();
            let mut exec_env = Environment::new(
                self,
                &contract_context,
                &mut callstack,
                Some(sender.clone()),
                Some(sender),
                sponsor,
            );
            f(&mut exec_env)
        };
        self.roll_back()?;

        match result {
            Ok(return_value) => Ok(return_value),
            Err(e) => Err(e),
        }
    }

    pub fn is_read_only(&self) -> bool {
        // top level context defaults to writable.
        self.read_only.last().cloned().unwrap_or(false)
    }

    pub fn begin(&mut self) {
        self.asset_maps.push(AssetMap::new());
        self.event_batches.push(EventBatch::new());
        self.database.begin();
        let read_only = self.is_read_only();
        self.read_only.push(read_only);
    }

    pub fn begin_read_only(&mut self) {
        self.asset_maps.push(AssetMap::new());
        self.event_batches.push(EventBatch::new());
        self.database.begin();
        self.read_only.push(true);
    }

    pub fn commit(&mut self) -> Result<(Option<AssetMap>, Option<EventBatch>)> {
        trace!("Calling commit");
        self.read_only.pop();
        let asset_map = self.asset_maps.pop().ok_or_else(|| {
            InterpreterError::Expect("ERROR: Committed non-nested context.".into())
        })?;
        let mut event_batch = self.event_batches.pop().ok_or_else(|| {
            InterpreterError::Expect("ERROR: Committed non-nested context.".into())
        })?;

        let out_map = match self.asset_maps.last_mut() {
            Some(tail_back) => {
                if let Err(e) = tail_back.commit_other(asset_map) {
                    self.database.roll_back()?;
                    return Err(e);
                }
                None
            }
            None => Some(asset_map),
        };

        let out_batch = match self.event_batches.last_mut() {
            Some(tail_back) => {
                tail_back.events.append(&mut event_batch.events);
                None
            }
            None => Some(event_batch),
        };

        self.database.commit()?;
        Ok((out_map, out_batch))
    }

    pub fn roll_back(&mut self) -> Result<()> {
        let popped = self.asset_maps.pop();
        if popped.is_none() {
            return Err(InterpreterError::Expect("Expected entry to rollback".into()).into());
        }
        let popped = self.read_only.pop();
        if popped.is_none() {
            return Err(InterpreterError::Expect("Expected entry to rollback".into()).into());
        }
        let popped = self.event_batches.pop();
        if popped.is_none() {
            return Err(InterpreterError::Expect("Expected entry to rollback".into()).into());
        }

        self.database.roll_back()
    }

    // the allow_private parameter allows private functions calls to return any Clarity type
    // and not just Response. It only has effect is the devtools feature is enabled. eg:
    // clarity = { version = "*", features = ["devtools"] }
    pub fn handle_tx_result(
        &mut self,
        result: Result<Value>,
        allow_private: bool,
    ) -> Result<Value> {
        if let Ok(result) = result {
            if let Value::Response(data) = result {
                if data.committed {
                    self.commit()?;
                } else {
                    self.roll_back()?;
                }
                Ok(Value::Response(data))
            } else if allow_private && cfg!(feature = "devtools") {
                self.commit()?;
                Ok(result)
            } else {
                Err(
                    CheckErrors::PublicFunctionMustReturnResponse(TypeSignature::type_of(&result)?)
                        .into(),
                )
            }
        } else {
            self.roll_back()?;
            result
        }
    }

    /// Destroys this context, returning ownership of its database reference.
    ///  If the context wasn't top-level (i.e., it had uncommitted data), return None,
    ///   because the database is not guaranteed to be in a sane state.
    pub fn destruct(self) -> Option<(ClarityDatabase<'a>, LimitedCostTracker)> {
        if self.is_top_level() {
            Some((self.database, self.cost_track))
        } else {
            None
        }
    }
}

impl ContractContext {
    pub fn new(
        contract_identifier: QualifiedContractIdentifier,
        clarity_version: ClarityVersion,
    ) -> Self {
        Self {
            contract_identifier,
            variables: HashMap::new(),
            functions: HashMap::new(),
            defined_traits: HashMap::new(),
            implemented_traits: HashSet::new(),
            persisted_names: HashSet::new(),
            data_size: 0,
            meta_data_map: HashMap::new(),
            meta_data_var: HashMap::new(),
            meta_nft: HashMap::new(),
            meta_ft: HashMap::new(),
            clarity_version,
            wasm_module: None,
        }
    }

    #[cfg(feature = "clarity-wasm")]
    pub fn set_wasm_module(&mut self, wasm_module: Vec<u8>) {
        self.wasm_module = Some(wasm_module);
    }

    #[cfg(feature = "clarity-wasm")]
    pub fn with_wasm_module<T>(&self, f: impl Fn(&[u8]) -> Result<T>) -> Result<T> {
        let wasm_module = self
            .wasm_module
            .as_ref()
            .ok_or(crate::vm::errors::Error::Wasm(
                crate::vm::errors::WasmError::ModuleNotFound,
            ))?;
        f(&wasm_module)
    }

    pub fn lookup_variable(&self, name: &str) -> Option<&Value> {
        self.variables.get(name)
    }

    pub fn lookup_function(&self, name: &str) -> Option<DefinedFunction> {
        self.functions.get(name).cloned()
    }

    pub fn lookup_trait_definition(
        &self,
        name: &str,
    ) -> Option<BTreeMap<ClarityName, FunctionSignature>> {
        self.defined_traits.get(name).cloned()
    }

    pub fn is_explicitly_implementing_trait(&self, trait_identifier: &TraitIdentifier) -> bool {
        self.implemented_traits.contains(trait_identifier)
    }

    pub fn is_name_used(&self, name: &str) -> bool {
        is_reserved(name, self.get_clarity_version())
            || self.variables.contains_key(name)
            || self.functions.contains_key(name)
            || self.persisted_names.contains(name)
            || self.defined_traits.contains_key(name)
    }

    pub fn get_clarity_version(&self) -> &ClarityVersion {
        &self.clarity_version
    }

    /// Canonicalize the types for the specified epoch. Only functions and
    /// defined traits are exposed externally, so other types are not
    /// canonicalized.
    pub fn canonicalize_types(&mut self, epoch: &StacksEpochId) {
        for (_, function) in self.functions.iter_mut() {
            function.canonicalize_types(epoch);
        }

        for trait_def in self.defined_traits.values_mut() {
            for (_, function) in trait_def.iter_mut() {
                *function = function.canonicalize(epoch);
            }
        }
    }
}

impl Default for LocalContext<'_> {
    fn default() -> Self {
        Self::new()
    }
}

impl<'a> LocalContext<'a> {
    pub fn new() -> LocalContext<'a> {
        LocalContext {
            function_context: Option::None,
            parent: Option::None,
            callable_contracts: HashMap::new(),
            variables: HashMap::new(),
            depth: 0,
        }
    }

    pub fn depth(&self) -> u16 {
        self.depth
    }

    pub fn function_context(&self) -> &LocalContext {
        match self.function_context {
            Some(context) => context,
            None => self,
        }
    }

    pub fn extend(&'a self) -> Result<LocalContext<'a>> {
        if self.depth >= MAX_CONTEXT_DEPTH {
            Err(RuntimeErrorType::MaxContextDepthReached.into())
        } else {
            Ok(LocalContext {
                function_context: Some(self.function_context()),
                parent: Some(self),
                callable_contracts: HashMap::new(),
                variables: HashMap::new(),
                depth: self.depth + 1,
            })
        }
    }

    pub fn lookup_variable(&self, name: &str) -> Option<&Value> {
        match self.variables.get(name) {
            Some(value) => Some(value),
            None => match self.parent {
                Some(parent) => parent.lookup_variable(name),
                None => None,
            },
        }
    }

    pub fn lookup_callable_contract(&self, name: &str) -> Option<&CallableData> {
        match self.callable_contracts.get(name) {
            Some(found) => Some(found),
            None => match self.parent {
                Some(parent) => parent.lookup_callable_contract(name),
                None => None,
            },
        }
    }
}

impl Default for CallStack {
    fn default() -> Self {
        Self::new()
    }
}

impl CallStack {
    pub fn new() -> CallStack {
        CallStack {
            stack: Vec::new(),
            set: HashSet::new(),
            apply_depth: 0,
        }
    }

    pub fn depth(&self) -> usize {
        self.stack.len() + self.apply_depth
    }

    pub fn contains(&self, function: &FunctionIdentifier) -> bool {
        self.set.contains(function)
    }

    pub fn insert(&mut self, function: &FunctionIdentifier, track: bool) {
        self.stack.push(function.clone());
        if track {
            self.set.insert(function.clone());
        }
    }

    pub fn incr_apply_depth(&mut self) {
        self.apply_depth += 1;
    }

    pub fn decr_apply_depth(&mut self) {
        self.apply_depth -= 1;
    }

    pub fn remove(&mut self, function: &FunctionIdentifier, tracked: bool) -> Result<()> {
        if let Some(removed) = self.stack.pop() {
            if removed != *function {
                return Err(InterpreterError::InterpreterError(
                    "Tried to remove item from empty call stack.".to_string(),
                )
                .into());
            }
            if tracked && !self.set.remove(function) {
                return Err(InterpreterError::InterpreterError(
                    "Tried to remove tracked function from call stack, but could not find in current context.".into()
                )
                .into());
            }
            Ok(())
        } else {
            Err(InterpreterError::InterpreterError(
                "Tried to remove item from empty call stack.".to_string(),
            )
            .into())
        }
    }

    #[cfg(feature = "developer-mode")]
    pub fn make_stack_trace(&self) -> StackTrace {
        self.stack.clone()
    }

    #[cfg(not(feature = "developer-mode"))]
    pub fn make_stack_trace(&self) -> StackTrace {
        Vec::new()
    }
}

#[cfg(test)]
mod test {
    use stacks_common::types::chainstate::StacksAddress;
    use stacks_common::util::hash::Hash160;

    use super::*;
    use crate::vm::callables::DefineType;
    use crate::vm::tests::{test_epochs, tl_env_factory, TopLevelMemoryEnvironmentGenerator};
    use crate::vm::types::signatures::CallableSubtype;
    use crate::vm::types::StandardPrincipalData;

    #[test]
    fn test_asset_map_abort() {
        let a_contract_id = QualifiedContractIdentifier::local("a").unwrap();
        let b_contract_id = QualifiedContractIdentifier::local("b").unwrap();

        let p1 = PrincipalData::Contract(a_contract_id.clone());
        let p2 = PrincipalData::Contract(b_contract_id.clone());

        let t1 = AssetIdentifier {
            contract_identifier: a_contract_id,
            asset_name: "a".into(),
        };
        let _t2 = AssetIdentifier {
            contract_identifier: b_contract_id,
            asset_name: "a".into(),
        };

        let mut am1 = AssetMap::new();
        let mut am2 = AssetMap::new();

        am1.add_token_transfer(&p1, t1.clone(), 1).unwrap();
        am1.add_token_transfer(&p2, t1.clone(), u128::MAX).unwrap();
        am2.add_token_transfer(&p1, t1.clone(), 1).unwrap();
        am2.add_token_transfer(&p2, t1.clone(), 1).unwrap();

        am1.commit_other(am2).unwrap_err();

        let table = am1.to_table();

        assert_eq!(table[&p2][&t1], AssetMapEntry::Token(u128::MAX));
        assert_eq!(table[&p1][&t1], AssetMapEntry::Token(1));
    }

    #[test]
    fn test_asset_map_combinations() {
        let a_contract_id = QualifiedContractIdentifier::local("a").unwrap();
        let b_contract_id = QualifiedContractIdentifier::local("b").unwrap();
        let c_contract_id = QualifiedContractIdentifier::local("c").unwrap();
        let d_contract_id = QualifiedContractIdentifier::local("d").unwrap();
        let e_contract_id = QualifiedContractIdentifier::local("e").unwrap();
        let f_contract_id = QualifiedContractIdentifier::local("f").unwrap();
        let g_contract_id = QualifiedContractIdentifier::local("g").unwrap();

        let p1 = PrincipalData::Contract(a_contract_id.clone());
        let p2 = PrincipalData::Contract(b_contract_id.clone());
        let p3 = PrincipalData::Contract(c_contract_id.clone());
        let _p4 = PrincipalData::Contract(d_contract_id.clone());
        let _p5 = PrincipalData::Contract(e_contract_id.clone());
        let _p6 = PrincipalData::Contract(f_contract_id);
        let _p7 = PrincipalData::Contract(g_contract_id);

        let t1 = AssetIdentifier {
            contract_identifier: a_contract_id,
            asset_name: "a".into(),
        };
        let t2 = AssetIdentifier {
            contract_identifier: b_contract_id,
            asset_name: "a".into(),
        };
        let t3 = AssetIdentifier {
            contract_identifier: c_contract_id,
            asset_name: "a".into(),
        };
        let t4 = AssetIdentifier {
            contract_identifier: d_contract_id,
            asset_name: "a".into(),
        };
        let t5 = AssetIdentifier {
            contract_identifier: e_contract_id,
            asset_name: "a".into(),
        };
        let t6 = AssetIdentifier::STX();
        let t7 = AssetIdentifier::STX_burned();

        let mut am1 = AssetMap::new();
        let mut am2 = AssetMap::new();

        am1.add_token_transfer(&p1, t1.clone(), 10).unwrap();
        am2.add_token_transfer(&p1, t1.clone(), 15).unwrap();

        am1.add_stx_transfer(&p1, 20).unwrap();
        am2.add_stx_transfer(&p2, 25).unwrap();

        am1.add_stx_burn(&p1, 30).unwrap();
        am2.add_stx_burn(&p2, 35).unwrap();

        // test merging in a token that _didn't_ have an entry in the parent
        am2.add_token_transfer(&p1, t4.clone(), 1).unwrap();

        // test merging in a principal that _didn't_ have an entry in the parent
        am2.add_token_transfer(&p2, t2.clone(), 10).unwrap();
        am2.add_token_transfer(&p2, t2.clone(), 1).unwrap();

        // test merging in a principal that _didn't_ have an entry in the parent
        am2.add_asset_transfer(&p3, t3.clone(), Value::Int(10));

        // test merging in an asset that _didn't_ have an entry in the parent
        am1.add_asset_transfer(&p1, t5.clone(), Value::Int(0));
        am2.add_asset_transfer(&p1, t3.clone(), Value::Int(1));
        am2.add_asset_transfer(&p1, t3.clone(), Value::Int(0));

        // test merging in an asset that _does_ have an entry in the parent
        am1.add_asset_transfer(&p2, t3.clone(), Value::Int(2));
        am1.add_asset_transfer(&p2, t3.clone(), Value::Int(5));
        am2.add_asset_transfer(&p2, t3.clone(), Value::Int(3));
        am2.add_asset_transfer(&p2, t3.clone(), Value::Int(4));

        // test merging in STX transfers
        am1.add_stx_transfer(&p1, 21).unwrap();
        am2.add_stx_transfer(&p2, 26).unwrap();

        // test merging in STX burns
        am1.add_stx_burn(&p1, 31).unwrap();
        am2.add_stx_burn(&p2, 36).unwrap();

        am1.commit_other(am2).unwrap();

        let table = am1.to_table();

        // 3 Principals
        assert_eq!(table.len(), 3);

        assert_eq!(table[&p1][&t1], AssetMapEntry::Token(25));
        assert_eq!(table[&p1][&t4], AssetMapEntry::Token(1));

        assert_eq!(table[&p2][&t2], AssetMapEntry::Token(11));

        assert_eq!(
            table[&p2][&t3],
            AssetMapEntry::Asset(vec![
                Value::Int(2),
                Value::Int(5),
                Value::Int(3),
                Value::Int(4)
            ])
        );

        assert_eq!(
            table[&p1][&t3],
            AssetMapEntry::Asset(vec![Value::Int(1), Value::Int(0)])
        );
        assert_eq!(table[&p1][&t5], AssetMapEntry::Asset(vec![Value::Int(0)]));

        assert_eq!(table[&p3][&t3], AssetMapEntry::Asset(vec![Value::Int(10)]));

        assert_eq!(table[&p1][&t6], AssetMapEntry::STX(20 + 21));
        assert_eq!(table[&p2][&t6], AssetMapEntry::STX(25 + 26));

        assert_eq!(table[&p1][&t7], AssetMapEntry::Burn(30 + 31));
        assert_eq!(table[&p2][&t7], AssetMapEntry::Burn(35 + 36));
    }

    /// Test the stx-transfer consolidation tx invalidation
    ///  bug from 2.4.0.1.0-rc1
    #[apply(test_epochs)]
    fn stx_transfer_consolidate_regr_24010(
        epoch: StacksEpochId,
        mut tl_env_factory: TopLevelMemoryEnvironmentGenerator,
    ) {
        let mut env = tl_env_factory.get_env(epoch);
        let u1 = StacksAddress::new(0, Hash160([1; 20])).unwrap();
        let u2 = StacksAddress::new(0, Hash160([2; 20])).unwrap();
        // insufficient balance must be a non-includable transaction. it must error here,
        //  not simply rollback the tx and squelch the error as includable.
        let e = env
            .stx_transfer(
                &PrincipalData::from(u1),
                &PrincipalData::from(u2),
                1000,
                &BuffData::empty(),
            )
            .unwrap_err();
        assert_eq!(e.to_string(), "Interpreter(InsufficientBalance)");
    }

    #[test]
    fn test_canonicalize_contract_context() {
        let trait_id = TraitIdentifier::new(
            StandardPrincipalData::transient(),
            "my-contract".into(),
            "my-trait".into(),
        );
        let mut contract_context = ContractContext::new(
            QualifiedContractIdentifier::local("foo").unwrap(),
            ClarityVersion::Clarity1,
        );
        contract_context.functions.insert(
            "foo".into(),
            DefinedFunction::new(
                vec![(
                    "a".into(),
                    TypeSignature::TraitReferenceType(trait_id.clone()),
                )],
                SymbolicExpression::atom_value(Value::Int(3)),
                DefineType::Public,
                &"foo".into(),
                "testing",
                Some(TypeSignature::IntType),
            ),
        );

        let mut trait_functions = BTreeMap::new();
        trait_functions.insert(
            "alpha".into(),
            FunctionSignature {
                args: vec![TypeSignature::TraitReferenceType(trait_id.clone())],
                returns: TypeSignature::ResponseType(Box::new((
                    TypeSignature::UIntType,
                    TypeSignature::UIntType,
                ))),
            },
        );
        contract_context
            .defined_traits
            .insert("bar".into(), trait_functions);

        contract_context.canonicalize_types(&StacksEpochId::Epoch21);

        assert_eq!(
            contract_context.functions["foo"].get_arg_types()[0],
            TypeSignature::CallableType(CallableSubtype::Trait(trait_id.clone()))
        );
        assert_eq!(
            contract_context
                .defined_traits
                .get("bar")
                .unwrap()
                .get("alpha")
                .unwrap()
                .args[0],
            TypeSignature::CallableType(CallableSubtype::Trait(trait_id))
        );
    }
}<|MERGE_RESOLUTION|>--- conflicted
+++ resolved
@@ -215,14 +215,10 @@
     pub epoch_id: StacksEpochId,
     /// This is the chain ID of the transaction
     pub chain_id: u32,
-<<<<<<< HEAD
     pub eval_hooks: Option<Vec<&'a mut dyn EvalHook>>,
+    pub execution_time_tracker: ExecutionTimeTracker,
     #[cfg(feature = "clarity-wasm")]
     pub engine: Engine,
-=======
-    pub eval_hooks: Option<Vec<&'hooks mut dyn EvalHook>>,
-    pub execution_time_tracker: ExecutionTimeTracker,
->>>>>>> 8f9c5ed6
 }
 
 #[derive(Serialize, Deserialize, Clone)]
@@ -1684,12 +1680,9 @@
             epoch_id,
             chain_id,
             eval_hooks: None,
-<<<<<<< HEAD
+            execution_time_tracker: ExecutionTimeTracker::NoTracking,
             #[cfg(feature = "clarity-wasm")]
             engine,
-=======
-            execution_time_tracker: ExecutionTimeTracker::NoTracking,
->>>>>>> 8f9c5ed6
         }
     }
 
