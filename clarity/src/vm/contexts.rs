// Copyright (C) 2013-2020 Blockstack PBC, a public benefit corporation
// Copyright (C) 2020 Stacks Open Internet Foundation
//
// This program is free software: you can redistribute it and/or modify
// it under the terms of the GNU General Public License as published by
// the Free Software Foundation, either version 3 of the License, or
// (at your option) any later version.
//
// This program is distributed in the hope that it will be useful,
// but WITHOUT ANY WARRANTY; without even the implied warranty of
// MERCHANTABILITY or FITNESS FOR A PARTICULAR PURPOSE.  See the
// GNU General Public License for more details.
//
// You should have received a copy of the GNU General Public License
// along with this program.  If not, see <http://www.gnu.org/licenses/>.

use std::collections::{BTreeMap, BTreeSet, HashMap, HashSet};
use std::convert::TryInto;
use std::fmt;
use std::mem::replace;

use serde::Serialize;
use serde_json::json;
use stacks_common::consts::CHAIN_ID_TESTNET;
use stacks_common::types::chainstate::StacksBlockId;
use stacks_common::types::StacksEpochId;

use super::analysis::{self, ContractAnalysis};
#[cfg(feature = "canonical")]
use super::clarity_wasm::call_function;
use super::EvalHook;
use crate::vm::ast::{ASTRules, ContractAST};
use crate::vm::callables::{DefinedFunction, FunctionIdentifier};
use crate::vm::contracts::Contract;
use crate::vm::costs::cost_functions::ClarityCostFunction;
use crate::vm::costs::{
    cost_functions, runtime_cost, ClarityCostFunctionReference, CostErrors, CostTracker,
    ExecutionCost, LimitedCostTracker,
};
use crate::vm::database::{
    ClarityDatabase, DataMapMetadata, DataVariableMetadata, FungibleTokenMetadata,
    NonFungibleTokenMetadata,
};
use crate::vm::errors::{
    CheckErrors, InterpreterError, InterpreterResult as Result, RuntimeErrorType,
};
use crate::vm::events::*;
use crate::vm::representations::{ClarityName, ContractName, SymbolicExpression};
use crate::vm::types::signatures::FunctionSignature;
use crate::vm::types::{
    AssetIdentifier, BuffData, CallableData, OptionalData, PrincipalData,
    QualifiedContractIdentifier, TraitIdentifier, TypeSignature, Value,
};
use crate::vm::version::ClarityVersion;
use crate::vm::{ast, eval, is_reserved, stx_transfer_consolidated};

pub const MAX_CONTEXT_DEPTH: u16 = 256;

// TODO:
//    hide the environment's instance variables.
//     we don't want many of these changing after instantiation.
/// Environments pack a reference to the global context (which is basically the db),
///   the current contract context, a call stack, the current sender, caller, and
///   sponsor (if one exists).
/// Essentially, the point of the Environment struct is to prevent all the eval functions
///   from including all of these items in their method signatures individually. Because
///   these different contexts can be mixed and matched (i.e., in a contract-call, you change
///   contract context), a single "invocation" will end up creating multiple environment
///   objects as context changes occur.
pub struct Environment<'a, 'b> {
    pub global_context: &'a mut GlobalContext<'b>,
    pub contract_context: &'a ContractContext,
    pub call_stack: &'a mut CallStack,
    pub sender: Option<PrincipalData>,
    pub caller: Option<PrincipalData>,
    pub sponsor: Option<PrincipalData>,
}

pub struct OwnedEnvironment<'a> {
    context: GlobalContext<'a>,
    call_stack: CallStack,
}

#[derive(Debug, PartialEq, Eq)]
pub enum AssetMapEntry {
    STX(u128),
    Burn(u128),
    Token(u128),
    Asset(Vec<Value>),
}

/**
The AssetMap is used to track which assets have been transfered from whom
during the execution of a transaction.
*/
#[derive(Debug, Clone)]
pub struct AssetMap {
    stx_map: HashMap<PrincipalData, u128>,
    burn_map: HashMap<PrincipalData, u128>,
    token_map: HashMap<PrincipalData, HashMap<AssetIdentifier, u128>>,
    asset_map: HashMap<PrincipalData, HashMap<AssetIdentifier, Vec<Value>>>,
}

impl AssetMap {
    pub fn to_json(&self) -> serde_json::Value {
        let stx: serde_json::map::Map<_, _> = self
            .stx_map
            .iter()
            .map(|(principal, amount)| {
                (
                    format!("{}", principal),
                    serde_json::value::Value::String(format!("{}", amount)),
                )
            })
            .collect();

        let burns: serde_json::map::Map<_, _> = self
            .burn_map
            .iter()
            .map(|(principal, amount)| {
                (
                    format!("{}", principal),
                    serde_json::value::Value::String(format!("{}", amount)),
                )
            })
            .collect();

        let tokens: serde_json::map::Map<_, _> = self
            .token_map
            .iter()
            .map(|(principal, token_map)| {
                let token_json: serde_json::map::Map<_, _> = token_map
                    .iter()
                    .map(|(asset_id, amount)| {
                        (
                            format!("{}", asset_id),
                            serde_json::value::Value::String(format!("{}", amount)),
                        )
                    })
                    .collect();

                (
                    format!("{}", principal),
                    serde_json::value::Value::Object(token_json),
                )
            })
            .collect();

        let assets: serde_json::map::Map<_, _> = self
            .asset_map
            .iter()
            .map(|(principal, nft_map)| {
                let nft_json: serde_json::map::Map<_, _> = nft_map
                    .iter()
                    .map(|(asset_id, nft_values)| {
                        let nft_array = nft_values
                            .iter()
                            .map(|nft_value| {
                                serde_json::value::Value::String(format!("{}", nft_value))
                            })
                            .collect();

                        (
                            format!("{}", asset_id),
                            serde_json::value::Value::Array(nft_array),
                        )
                    })
                    .collect();

                (
                    format!("{}", principal),
                    serde_json::value::Value::Object(nft_json),
                )
            })
            .collect();

        json!({
            "stx": stx,
            "burns": burns,
            "tokens": tokens,
            "assets": assets
        })
    }
}

#[derive(Debug, Clone)]
pub struct EventBatch {
    pub events: Vec<StacksTransactionEvent>,
}

/** GlobalContext represents the outermost context for a single transaction's
     execution. It tracks an asset changes that occurred during the
     processing of the transaction, whether or not the current context is read_only,
     and is responsible for committing/rolling-back transactions as they error or
     abort.
*/
pub struct GlobalContext<'a> {
    asset_maps: Vec<AssetMap>,
    pub event_batches: Vec<EventBatch>,
    pub database: ClarityDatabase<'a>,
    read_only: Vec<bool>,
    pub cost_track: LimitedCostTracker,
    pub mainnet: bool,
    /// This is the epoch of the the block that this transaction is executing within.
    pub epoch_id: StacksEpochId,
    /// This is the chain ID of the transaction
    pub chain_id: u32,
    pub eval_hooks: Option<Vec<&'a mut dyn EvalHook>>,
}

#[derive(Serialize, Deserialize, Clone)]
pub struct ContractContext {
    pub contract_identifier: QualifiedContractIdentifier,
    pub variables: HashMap<ClarityName, Value>,
    pub functions: HashMap<ClarityName, DefinedFunction>,
    pub defined_traits: HashMap<ClarityName, BTreeMap<ClarityName, FunctionSignature>>,
    pub implemented_traits: HashSet<TraitIdentifier>,
    // tracks the names of NFTs, FTs, Maps, and Data Vars.
    //  used for ensuring that they never are defined twice.
    pub persisted_names: HashSet<ClarityName>,
    // track metadata for contract defined storage
    pub meta_data_map: HashMap<ClarityName, DataMapMetadata>,
    pub meta_data_var: HashMap<ClarityName, DataVariableMetadata>,
    pub meta_nft: HashMap<ClarityName, NonFungibleTokenMetadata>,
    pub meta_ft: HashMap<ClarityName, FungibleTokenMetadata>,
    pub data_size: u64,
    /// track the clarity version of the contract
    clarity_version: ClarityVersion,
    // @todo: @hugocaillard: remove pub
    // it's only used to know that the contract can be called with wasm
    // it should be epoch gated in the future
    pub wasm_module: Option<Vec<u8>>,
}

pub struct LocalContext<'a> {
    pub function_context: Option<&'a LocalContext<'a>>,
    pub parent: Option<&'a LocalContext<'a>>,
    pub variables: HashMap<ClarityName, Value>,
    pub callable_contracts: HashMap<ClarityName, CallableData>,
    depth: u16,
}

#[derive(Debug, Clone)]
pub struct CallStack {
    stack: Vec<FunctionIdentifier>,
    set: HashSet<FunctionIdentifier>,
    apply_depth: usize,
}

pub type StackTrace = Vec<FunctionIdentifier>;

pub const TRANSIENT_CONTRACT_NAME: &str = "__transient";

impl AssetMap {
    pub fn new() -> AssetMap {
        AssetMap {
            stx_map: HashMap::new(),
            burn_map: HashMap::new(),
            token_map: HashMap::new(),
            asset_map: HashMap::new(),
        }
    }

    // This will get the next amount for a (principal, stx) entry in the stx table.
    fn get_next_stx_amount(&self, principal: &PrincipalData, amount: u128) -> Result<u128> {
        let current_amount = self.stx_map.get(principal).unwrap_or(&0);
        current_amount
            .checked_add(amount)
            .ok_or(RuntimeErrorType::ArithmeticOverflow.into())
    }

    // This will get the next amount for a (principal, stx) entry in the burn table.
    fn get_next_stx_burn_amount(&self, principal: &PrincipalData, amount: u128) -> Result<u128> {
        let current_amount = self.burn_map.get(principal).unwrap_or(&0);
        current_amount
            .checked_add(amount)
            .ok_or(RuntimeErrorType::ArithmeticOverflow.into())
    }

    // This will get the next amount for a (principal, asset) entry in the asset table.
    fn get_next_amount(
        &self,
        principal: &PrincipalData,
        asset: &AssetIdentifier,
        amount: u128,
    ) -> Result<u128> {
        let current_amount = match self.token_map.get(principal) {
            Some(principal_map) => *principal_map.get(&asset).unwrap_or(&0),
            None => 0,
        };

        current_amount
            .checked_add(amount)
            .ok_or(RuntimeErrorType::ArithmeticOverflow.into())
    }

    pub fn add_stx_transfer(&mut self, principal: &PrincipalData, amount: u128) -> Result<()> {
        let next_amount = self.get_next_stx_amount(principal, amount)?;
        self.stx_map.insert(principal.clone(), next_amount);

        Ok(())
    }

    pub fn add_stx_burn(&mut self, principal: &PrincipalData, amount: u128) -> Result<()> {
        let next_amount = self.get_next_stx_burn_amount(principal, amount)?;
        self.burn_map.insert(principal.clone(), next_amount);

        Ok(())
    }

    pub fn add_asset_transfer(
        &mut self,
        principal: &PrincipalData,
        asset: AssetIdentifier,
        transfered: Value,
    ) {
        let principal_map = self
            .asset_map
            .entry(principal.clone())
            .or_insert_with(|| HashMap::new());

        if let Some(map_entry) = principal_map.get_mut(&asset) {
            map_entry.push(transfered);
        } else {
            principal_map.insert(asset, vec![transfered]);
        }
    }

    pub fn add_token_transfer(
        &mut self,
        principal: &PrincipalData,
        asset: AssetIdentifier,
        amount: u128,
    ) -> Result<()> {
        let next_amount = self.get_next_amount(principal, &asset, amount)?;

        let principal_map = self
            .token_map
            .entry(principal.clone())
            .or_insert_with(|| HashMap::new());
        principal_map.insert(asset, next_amount);

        Ok(())
    }

    // This will add any asset transfer data from other to self,
    //   aborting _all_ changes in the event of an error, leaving self unchanged
    pub fn commit_other(&mut self, mut other: AssetMap) -> Result<()> {
        let mut to_add = Vec::new();
        let mut stx_to_add = Vec::new();
        let mut stx_burn_to_add = Vec::new();

        for (principal, mut principal_map) in other.token_map.drain() {
            for (asset, amount) in principal_map.drain() {
                let next_amount = self.get_next_amount(&principal, &asset, amount)?;
                to_add.push((principal.clone(), asset, next_amount));
            }
        }

        for (principal, stx_amount) in other.stx_map.drain() {
            let next_amount = self.get_next_stx_amount(&principal, stx_amount)?;
            stx_to_add.push((principal.clone(), next_amount));
        }

        for (principal, stx_burn_amount) in other.burn_map.drain() {
            let next_amount = self.get_next_stx_burn_amount(&principal, stx_burn_amount)?;
            stx_burn_to_add.push((principal.clone(), next_amount));
        }

        // After this point, this function will not fail.
        for (principal, mut principal_map) in other.asset_map.drain() {
            for (asset, mut transfers) in principal_map.drain() {
                let landing_map = self
                    .asset_map
                    .entry(principal.clone())
                    .or_insert_with(|| HashMap::new());
                if let Some(landing_vec) = landing_map.get_mut(&asset) {
                    landing_vec.append(&mut transfers);
                } else {
                    landing_map.insert(asset, transfers);
                }
            }
        }

        for (principal, stx_amount) in stx_to_add.drain(..) {
            self.stx_map.insert(principal, stx_amount);
        }

        for (principal, stx_burn_amount) in stx_burn_to_add.drain(..) {
            self.burn_map.insert(principal, stx_burn_amount);
        }

        for (principal, asset, amount) in to_add.drain(..) {
            let principal_map = self
                .token_map
                .entry(principal)
                .or_insert_with(|| HashMap::new());
            principal_map.insert(asset, amount);
        }

        Ok(())
    }

    pub fn to_table(mut self) -> HashMap<PrincipalData, HashMap<AssetIdentifier, AssetMapEntry>> {
        let mut map = HashMap::new();
        for (principal, mut principal_map) in self.token_map.drain() {
            let mut output_map = HashMap::new();
            for (asset, amount) in principal_map.drain() {
                output_map.insert(asset, AssetMapEntry::Token(amount));
            }
            map.insert(principal, output_map);
        }

        for (principal, stx_amount) in self.stx_map.drain() {
            let output_map = map
                .entry(principal.clone())
                .or_insert_with(|| HashMap::new());
            output_map.insert(
                AssetIdentifier::STX(),
                AssetMapEntry::STX(stx_amount as u128),
            );
        }

        for (principal, stx_burned_amount) in self.burn_map.drain() {
            let output_map = map
                .entry(principal.clone())
                .or_insert_with(|| HashMap::new());
            output_map.insert(
                AssetIdentifier::STX_burned(),
                AssetMapEntry::Burn(stx_burned_amount as u128),
            );
        }

        for (principal, mut principal_map) in self.asset_map.drain() {
            let output_map = map
                .entry(principal.clone())
                .or_insert_with(|| HashMap::new());
            for (asset, transfers) in principal_map.drain() {
                output_map.insert(asset, AssetMapEntry::Asset(transfers));
            }
        }

        return map;
    }

    pub fn get_stx(&self, principal: &PrincipalData) -> Option<u128> {
        match self.stx_map.get(principal) {
            Some(value) => Some(*value),
            None => None,
        }
    }

    pub fn get_stx_burned(&self, principal: &PrincipalData) -> Option<u128> {
        match self.burn_map.get(principal) {
            Some(value) => Some(*value),
            None => None,
        }
    }

    pub fn get_stx_burned_total(&self) -> Result<u128> {
        let mut total: u128 = 0;
        for principal in self.burn_map.keys() {
            total = total
                .checked_add(*self.burn_map.get(principal).unwrap_or(&0u128))
                .ok_or_else(|| InterpreterError::Expect("BURN OVERFLOW".into()))?;
        }
        Ok(total)
    }

    pub fn get_fungible_tokens(
        &self,
        principal: &PrincipalData,
        asset_identifier: &AssetIdentifier,
    ) -> Option<u128> {
        match self.token_map.get(principal) {
            Some(ref assets) => match assets.get(asset_identifier) {
                Some(value) => Some(*value),
                None => None,
            },
            None => None,
        }
    }

    pub fn get_nonfungible_tokens(
        &self,
        principal: &PrincipalData,
        asset_identifier: &AssetIdentifier,
    ) -> Option<&Vec<Value>> {
        match self.asset_map.get(principal) {
            Some(ref assets) => match assets.get(asset_identifier) {
                Some(values) => Some(values),
                None => None,
            },
            None => None,
        }
    }
}

impl fmt::Display for AssetMap {
    fn fmt(&self, f: &mut fmt::Formatter) -> fmt::Result {
        write!(f, "[")?;
        for (principal, principal_map) in self.token_map.iter() {
            for (asset, amount) in principal_map.iter() {
                write!(f, "{} spent {} {}\n", principal, amount, asset)?;
            }
        }
        for (principal, principal_map) in self.asset_map.iter() {
            for (asset, transfer) in principal_map.iter() {
                write!(f, "{} transfered [", principal)?;
                for t in transfer {
                    write!(f, "{}, ", t)?;
                }
                write!(f, "] {}\n", asset)?;
            }
        }
        for (principal, stx_amount) in self.stx_map.iter() {
            write!(f, "{} spent {} microSTX\n", principal, stx_amount)?;
        }
        for (principal, stx_burn_amount) in self.burn_map.iter() {
            write!(f, "{} burned {} microSTX\n", principal, stx_burn_amount)?;
        }
        write!(f, "]")
    }
}

impl EventBatch {
    pub fn new() -> EventBatch {
        EventBatch { events: vec![] }
    }
}

impl<'a> OwnedEnvironment<'a> {
    #[cfg(any(test, feature = "testing"))]
    pub fn new(database: ClarityDatabase<'a>, epoch: StacksEpochId) -> OwnedEnvironment<'a> {
        OwnedEnvironment {
            context: GlobalContext::new(
                false,
                CHAIN_ID_TESTNET,
                database,
                LimitedCostTracker::new_free(),
                epoch,
            ),
            call_stack: CallStack::new(),
        }
    }

    #[cfg(any(test, feature = "testing"))]
    pub fn new_toplevel(mut database: ClarityDatabase<'a>) -> OwnedEnvironment<'a> {
        database.begin();
        let epoch = database.get_clarity_epoch_version().unwrap();
        let version = ClarityVersion::default_for_epoch(epoch);
        database.roll_back().unwrap();

        debug!(
            "Begin OwnedEnvironment(epoch = {}, version = {})",
            &epoch, &version
        );
        OwnedEnvironment {
            context: GlobalContext::new(
                false,
                CHAIN_ID_TESTNET,
                database,
                LimitedCostTracker::new_free(),
                epoch,
            ),
            call_stack: CallStack::new(),
        }
    }

    #[cfg(any(test, feature = "testing"))]
    pub fn new_max_limit(
        mut database: ClarityDatabase<'a>,
        epoch: StacksEpochId,
        use_mainnet: bool,
    ) -> OwnedEnvironment<'a> {
        use crate::vm::tests::test_only_mainnet_to_chain_id;
        let cost_track = LimitedCostTracker::new_max_limit(&mut database, epoch, use_mainnet)
            .expect("FAIL: problem instantiating cost tracking");
        let chain_id = test_only_mainnet_to_chain_id(use_mainnet);

        OwnedEnvironment {
            context: GlobalContext::new(use_mainnet, chain_id, database, cost_track, epoch),
            call_stack: CallStack::new(),
        }
    }

    pub fn new_free(
        mainnet: bool,
        chain_id: u32,
        database: ClarityDatabase<'a>,
        epoch_id: StacksEpochId,
    ) -> OwnedEnvironment<'a> {
        OwnedEnvironment {
            context: GlobalContext::new(
                mainnet,
                chain_id,
                database,
                LimitedCostTracker::new_free(),
                epoch_id,
            ),
            call_stack: CallStack::new(),
        }
    }

    pub fn new_cost_limited(
        mainnet: bool,
        chain_id: u32,
        database: ClarityDatabase<'a>,
        cost_tracker: LimitedCostTracker,
        epoch_id: StacksEpochId,
    ) -> OwnedEnvironment<'a> {
        OwnedEnvironment {
            context: GlobalContext::new(mainnet, chain_id, database, cost_tracker, epoch_id),
            call_stack: CallStack::new(),
        }
    }

    pub fn get_exec_environment<'b>(
        &'b mut self,
        sender: Option<PrincipalData>,
        sponsor: Option<PrincipalData>,
        context: &'b mut ContractContext,
    ) -> Environment<'b, 'a> {
        Environment::new(
            &mut self.context,
            context,
            &mut self.call_stack,
            sender.clone(),
            sender,
            sponsor,
        )
    }

    pub fn execute_in_env<F, A, E>(
        &mut self,
        sender: PrincipalData,
        sponsor: Option<PrincipalData>,
        initial_context: Option<ContractContext>,
        f: F,
    ) -> std::result::Result<(A, AssetMap, Vec<StacksTransactionEvent>), E>
    where
        E: From<crate::vm::errors::Error>,
        F: FnOnce(&mut Environment) -> std::result::Result<A, E>,
    {
        assert!(self.context.is_top_level());
        self.begin();

        let result = {
            let mut initial_context = initial_context.unwrap_or(ContractContext::new(
                QualifiedContractIdentifier::transient(),
                ClarityVersion::Clarity1,
            ));
            let mut exec_env =
                self.get_exec_environment(Some(sender), sponsor, &mut initial_context);
            f(&mut exec_env)
        };

        match result {
            Ok(return_value) => {
                let (asset_map, event_batch) = self.commit()?;
                Ok((return_value, asset_map, event_batch.events))
            }
            Err(e) => {
                self.context.roll_back()?;
                Err(e)
            }
        }
    }

    /// Initialize a contract with the "default" contract context (i.e. clarity1, transient ID).
    /// No longer appropriate outside of testing, now that there are multiple clarity versions.
    #[cfg(any(test, feature = "testing"))]
    pub fn initialize_contract(
        &mut self,
        contract_identifier: QualifiedContractIdentifier,
        contract_content: &str,
        sponsor: Option<PrincipalData>,
        ast_rules: ASTRules,
    ) -> Result<((), AssetMap, Vec<StacksTransactionEvent>)> {
        self.execute_in_env(
            contract_identifier.issuer.clone().into(),
            sponsor.clone(),
            None,
            |exec_env| {
                exec_env.initialize_contract(contract_identifier, contract_content, ast_rules)
            },
        )
    }

    #[cfg(feature = "sqlite")]
    pub fn initialize_versioned_contract(
        &mut self,
        contract_identifier: QualifiedContractIdentifier,
        version: ClarityVersion,
        contract_content: &str,
        sponsor: Option<PrincipalData>,
        ast_rules: ASTRules,
    ) -> Result<((), AssetMap, Vec<StacksTransactionEvent>)> {
        self.execute_in_env(
            contract_identifier.issuer.clone().into(),
            sponsor.clone(),
            Some(ContractContext::new(
                QualifiedContractIdentifier::transient(),
                version,
            )),
            |exec_env| {
                exec_env.initialize_contract(contract_identifier, contract_content, ast_rules)
            },
        )
    }

    pub fn initialize_contract_from_ast(
        &mut self,
        contract_identifier: QualifiedContractIdentifier,
        clarity_version: ClarityVersion,
        contract_content: &mut ContractAST,
        contract_analysis: &ContractAnalysis,
        contract_string: &str,
        sponsor: Option<PrincipalData>,
    ) -> Result<((), AssetMap, Vec<StacksTransactionEvent>)> {
        self.execute_in_env(
            contract_identifier.issuer.clone().into(),
            sponsor.clone(),
            Some(ContractContext::new(
                QualifiedContractIdentifier::transient(),
                clarity_version,
            )),
            |exec_env| {
                exec_env.initialize_contract_from_ast(
                    contract_identifier,
                    clarity_version,
                    contract_content,
                    contract_analysis,
                    contract_string,
                )
            },
        )
    }

    pub fn execute_transaction(
        &mut self,
        sender: PrincipalData,
        sponsor: Option<PrincipalData>,
        contract_identifier: QualifiedContractIdentifier,
        tx_name: &str,
        args: &[SymbolicExpression],
    ) -> Result<(Value, AssetMap, Vec<StacksTransactionEvent>)> {
        self.execute_in_env(sender, sponsor, None, |exec_env| {
            exec_env.execute_contract(&contract_identifier, tx_name, args, false)
        })
    }

    pub fn stx_transfer(
        &mut self,
        from: &PrincipalData,
        to: &PrincipalData,
        amount: u128,
        memo: &BuffData,
    ) -> Result<(Value, AssetMap, Vec<StacksTransactionEvent>)> {
        self.execute_in_env(from.clone(), None, None, |exec_env| {
            exec_env.stx_transfer(from, to, amount, memo)
        })
    }

    #[cfg(any(test, feature = "testing"))]
    pub fn stx_faucet(&mut self, recipient: &PrincipalData, amount: u128) {
        self.execute_in_env::<_, _, crate::vm::errors::Error>(
            recipient.clone(),
            None,
            None,
            |env| {
                let mut snapshot = env
                    .global_context
                    .database
                    .get_stx_balance_snapshot(&recipient)
                    .unwrap();

                snapshot.credit(amount).unwrap();
                snapshot.save().unwrap();

                env.global_context
                    .database
                    .increment_ustx_liquid_supply(amount)
                    .unwrap();

                let res: std::result::Result<(), crate::vm::errors::Error> = Ok(());
                res
            },
        )
        .unwrap();
    }

    #[cfg(any(test, feature = "testing"))]
    pub fn eval_raw(
        &mut self,
        program: &str,
    ) -> Result<(Value, AssetMap, Vec<StacksTransactionEvent>)> {
        self.execute_in_env(
            QualifiedContractIdentifier::transient().issuer.into(),
            None,
            None,
            |exec_env| exec_env.eval_raw(program),
        )
    }

    pub fn eval_read_only_with_rules(
        &mut self,
        contract: &QualifiedContractIdentifier,
        program: &str,
        ast_rules: ast::ASTRules,
    ) -> Result<(Value, AssetMap, Vec<StacksTransactionEvent>)> {
        self.execute_in_env(
            QualifiedContractIdentifier::transient().issuer.into(),
            None,
            None,
            |exec_env| exec_env.eval_read_only_with_rules(contract, program, ast_rules),
        )
    }

    #[cfg(any(test, feature = "testing"))]
    pub fn eval_read_only(
        &mut self,
        contract: &QualifiedContractIdentifier,
        program: &str,
    ) -> Result<(Value, AssetMap, Vec<StacksTransactionEvent>)> {
        self.eval_read_only_with_rules(contract, program, ast::ASTRules::Typical)
    }

    pub fn begin(&mut self) {
        self.context.begin();
    }

    pub fn commit(&mut self) -> Result<(AssetMap, EventBatch)> {
        let (asset_map, event_batch) = self.context.commit()?;
        let asset_map = asset_map.ok_or(InterpreterError::FailedToConstructAssetTable)?;
        let event_batch = event_batch.ok_or(InterpreterError::FailedToConstructEventBatch)?;

        Ok((asset_map, event_batch))
    }

    pub fn get_cost_total(&self) -> ExecutionCost {
        self.context.cost_track.get_total()
    }

    /// Destroys this environment, returning ownership of its database reference.
    ///  If the context wasn't top-level (i.e., it had uncommitted data), return None,
    ///   because the database is not guaranteed to be in a sane state.
    pub fn destruct(self) -> Option<(ClarityDatabase<'a>, LimitedCostTracker)> {
        self.context.destruct()
    }

    pub fn add_eval_hook(&mut self, hook: &'a mut dyn EvalHook) {
        if let Some(mut hooks) = self.context.eval_hooks.take() {
            hooks.push(hook);
            self.context.eval_hooks = Some(hooks);
        } else {
            self.context.eval_hooks = Some(vec![hook]);
        }
    }
}

impl CostTracker for Environment<'_, '_> {
    fn compute_cost(
        &mut self,
        cost_function: ClarityCostFunction,
        input: &[u64],
    ) -> std::result::Result<ExecutionCost, CostErrors> {
        self.global_context
            .cost_track
            .compute_cost(cost_function, input)
    }
    fn add_cost(&mut self, cost: ExecutionCost) -> std::result::Result<(), CostErrors> {
        self.global_context.cost_track.add_cost(cost)
    }
    fn add_memory(&mut self, memory: u64) -> std::result::Result<(), CostErrors> {
        self.global_context.cost_track.add_memory(memory)
    }
    fn drop_memory(&mut self, memory: u64) -> std::result::Result<(), CostErrors> {
        self.global_context.cost_track.drop_memory(memory)
    }
    fn reset_memory(&mut self) {
        self.global_context.cost_track.reset_memory()
    }
    fn short_circuit_contract_call(
        &mut self,
        contract: &QualifiedContractIdentifier,
        function: &ClarityName,
        input: &[u64],
    ) -> std::result::Result<bool, CostErrors> {
        self.global_context
            .cost_track
            .short_circuit_contract_call(contract, function, input)
    }
}

impl CostTracker for GlobalContext<'_> {
    fn compute_cost(
        &mut self,
        cost_function: ClarityCostFunction,
        input: &[u64],
    ) -> std::result::Result<ExecutionCost, CostErrors> {
        self.cost_track.compute_cost(cost_function, input)
    }

    fn add_cost(&mut self, cost: ExecutionCost) -> std::result::Result<(), CostErrors> {
        self.cost_track.add_cost(cost)
    }
    fn add_memory(&mut self, memory: u64) -> std::result::Result<(), CostErrors> {
        self.cost_track.add_memory(memory)
    }
    fn drop_memory(&mut self, memory: u64) -> std::result::Result<(), CostErrors> {
        self.cost_track.drop_memory(memory)
    }
    fn reset_memory(&mut self) {
        self.cost_track.reset_memory()
    }
    fn short_circuit_contract_call(
        &mut self,
        contract: &QualifiedContractIdentifier,
        function: &ClarityName,
        input: &[u64],
    ) -> std::result::Result<bool, CostErrors> {
        self.cost_track
            .short_circuit_contract_call(contract, function, input)
    }
}

impl<'a, 'b> Environment<'a, 'b> {
    /// Returns an Environment value & checks the types of the contract sender, caller, and sponsor
    ///
    /// # Panics
    /// Panics if the Value types for sender (Principal), caller (Principal), or sponsor
    /// (Optional Principal) are incorrect.
    pub fn new(
        global_context: &'a mut GlobalContext<'b>,
        contract_context: &'a ContractContext,
        call_stack: &'a mut CallStack,
        sender: Option<PrincipalData>,
        caller: Option<PrincipalData>,
        sponsor: Option<PrincipalData>,
    ) -> Environment<'a, 'b> {
        Environment {
            global_context,
            contract_context,
            call_stack,
            sender,
            caller,
            sponsor,
        }
    }

    /// Leaving sponsor value as is for this new context (as opposed to setting it to None)
    pub fn nest_as_principal<'c>(&'c mut self, sender: PrincipalData) -> Environment<'c, 'b> {
        Environment::new(
            self.global_context,
            self.contract_context,
            self.call_stack,
            Some(sender.clone()),
            Some(sender),
            self.sponsor.clone(),
        )
    }

    pub fn nest_with_caller<'c>(&'c mut self, caller: PrincipalData) -> Environment<'c, 'b> {
        Environment::new(
            self.global_context,
            self.contract_context,
            self.call_stack,
            self.sender.clone(),
            Some(caller),
            self.sponsor.clone(),
        )
    }

    pub fn eval_read_only_with_rules(
        &mut self,
        contract_identifier: &QualifiedContractIdentifier,
        program: &str,
        rules: ast::ASTRules,
    ) -> Result<Value> {
        let clarity_version = self.contract_context.clarity_version.clone();

        let parsed = ast::build_ast_with_rules(
            contract_identifier,
            program,
            self,
            clarity_version,
            self.global_context.epoch_id,
            rules,
        )?
        .expressions;

        if parsed.len() < 1 {
            return Err(RuntimeErrorType::ParseError(
                "Expected a program of at least length 1".to_string(),
            )
            .into());
        }

        self.global_context.begin();

        let contract = self
            .global_context
            .database
            .get_contract(contract_identifier)?;

        let result = {
            let mut nested_env = Environment::new(
                &mut self.global_context,
                &contract.contract_context,
                self.call_stack,
                self.sender.clone(),
                self.caller.clone(),
                self.sponsor.clone(),
            );
            let local_context = LocalContext::new();
            eval(&parsed[0], &mut nested_env, &local_context)
        };

        self.global_context.roll_back()?;

        result
    }

    #[cfg(any(test, feature = "testing"))]
    pub fn eval_read_only(
        &mut self,
        contract_identifier: &QualifiedContractIdentifier,
        program: &str,
    ) -> Result<Value> {
        self.eval_read_only_with_rules(contract_identifier, program, ast::ASTRules::Typical)
    }

    pub fn eval_raw_with_rules(&mut self, program: &str, rules: ast::ASTRules) -> Result<Value> {
        let contract_id = QualifiedContractIdentifier::transient();
        let clarity_version = self.contract_context.clarity_version.clone();

        let parsed = ast::build_ast_with_rules(
            &contract_id,
            program,
            self,
            clarity_version,
            self.global_context.epoch_id,
            rules,
        )?
        .expressions;

        if parsed.len() < 1 {
            return Err(RuntimeErrorType::ParseError(
                "Expected a program of at least length 1".to_string(),
            )
            .into());
        }
        let local_context = LocalContext::new();
        let result = { eval(&parsed[0], self, &local_context) };
        result
    }

    #[cfg(any(test, feature = "testing"))]
    pub fn eval_raw(&mut self, program: &str) -> Result<Value> {
        self.eval_raw_with_rules(program, ast::ASTRules::Typical)
    }

    /// Used only for contract-call! cost short-circuiting. Once the short-circuited cost
    ///  has been evaluated and assessed, the contract-call! itself is executed "for free".
    pub fn run_free<F, A>(&mut self, to_run: F) -> A
    where
        F: FnOnce(&mut Environment) -> A,
    {
        let original_tracker = replace(
            &mut self.global_context.cost_track,
            LimitedCostTracker::new_free(),
        );
        // note: it is important that this method not return until original_tracker has been
        //  restored. DO NOT use the try syntax (?).
        let result = to_run(self);
        self.global_context.cost_track = original_tracker;
        result
    }

    /// This is the epoch of the the block that this transaction is executing within.
    /// Note: in the current plans for 2.1, there is also a contract-specific **Clarity version**
    ///  which governs which native functions are available / defined. That is separate from this
    ///  epoch identifier, and most Clarity VM changes should consult that value instead. This
    ///  epoch identifier is used for determining how cost functions should be applied.
    pub fn epoch(&self) -> &StacksEpochId {
        &self.global_context.epoch_id
    }

    pub fn execute_contract(
        &mut self,
        contract: &QualifiedContractIdentifier,
        tx_name: &str,
        args: &[SymbolicExpression],
        read_only: bool,
    ) -> Result<Value> {
        self.inner_execute_contract(contract, tx_name, args, read_only, false)
    }

    /// This method is exposed for callers that need to invoke a private method directly.
    /// For example, this is used by the Stacks chainstate for invoking private methods
    /// on the pox-2 contract. This should not be called by user transaction processing.
    pub fn execute_contract_allow_private(
        &mut self,
        contract: &QualifiedContractIdentifier,
        tx_name: &str,
        args: &[SymbolicExpression],
        read_only: bool,
    ) -> Result<Value> {
        self.inner_execute_contract(contract, tx_name, args, read_only, true)
    }

    /// This method handles actual execution of contract-calls on a contract.
    ///
    /// `allow_private` should always be set to `false` for user transactions:
    ///  this ensures that only `define-public` and `define-read-only` methods can
    ///  be invoked. The `allow_private` mode should only be used by
    ///  `Environment::execute_contract_allow_private`.
    fn inner_execute_contract(
        &mut self,
        contract_identifier: &QualifiedContractIdentifier,
        tx_name: &str,
        args: &[SymbolicExpression],
        read_only: bool,
        allow_private: bool,
    ) -> Result<Value> {
        let contract_size = self
            .global_context
            .database
            .get_contract_size(contract_identifier)?;
        runtime_cost(ClarityCostFunction::LoadContract, self, contract_size)?;

        self.global_context.add_memory(contract_size)?;

        finally_drop_memory!(self.global_context, contract_size; {
            let contract = self.global_context.database.get_contract(contract_identifier)?;

            let func = contract.contract_context.lookup_function(tx_name)
                .ok_or_else(|| { CheckErrors::UndefinedFunction(tx_name.to_string()) })?;
            if !allow_private && !func.is_public() {
                return Err(CheckErrors::NoSuchPublicFunction(contract_identifier.to_string(), tx_name.to_string()).into());
            } else if read_only && !func.is_read_only() {
                return Err(CheckErrors::PublicFunctionNotReadOnly(contract_identifier.to_string(), tx_name.to_string()).into());
            }

            let args: Result<Vec<Value>> = args.iter()
                .map(|arg| {
                    let value = arg.match_atom_value()
                        .ok_or_else(|| InterpreterError::InterpreterError(format!("Passed non-value expression to exec_tx on {}!",
                                                                                  tx_name)))?;
                    // sanitize contract-call inputs in epochs >= 2.4
                    // testing todo: ensure sanitize_value() preserves trait callability!
                    let expected_type = TypeSignature::type_of(value)?;
                    let (sanitized_value, _) = Value::sanitize_value(
                        self.epoch(),
                        &expected_type,
                        value.clone(),
                    ).ok_or_else(|| CheckErrors::TypeValueError(expected_type, value.clone()))?;

                    Ok(sanitized_value)
                })
                .collect();

            let args = args?;

            let func_identifier = func.get_identifier();
            if self.call_stack.contains(&func_identifier) {
                return Err(CheckErrors::CircularReference(vec![func_identifier.to_string()]).into())
            }
            self.call_stack.insert(&func_identifier, true);

            let res = self.execute_function_as_transaction(&func, &args, Some(&contract.contract_context));
            self.call_stack.remove(&func_identifier, true)?;

            match res {
                Ok(value) => {
                    if let Some(handler) = self.global_context.database.get_cc_special_cases_handler() {
                        handler(
                            &mut self.global_context,
                            self.sender.as_ref(),
                            self.sponsor.as_ref(),
                            contract_identifier,
                            tx_name,
                            &args,
                            &value
                        )?;
                    }
                    Ok(value)
                },
                Err(e) => Err(e)
            }
        })
    }

    pub fn execute_contract_from_wasm(
        &mut self,
        contract_identifier: &QualifiedContractIdentifier,
        tx_name: &str,
        args: &[Value],
    ) -> Result<Value> {
        let contract_size = self
            .global_context
            .database
            .get_contract_size(contract_identifier)?;
        runtime_cost(ClarityCostFunction::LoadContract, self, contract_size)?;

        self.global_context.add_memory(contract_size)?;

        finally_drop_memory!(self.global_context, contract_size; {
            let contract = self.global_context.database.get_contract(contract_identifier)?;

            let func = contract.contract_context.lookup_function(tx_name)
                .ok_or_else(|| { CheckErrors::UndefinedFunction(tx_name.to_string()) })?;
            if !func.is_public() {
                return Err(CheckErrors::NoSuchPublicFunction(contract_identifier.to_string(), tx_name.to_string()).into());
            }

            let func_identifier = func.get_identifier();
            if self.call_stack.contains(&func_identifier) {
                return Err(CheckErrors::CircularReference(vec![func_identifier.to_string()]).into())
            }
            self.call_stack.insert(&func_identifier, true);

            let res = self.execute_function_as_transaction(&func, &args, Some(&contract.contract_context));
            self.call_stack.remove(&func_identifier, true)?;

            match res {
                Ok(value) => {
                    if let Some(handler) = self.global_context.database.get_cc_special_cases_handler() {
                        handler(
                            self.global_context,
                            self.sender.as_ref(),
                            self.sponsor.as_ref(),
                            contract_identifier,
                            tx_name,
                            &args,
                            &value
                        )?;
                    }
                    Ok(value)
                },
                Err(e) => Err(e)
            }
        })
    }

    pub fn execute_function_as_transaction(
        &mut self,
        function: &DefinedFunction,
        args: &[Value],
        next_contract_context: Option<&ContractContext>,
    ) -> Result<Value> {
        let make_read_only = function.is_read_only();

        if make_read_only {
            self.global_context.begin_read_only();
        } else {
            self.global_context.begin();
        }

        let next_contract_context = next_contract_context.unwrap_or(self.contract_context);

        let result = {
<<<<<<< HEAD
            let mut nested_env = Environment::new(
                &mut self.global_context,
                next_contract_context,
                self.call_stack,
                self.sender.clone(),
                self.caller.clone(),
                self.sponsor.clone(),
            );

            function.execute_apply(args, &mut nested_env)
=======
            #[cfg(feature = "canonical")]
            if next_contract_context.wasm_module.is_some() {
                call_function(
                    &function.get_name(),
                    args,
                    &mut self.global_context,
                    &next_contract_context,
                    self.call_stack,
                    self.sender.clone(),
                    self.caller.clone(),
                    self.sponsor.clone(),
                )
            } else {
                let mut nested_env = Environment::new(
                    self.global_context,
                    next_contract_context,
                    self.call_stack,
                    self.sender.clone(),
                    self.caller.clone(),
                    self.sponsor.clone(),
                );
                function.execute_apply(args, &mut nested_env)
            }
            #[cfg(not(feature = "canonical"))]
            {
                let mut nested_env = Environment::new(
                    self.global_context,
                    next_contract_context,
                    self.call_stack,
                    self.sender.clone(),
                    self.caller.clone(),
                    self.sponsor.clone(),
                );
                function.execute_apply(args, &mut nested_env)
            }
>>>>>>> 34555335
        };

        if make_read_only {
            self.global_context.roll_back()?;
            result
        } else {
            self.global_context.handle_tx_result(result)
        }
    }

    pub fn evaluate_at_block(
        &mut self,
        bhh: StacksBlockId,
        closure: &SymbolicExpression,
        local: &LocalContext,
    ) -> Result<Value> {
        self.global_context.begin_read_only();

        let result = self
            .global_context
            .database
            .set_block_hash(bhh, false)
            .and_then(|prior_bhh| {
                let result = eval(closure, self, local);
                self.global_context
                    .database
                    .set_block_hash(prior_bhh, true)
                    .map_err(|_| {
                        InterpreterError::Expect(
                        "ERROR: Failed to restore prior active block after time-shifted evaluation."
                            .into())
                    })?;
                result
            });

        self.global_context.roll_back()?;

        result
    }

    /// Initialize a contract from a string of Clarity code.
    /// This function should only be used for testing and the CLI interface.
    /// Normal execution reaches the `initialize_contract_from_ast` method
    /// below.
    #[cfg(feature = "sqlite")]
    pub fn initialize_contract(
        &mut self,
        contract_identifier: QualifiedContractIdentifier,
        contract_content: &str,
        ast_rules: ASTRules,
    ) -> Result<()> {
<<<<<<< HEAD
=======
        use super::database::MemoryBackingStore;

>>>>>>> 34555335
        let clarity_version = self.contract_context.clarity_version.clone();

        let mut contract_ast = ast::build_ast_with_rules(
            &contract_identifier,
            contract_content,
            self,
            clarity_version,
            self.global_context.epoch_id,
            ast_rules,
        )?;

        let mut store = MemoryBackingStore::new();
        let contract_analysis = analysis::run_analysis(
            &contract_identifier,
            &mut contract_ast.expressions,
            &mut store.as_analysis_db(),
            false,
            LimitedCostTracker::Free,
            self.global_context.epoch_id,
            clarity_version,
        )
        .unwrap();

        self.initialize_contract_from_ast(
            contract_identifier,
            clarity_version,
<<<<<<< HEAD
            &contract_ast,
            &contract_content,
=======
            &mut contract_ast,
            &contract_analysis,
            contract_content,
>>>>>>> 34555335
        )
    }

    pub fn initialize_contract_from_ast(
        &mut self,
        contract_identifier: QualifiedContractIdentifier,
        contract_version: ClarityVersion,
        contract_content: &mut ContractAST,
        contract_analysis: &ContractAnalysis,
        contract_string: &str,
    ) -> Result<()> {
        self.global_context.begin();

        // wrap in a closure so that `?` can be caught and the global_context can roll_back()
        //  before returning.
        let result = (|| {
            runtime_cost(
                ClarityCostFunction::ContractStorage,
                self,
                contract_string.len(),
            )?;

            if self
                .global_context
                .database
                .has_contract(&contract_identifier)
            {
                return Err(
                    CheckErrors::ContractAlreadyExists(contract_identifier.to_string()).into(),
                );
            }

            // first, store the contract _content hash_ in the data store.
            //    this is necessary before creating and accessing metadata fields in the data store,
            //      --or-- storing any analysis metadata in the data store.
            self.global_context
                .database
                .insert_contract_hash(&contract_identifier, contract_string)?;
            let memory_use = contract_string.len() as u64;
            self.add_memory(memory_use)?;

            let result = Contract::initialize_from_ast(
                contract_identifier.clone(),
                contract_content,
                contract_analysis,
                self.sponsor.clone(),
                &mut self.global_context,
                contract_version,
            );
            self.drop_memory(memory_use)?;
            result
        })();

        match result {
            Ok(contract) => {
                let data_size = contract.contract_context.data_size;
                self.global_context
                    .database
                    .insert_contract(&contract_identifier, contract)?;
                self.global_context
                    .database
                    .set_contract_data_size(&contract_identifier, data_size)?;

                self.global_context.commit()?;
                Ok(())
            }
            Err(e) => {
                self.global_context.roll_back()?;
                Err(e)
            }
        }
    }

    /// Top-level STX-transfer, invoked by TokenTransfer transactions.
    /// Only commits if the inner stx_transfer_consolidated() returns an (ok true) value.
    /// Rolls back if it returns an (err ..) value, or if the method itself fails for some reason
    /// (miners should never build blocks that spend non-existent STX in a top-level token-transfer)
    pub fn stx_transfer(
        &mut self,
        from: &PrincipalData,
        to: &PrincipalData,
        amount: u128,
        memo: &BuffData,
    ) -> Result<Value> {
        self.global_context.begin();
        let result = stx_transfer_consolidated(self, from, to, amount, memo);
        match result {
            Ok(value) => match value.clone().expect_result() {
                Ok(_) => {
                    self.global_context.commit()?;
                    Ok(value)
                }
                Err(_) => {
                    self.global_context.roll_back()?;
                    Err(InterpreterError::InsufficientBalance.into())
                }
            },
            Err(e) => {
                self.global_context.roll_back()?;
                Err(e)
            }
        }
    }

    pub fn run_as_transaction<F, O, E>(&mut self, f: F) -> std::result::Result<O, E>
    where
        F: FnOnce(&mut Self) -> std::result::Result<O, E>,
        E: From<crate::vm::errors::Error>,
    {
        self.global_context.begin();
        let result = f(self);
        match result {
            Ok(ret) => {
                self.global_context.commit()?;
                Ok(ret)
            }
            Err(e) => {
                self.global_context.roll_back()?;
                Err(e)
            }
        }
    }

    pub fn push_to_event_batch(&mut self, event: StacksTransactionEvent) {
        if let Some(batch) = self.global_context.event_batches.last_mut() {
            batch.events.push(event);
        }
    }

    pub fn construct_print_transaction_event(
        contract_id: &QualifiedContractIdentifier,
        value: &Value,
    ) -> StacksTransactionEvent {
        let print_event = SmartContractEventData {
            key: (contract_id.clone(), "print".to_string()),
            value: value.clone(),
        };

        StacksTransactionEvent::SmartContractEvent(print_event)
    }

    pub fn register_print_event(&mut self, value: &Value) -> Result<()> {
        let event = Self::construct_print_transaction_event(
            &self.contract_context.contract_identifier,
            value,
        );

        self.push_to_event_batch(event);
        Ok(())
    }

    pub fn register_stx_transfer_event(
        &mut self,
        sender: PrincipalData,
        recipient: PrincipalData,
        amount: u128,
        memo: BuffData,
    ) -> Result<()> {
        let event_data = STXTransferEventData {
            sender,
            recipient,
            amount,
            memo,
        };
        let event = StacksTransactionEvent::STXEvent(STXEventType::STXTransferEvent(event_data));

        self.push_to_event_batch(event);
        Ok(())
    }

    pub fn register_stx_burn_event(&mut self, sender: PrincipalData, amount: u128) -> Result<()> {
        let event_data = STXBurnEventData { sender, amount };
        let event = StacksTransactionEvent::STXEvent(STXEventType::STXBurnEvent(event_data));

        self.push_to_event_batch(event);
        Ok(())
    }

    pub fn register_nft_transfer_event(
        &mut self,
        sender: PrincipalData,
        recipient: PrincipalData,
        value: Value,
        asset_identifier: AssetIdentifier,
    ) -> Result<()> {
        let event_data = NFTTransferEventData {
            sender,
            recipient,
            asset_identifier,
            value,
        };
        let event = StacksTransactionEvent::NFTEvent(NFTEventType::NFTTransferEvent(event_data));

        self.push_to_event_batch(event);
        Ok(())
    }

    pub fn register_nft_mint_event(
        &mut self,
        recipient: PrincipalData,
        value: Value,
        asset_identifier: AssetIdentifier,
    ) -> Result<()> {
        let event_data = NFTMintEventData {
            recipient,
            asset_identifier,
            value,
        };
        let event = StacksTransactionEvent::NFTEvent(NFTEventType::NFTMintEvent(event_data));

        self.push_to_event_batch(event);
        Ok(())
    }

    pub fn register_nft_burn_event(
        &mut self,
        sender: PrincipalData,
        value: Value,
        asset_identifier: AssetIdentifier,
    ) -> Result<()> {
        let event_data = NFTBurnEventData {
            sender,
            asset_identifier,
            value,
        };
        let event = StacksTransactionEvent::NFTEvent(NFTEventType::NFTBurnEvent(event_data));

        self.push_to_event_batch(event);
        Ok(())
    }

    pub fn register_ft_transfer_event(
        &mut self,
        sender: PrincipalData,
        recipient: PrincipalData,
        amount: u128,
        asset_identifier: AssetIdentifier,
    ) -> Result<()> {
        let event_data = FTTransferEventData {
            sender,
            recipient,
            asset_identifier,
            amount,
        };
        let event = StacksTransactionEvent::FTEvent(FTEventType::FTTransferEvent(event_data));

        self.push_to_event_batch(event);
        Ok(())
    }

    pub fn register_ft_mint_event(
        &mut self,
        recipient: PrincipalData,
        amount: u128,
        asset_identifier: AssetIdentifier,
    ) -> Result<()> {
        let event_data = FTMintEventData {
            recipient,
            asset_identifier,
            amount,
        };
        let event = StacksTransactionEvent::FTEvent(FTEventType::FTMintEvent(event_data));

        self.push_to_event_batch(event);
        Ok(())
    }

    pub fn register_ft_burn_event(
        &mut self,
        sender: PrincipalData,
        amount: u128,
        asset_identifier: AssetIdentifier,
    ) -> Result<()> {
        let event_data = FTBurnEventData {
            sender,
            asset_identifier,
            amount,
        };
        let event = StacksTransactionEvent::FTEvent(FTEventType::FTBurnEvent(event_data));

        self.push_to_event_batch(event);
        Ok(())
    }
}

impl<'a> GlobalContext<'a> {
    // Instantiate a new Global Context
    pub fn new(
        mainnet: bool,
        chain_id: u32,
        database: ClarityDatabase<'a>,
        cost_track: LimitedCostTracker,
        epoch_id: StacksEpochId,
    ) -> GlobalContext {
        GlobalContext {
            database,
            cost_track,
            read_only: Vec::new(),
            asset_maps: Vec::new(),
            event_batches: Vec::new(),
            mainnet,
            epoch_id,
            chain_id,
            eval_hooks: None,
        }
    }

    pub fn is_top_level(&self) -> bool {
        self.asset_maps.len() == 0
    }

    fn get_asset_map(&mut self) -> Result<&mut AssetMap> {
        self.asset_maps
            .last_mut()
            .ok_or_else(|| InterpreterError::Expect("Failed to obtain asset map".into()).into())
    }

    pub fn log_asset_transfer(
        &mut self,
        sender: &PrincipalData,
        contract_identifier: &QualifiedContractIdentifier,
        asset_name: &ClarityName,
        transfered: Value,
    ) -> Result<()> {
        let asset_identifier = AssetIdentifier {
            contract_identifier: contract_identifier.clone(),
            asset_name: asset_name.clone(),
        };
        self.get_asset_map()?
            .add_asset_transfer(sender, asset_identifier, transfered);
        Ok(())
    }

    pub fn log_token_transfer(
        &mut self,
        sender: &PrincipalData,
        contract_identifier: &QualifiedContractIdentifier,
        asset_name: &ClarityName,
        transfered: u128,
    ) -> Result<()> {
        let asset_identifier = AssetIdentifier {
            contract_identifier: contract_identifier.clone(),
            asset_name: asset_name.clone(),
        };
        self.get_asset_map()?
            .add_token_transfer(sender, asset_identifier, transfered)
    }

    pub fn log_stx_transfer(&mut self, sender: &PrincipalData, transfered: u128) -> Result<()> {
        self.get_asset_map()?.add_stx_transfer(sender, transfered)
    }

    pub fn log_stx_burn(&mut self, sender: &PrincipalData, transfered: u128) -> Result<()> {
        self.get_asset_map()?.add_stx_burn(sender, transfered)
    }

    pub fn execute<F, T>(&mut self, f: F) -> Result<T>
    where
        F: FnOnce(&mut Self) -> Result<T>,
    {
        self.begin();
        let result = f(self).or_else(|e| {
            self.roll_back()?;
            Err(e)
        })?;
        self.commit()?;
        Ok(result)
    }

    /// Run a snippet of Clarity code in the given contract context
    /// Only use within special-case contract-call handlers.
    /// DO NOT CALL FROM ANYWHERE ELSE!
    pub fn special_cc_handler_execute_read_only<F, A, E>(
        &mut self,
        sender: PrincipalData,
        sponsor: Option<PrincipalData>,
        contract_context: ContractContext,
        f: F,
    ) -> std::result::Result<A, E>
    where
        E: From<crate::vm::errors::Error>,
        F: FnOnce(&mut Environment) -> std::result::Result<A, E>,
    {
        self.begin();

        let result = {
            // this right here is why it's dangerous to call this anywhere else.
            // the call stack gets reset to empyt each time!
            let mut callstack = CallStack::new();
            let mut exec_env = Environment::new(
                self,
                &contract_context,
                &mut callstack,
                Some(sender.clone()),
                Some(sender),
                sponsor,
            );
            f(&mut exec_env)
        };
        self.roll_back().map_err(crate::vm::errors::Error::from)?;

        match result {
            Ok(return_value) => Ok(return_value),
            Err(e) => Err(e),
        }
    }

    pub fn is_read_only(&self) -> bool {
        // top level context defaults to writable.
        self.read_only.last().cloned().unwrap_or(false)
    }

    pub fn begin(&mut self) {
        self.asset_maps.push(AssetMap::new());
        self.event_batches.push(EventBatch::new());
        self.database.begin();
        let read_only = self.is_read_only();
        self.read_only.push(read_only);
    }

    pub fn begin_read_only(&mut self) {
        self.asset_maps.push(AssetMap::new());
        self.event_batches.push(EventBatch::new());
        self.database.begin();
        self.read_only.push(true);
    }

    pub fn commit(&mut self) -> Result<(Option<AssetMap>, Option<EventBatch>)> {
        trace!("Calling commit");
        self.read_only.pop();
        let asset_map = self.asset_maps.pop().ok_or_else(|| {
            InterpreterError::Expect("ERROR: Committed non-nested context.".into())
        })?;
        let mut event_batch = self.event_batches.pop().ok_or_else(|| {
            InterpreterError::Expect("ERROR: Committed non-nested context.".into())
        })?;

        let out_map = match self.asset_maps.last_mut() {
            Some(tail_back) => {
                if let Err(e) = tail_back.commit_other(asset_map) {
                    self.database.roll_back()?;
                    return Err(e);
                }
                None
            }
            None => Some(asset_map),
        };

        let out_batch = match self.event_batches.last_mut() {
            Some(tail_back) => {
                tail_back.events.append(&mut event_batch.events);
                None
            }
            None => Some(event_batch),
        };

        self.database.commit()?;
        Ok((out_map, out_batch))
    }

    pub fn roll_back(&mut self) -> Result<()> {
        let popped = self.asset_maps.pop();
        if popped.is_none() {
            return Err(InterpreterError::Expect("Expected entry to rollback".into()).into());
        }
        let popped = self.read_only.pop();
        if popped.is_none() {
            return Err(InterpreterError::Expect("Expected entry to rollback".into()).into());
        }
        let popped = self.event_batches.pop();
        if popped.is_none() {
            return Err(InterpreterError::Expect("Expected entry to rollback".into()).into());
        }

        self.database.roll_back()
    }

    pub fn handle_tx_result(&mut self, result: Result<Value>) -> Result<Value> {
        if let Ok(result) = result {
            if let Value::Response(data) = result {
                if data.committed {
                    self.commit()?;
                } else {
                    self.roll_back()?;
                }
                Ok(Value::Response(data))
            } else {
                Err(
                    CheckErrors::PublicFunctionMustReturnResponse(TypeSignature::type_of(&result)?)
                        .into(),
                )
            }
        } else {
            self.roll_back()?;
            result
        }
    }

    /// Destroys this context, returning ownership of its database reference.
    ///  If the context wasn't top-level (i.e., it had uncommitted data), return None,
    ///   because the database is not guaranteed to be in a sane state.
    pub fn destruct(self) -> Option<(ClarityDatabase<'a>, LimitedCostTracker)> {
        if self.is_top_level() {
            Some((self.database, self.cost_track))
        } else {
            None
        }
    }
}

impl ContractContext {
    pub fn new(
        contract_identifier: QualifiedContractIdentifier,
        clarity_version: ClarityVersion,
    ) -> Self {
        Self {
            contract_identifier,
            variables: HashMap::new(),
            functions: HashMap::new(),
            defined_traits: HashMap::new(),
            implemented_traits: HashSet::new(),
            persisted_names: HashSet::new(),
            data_size: 0,
            meta_data_map: HashMap::new(),
            meta_data_var: HashMap::new(),
            meta_nft: HashMap::new(),
            meta_ft: HashMap::new(),
            clarity_version,
            wasm_module: None,
        }
    }

    pub fn set_wasm_module(&mut self, wasm_module: Vec<u8>) {
        self.wasm_module = Some(wasm_module);
    }

    pub fn with_wasm_module<T>(&self, f: impl Fn(&[u8]) -> Result<T>) -> Result<T> {
        let wasm_module = self
            .wasm_module
            .as_ref()
            .ok_or(crate::vm::errors::Error::Wasm(
                crate::vm::errors::WasmError::ModuleNotFound,
            ))?;
        f(&wasm_module)
    }

    pub fn lookup_variable(&self, name: &str) -> Option<&Value> {
        self.variables.get(name)
    }

    pub fn lookup_function(&self, name: &str) -> Option<DefinedFunction> {
        self.functions.get(name).cloned()
    }

    pub fn lookup_trait_definition(
        &self,
        name: &str,
    ) -> Option<BTreeMap<ClarityName, FunctionSignature>> {
        self.defined_traits.get(name).cloned()
    }

    pub fn is_explicitly_implementing_trait(&self, trait_identifier: &TraitIdentifier) -> bool {
        self.implemented_traits.contains(trait_identifier)
    }

    pub fn is_name_used(&self, name: &str) -> bool {
        is_reserved(name, self.get_clarity_version())
            || self.variables.contains_key(name)
            || self.functions.contains_key(name)
            || self.persisted_names.contains(name)
            || self.defined_traits.contains_key(name)
    }

    pub fn get_clarity_version(&self) -> &ClarityVersion {
        &self.clarity_version
    }

    /// Canonicalize the types for the specified epoch. Only functions and
    /// defined traits are exposed externally, so other types are not
    /// canonicalized.
    pub fn canonicalize_types(&mut self, epoch: &StacksEpochId) {
        for (_, function) in self.functions.iter_mut() {
            function.canonicalize_types(epoch);
        }

        for trait_def in self.defined_traits.values_mut() {
            for (_, function) in trait_def.iter_mut() {
                *function = function.canonicalize(epoch);
            }
        }
    }
}

impl<'a> LocalContext<'a> {
    pub fn new() -> LocalContext<'a> {
        LocalContext {
            function_context: Option::None,
            parent: Option::None,
            callable_contracts: HashMap::new(),
            variables: HashMap::new(),
            depth: 0,
        }
    }

    pub fn depth(&self) -> u16 {
        self.depth
    }

    pub fn function_context(&self) -> &LocalContext {
        match self.function_context {
            Some(context) => context,
            None => self,
        }
    }

    pub fn extend(&'a self) -> Result<LocalContext<'a>> {
        if self.depth >= MAX_CONTEXT_DEPTH {
            Err(RuntimeErrorType::MaxContextDepthReached.into())
        } else {
            Ok(LocalContext {
                function_context: Some(self.function_context()),
                parent: Some(self),
                callable_contracts: HashMap::new(),
                variables: HashMap::new(),
                depth: self.depth + 1,
            })
        }
    }

    pub fn lookup_variable(&self, name: &str) -> Option<&Value> {
        match self.variables.get(name) {
            Some(value) => Some(value),
            None => match self.parent {
                Some(parent) => parent.lookup_variable(name),
                None => None,
            },
        }
    }

    pub fn lookup_callable_contract(&self, name: &str) -> Option<&CallableData> {
        match self.callable_contracts.get(name) {
            Some(found) => Some(found),
            None => match self.parent {
                Some(parent) => parent.lookup_callable_contract(name),
                None => None,
            },
        }
    }
}

impl CallStack {
    pub fn new() -> CallStack {
        CallStack {
            stack: Vec::new(),
            set: HashSet::new(),
            apply_depth: 0,
        }
    }

    pub fn depth(&self) -> usize {
        self.stack.len() + self.apply_depth
    }

    pub fn contains(&self, function: &FunctionIdentifier) -> bool {
        self.set.contains(function)
    }

    pub fn insert(&mut self, function: &FunctionIdentifier, track: bool) {
        self.stack.push(function.clone());
        if track {
            self.set.insert(function.clone());
        }
    }

    pub fn incr_apply_depth(&mut self) {
        self.apply_depth += 1;
    }

    pub fn decr_apply_depth(&mut self) {
        self.apply_depth -= 1;
    }

    pub fn remove(&mut self, function: &FunctionIdentifier, tracked: bool) -> Result<()> {
        if let Some(removed) = self.stack.pop() {
            if removed != *function {
                return Err(InterpreterError::InterpreterError(
                    "Tried to remove item from empty call stack.".to_string(),
                )
                .into());
            }
            if tracked && !self.set.remove(&function) {
                return Err(InterpreterError::InterpreterError(
                    "Tried to remove tracked function from call stack, but could not find in current context.".into()
                )
                .into());
            }
            Ok(())
        } else {
            return Err(InterpreterError::InterpreterError(
                "Tried to remove item from empty call stack.".to_string(),
            )
            .into());
        }
    }

    #[cfg(feature = "developer-mode")]
    pub fn make_stack_trace(&self) -> StackTrace {
        self.stack.clone()
    }

    #[cfg(not(feature = "developer-mode"))]
    pub fn make_stack_trace(&self) -> StackTrace {
        Vec::new()
    }
}

#[cfg(test)]
mod test {
    use super::*;
    use crate::vm::callables::DefineType;
    use crate::vm::types::signatures::CallableSubtype;
    use crate::vm::types::{FixedFunction, FunctionArg, FunctionType, StandardPrincipalData};

    #[test]
    fn test_asset_map_abort() {
        let a_contract_id = QualifiedContractIdentifier::local("a").unwrap();
        let b_contract_id = QualifiedContractIdentifier::local("b").unwrap();

        let p1 = PrincipalData::Contract(a_contract_id.clone());
        let p2 = PrincipalData::Contract(b_contract_id.clone());

        let t1 = AssetIdentifier {
            contract_identifier: a_contract_id.clone(),
            asset_name: "a".into(),
        };
        let _t2 = AssetIdentifier {
            contract_identifier: b_contract_id.clone(),
            asset_name: "a".into(),
        };

        let mut am1 = AssetMap::new();
        let mut am2 = AssetMap::new();

        am1.add_token_transfer(&p1, t1.clone(), 1).unwrap();
        am1.add_token_transfer(&p2, t1.clone(), u128::MAX).unwrap();
        am2.add_token_transfer(&p1, t1.clone(), 1).unwrap();
        am2.add_token_transfer(&p2, t1.clone(), 1).unwrap();

        am1.commit_other(am2).unwrap_err();

        let table = am1.to_table();

        assert_eq!(table[&p2][&t1], AssetMapEntry::Token(u128::MAX));
        assert_eq!(table[&p1][&t1], AssetMapEntry::Token(1));
    }

    #[test]
    fn test_asset_map_combinations() {
        let a_contract_id = QualifiedContractIdentifier::local("a").unwrap();
        let b_contract_id = QualifiedContractIdentifier::local("b").unwrap();
        let c_contract_id = QualifiedContractIdentifier::local("c").unwrap();
        let d_contract_id = QualifiedContractIdentifier::local("d").unwrap();
        let e_contract_id = QualifiedContractIdentifier::local("e").unwrap();
        let f_contract_id = QualifiedContractIdentifier::local("f").unwrap();
        let g_contract_id = QualifiedContractIdentifier::local("g").unwrap();

        let p1 = PrincipalData::Contract(a_contract_id.clone());
        let p2 = PrincipalData::Contract(b_contract_id.clone());
        let p3 = PrincipalData::Contract(c_contract_id.clone());
        let _p4 = PrincipalData::Contract(d_contract_id.clone());
        let _p5 = PrincipalData::Contract(e_contract_id.clone());
        let _p6 = PrincipalData::Contract(f_contract_id.clone());
        let _p7 = PrincipalData::Contract(g_contract_id.clone());

        let t1 = AssetIdentifier {
            contract_identifier: a_contract_id.clone(),
            asset_name: "a".into(),
        };
        let t2 = AssetIdentifier {
            contract_identifier: b_contract_id.clone(),
            asset_name: "a".into(),
        };
        let t3 = AssetIdentifier {
            contract_identifier: c_contract_id.clone(),
            asset_name: "a".into(),
        };
        let t4 = AssetIdentifier {
            contract_identifier: d_contract_id.clone(),
            asset_name: "a".into(),
        };
        let t5 = AssetIdentifier {
            contract_identifier: e_contract_id.clone(),
            asset_name: "a".into(),
        };
        let t6 = AssetIdentifier::STX();
        let t7 = AssetIdentifier::STX_burned();

        let mut am1 = AssetMap::new();
        let mut am2 = AssetMap::new();

        am1.add_token_transfer(&p1, t1.clone(), 10).unwrap();
        am2.add_token_transfer(&p1, t1.clone(), 15).unwrap();

        am1.add_stx_transfer(&p1, 20).unwrap();
        am2.add_stx_transfer(&p2, 25).unwrap();

        am1.add_stx_burn(&p1, 30).unwrap();
        am2.add_stx_burn(&p2, 35).unwrap();

        // test merging in a token that _didn't_ have an entry in the parent
        am2.add_token_transfer(&p1, t4.clone(), 1).unwrap();

        // test merging in a principal that _didn't_ have an entry in the parent
        am2.add_token_transfer(&p2, t2.clone(), 10).unwrap();
        am2.add_token_transfer(&p2, t2.clone(), 1).unwrap();

        // test merging in a principal that _didn't_ have an entry in the parent
        am2.add_asset_transfer(&p3, t3.clone(), Value::Int(10));

        // test merging in an asset that _didn't_ have an entry in the parent
        am1.add_asset_transfer(&p1, t5.clone(), Value::Int(0));
        am2.add_asset_transfer(&p1, t3.clone(), Value::Int(1));
        am2.add_asset_transfer(&p1, t3.clone(), Value::Int(0));

        // test merging in an asset that _does_ have an entry in the parent
        am1.add_asset_transfer(&p2, t3.clone(), Value::Int(2));
        am1.add_asset_transfer(&p2, t3.clone(), Value::Int(5));
        am2.add_asset_transfer(&p2, t3.clone(), Value::Int(3));
        am2.add_asset_transfer(&p2, t3.clone(), Value::Int(4));

        // test merging in STX transfers
        am1.add_stx_transfer(&p1, 21).unwrap();
        am2.add_stx_transfer(&p2, 26).unwrap();

        // test merging in STX burns
        am1.add_stx_burn(&p1, 31).unwrap();
        am2.add_stx_burn(&p2, 36).unwrap();

        am1.commit_other(am2).unwrap();

        let table = am1.to_table();

        // 3 Principals
        assert_eq!(table.len(), 3);

        assert_eq!(table[&p1][&t1], AssetMapEntry::Token(25));
        assert_eq!(table[&p1][&t4], AssetMapEntry::Token(1));

        assert_eq!(table[&p2][&t2], AssetMapEntry::Token(11));

        assert_eq!(
            table[&p2][&t3],
            AssetMapEntry::Asset(vec![
                Value::Int(2),
                Value::Int(5),
                Value::Int(3),
                Value::Int(4)
            ])
        );

        assert_eq!(
            table[&p1][&t3],
            AssetMapEntry::Asset(vec![Value::Int(1), Value::Int(0)])
        );
        assert_eq!(table[&p1][&t5], AssetMapEntry::Asset(vec![Value::Int(0)]));

        assert_eq!(table[&p3][&t3], AssetMapEntry::Asset(vec![Value::Int(10)]));

        assert_eq!(table[&p1][&t6], AssetMapEntry::STX(20 + 21));
        assert_eq!(table[&p2][&t6], AssetMapEntry::STX(25 + 26));

        assert_eq!(table[&p1][&t7], AssetMapEntry::Burn(30 + 31));
        assert_eq!(table[&p2][&t7], AssetMapEntry::Burn(35 + 36));
    }

    #[test]
    fn test_canonicalize_contract_context() {
        let trait_id = TraitIdentifier::new(
            StandardPrincipalData::transient(),
            "my-contract".into(),
            "my-trait".into(),
        );
        let mut contract_context = ContractContext::new(
            QualifiedContractIdentifier::local("foo").unwrap(),
            ClarityVersion::Clarity1,
        );
        contract_context.functions.insert(
            "foo".into(),
            DefinedFunction::new(
                vec![(
                    "a".into(),
                    TypeSignature::TraitReferenceType(trait_id.clone()),
                )],
                SymbolicExpression::atom_value(Value::Int(3)),
                DefineType::Public,
                &"foo".into(),
                "testing",
                Some(TypeSignature::IntType),
            ),
        );

        let mut trait_functions = BTreeMap::new();
        trait_functions.insert(
            "alpha".into(),
            FunctionSignature {
                args: vec![TypeSignature::TraitReferenceType(trait_id.clone())],
                returns: TypeSignature::ResponseType(Box::new((
                    TypeSignature::UIntType,
                    TypeSignature::UIntType,
                ))),
            },
        );
        contract_context
            .defined_traits
            .insert("bar".into(), trait_functions);

        contract_context.canonicalize_types(&StacksEpochId::Epoch21);

        assert_eq!(
            contract_context.functions["foo"].get_arg_types()[0],
            TypeSignature::CallableType(CallableSubtype::Trait(trait_id.clone()))
        );
        assert_eq!(
            contract_context
                .defined_traits
                .get("bar")
                .unwrap()
                .get("alpha")
                .unwrap()
                .args[0],
            TypeSignature::CallableType(CallableSubtype::Trait(trait_id.clone()))
        );
    }
}<|MERGE_RESOLUTION|>--- conflicted
+++ resolved
@@ -1261,9 +1261,8 @@
         let next_contract_context = next_contract_context.unwrap_or(self.contract_context);
 
         let result = {
-<<<<<<< HEAD
             let mut nested_env = Environment::new(
-                &mut self.global_context,
+                self.global_context,
                 next_contract_context,
                 self.call_stack,
                 self.sender.clone(),
@@ -1272,43 +1271,6 @@
             );
 
             function.execute_apply(args, &mut nested_env)
-=======
-            #[cfg(feature = "canonical")]
-            if next_contract_context.wasm_module.is_some() {
-                call_function(
-                    &function.get_name(),
-                    args,
-                    &mut self.global_context,
-                    &next_contract_context,
-                    self.call_stack,
-                    self.sender.clone(),
-                    self.caller.clone(),
-                    self.sponsor.clone(),
-                )
-            } else {
-                let mut nested_env = Environment::new(
-                    self.global_context,
-                    next_contract_context,
-                    self.call_stack,
-                    self.sender.clone(),
-                    self.caller.clone(),
-                    self.sponsor.clone(),
-                );
-                function.execute_apply(args, &mut nested_env)
-            }
-            #[cfg(not(feature = "canonical"))]
-            {
-                let mut nested_env = Environment::new(
-                    self.global_context,
-                    next_contract_context,
-                    self.call_stack,
-                    self.sender.clone(),
-                    self.caller.clone(),
-                    self.sponsor.clone(),
-                );
-                function.execute_apply(args, &mut nested_env)
-            }
->>>>>>> 34555335
         };
 
         if make_read_only {
@@ -1360,11 +1322,8 @@
         contract_content: &str,
         ast_rules: ASTRules,
     ) -> Result<()> {
-<<<<<<< HEAD
-=======
-        use super::database::MemoryBackingStore;
-
->>>>>>> 34555335
+        let clarity_version = self.contract_context.clarity_version;
+
         let clarity_version = self.contract_context.clarity_version.clone();
 
         let mut contract_ast = ast::build_ast_with_rules(
@@ -1391,14 +1350,8 @@
         self.initialize_contract_from_ast(
             contract_identifier,
             clarity_version,
-<<<<<<< HEAD
             &contract_ast,
-            &contract_content,
-=======
-            &mut contract_ast,
-            &contract_analysis,
             contract_content,
->>>>>>> 34555335
         )
     }
 
