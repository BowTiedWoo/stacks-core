--- conflicted
+++ resolved
@@ -18,11 +18,7 @@
 use std::string::FromUtf8Error;
 use std::{error, fmt};
 
-<<<<<<< HEAD
-#[cfg(feature = "sqlite")]
-=======
 #[cfg(feature = "canonical")]
->>>>>>> aede2034
 use rusqlite::Error as SqliteError;
 use serde_json::Error as SerdeJSONErr;
 use stacks_common::types::chainstate::BlockHeaderHash;
@@ -63,11 +59,7 @@
     UninitializedPersistedVariable,
     FailedToConstructAssetTable,
     FailedToConstructEventBatch,
-<<<<<<< HEAD
-    #[cfg(feature = "sqlite")]
-=======
-    #[cfg(feature = "canonical")]
->>>>>>> aede2034
+    #[cfg(feature = "canonical")]
     SqliteError(IncomparableError<SqliteError>),
     BadFileName,
     FailedToCreateDataDirectory,
