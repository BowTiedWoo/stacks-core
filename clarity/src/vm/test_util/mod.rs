use stacks_common::consts::{
    BITCOIN_REGTEST_FIRST_BLOCK_HASH, BITCOIN_REGTEST_FIRST_BLOCK_HEIGHT,
    BITCOIN_REGTEST_FIRST_BLOCK_TIMESTAMP, FIRST_BURNCHAIN_CONSENSUS_HASH, FIRST_STACKS_BLOCK_HASH,
    PEER_VERSION_EPOCH_2_0,
};
use stacks_common::types::chainstate::{
    BlockHeaderHash, BurnchainHeaderHash, ConsensusHash, PoxId, SortitionId, StacksAddress,
    StacksBlockId, VRFSeed,
};
use stacks_common::types::StacksEpochId;
use stacks_common::util::hash::Sha512Trunc256Sum;

use crate::vm::costs::ExecutionCost;
use crate::vm::database::{BurnStateDB, HeadersDB};
use crate::vm::representations::SymbolicExpression;
use crate::vm::types::{TupleData, Value};
use crate::vm::{execute as vm_execute, execute_on_network as vm_execute_on_network, StacksEpoch};

pub struct UnitTestBurnStateDB {
    pub epoch_id: StacksEpochId,
}
pub struct UnitTestHeaderDB {}

pub const TEST_HEADER_DB: UnitTestHeaderDB = UnitTestHeaderDB {};
pub const TEST_BURN_STATE_DB: UnitTestBurnStateDB = UnitTestBurnStateDB {
    epoch_id: StacksEpochId::Epoch20,
};
pub const TEST_BURN_STATE_DB_205: UnitTestBurnStateDB = UnitTestBurnStateDB {
    epoch_id: StacksEpochId::Epoch2_05,
};
pub const TEST_BURN_STATE_DB_21: UnitTestBurnStateDB = UnitTestBurnStateDB {
    epoch_id: StacksEpochId::Epoch21,
};

pub fn generate_test_burn_state_db(epoch_id: StacksEpochId) -> UnitTestBurnStateDB {
    match epoch_id {
        StacksEpochId::Epoch10 => {
            panic!("Epoch 1.0 not testable");
        }
        StacksEpochId::Epoch20
        | StacksEpochId::Epoch2_05
        | StacksEpochId::Epoch21
        | StacksEpochId::Epoch22
        | StacksEpochId::Epoch23
        | StacksEpochId::Epoch24
        | StacksEpochId::Epoch25
        | StacksEpochId::Epoch30
        | StacksEpochId::Epoch31
<<<<<<< HEAD
        | StacksEpochId::Epoch32 => UnitTestBurnStateDB { epoch_id },
=======
        | StacksEpochId::Epoch32
        | StacksEpochId::Epoch33 => UnitTestBurnStateDB {
            epoch_id,
            ast_rules: ASTRules::PrecheckSize,
        },
>>>>>>> d966da5b
    }
}

pub fn execute(s: &str) -> Value {
    vm_execute(s).unwrap().unwrap()
}

pub fn execute_on_network(s: &str, use_mainnet: bool) -> Value {
    vm_execute_on_network(s, use_mainnet).unwrap().unwrap()
}

pub fn symbols_from_values(vec: Vec<Value>) -> Vec<SymbolicExpression> {
    vec.into_iter()
        .map(SymbolicExpression::atom_value)
        .collect()
}

pub fn is_committed(v: &Value) -> bool {
    eprintln!("is_committed?: {v}");

    match v {
        Value::Response(ref data) => data.committed,
        _ => false,
    }
}

pub fn is_err_code(v: &Value, e: u128) -> bool {
    eprintln!("is_err_code?: {v}");
    match v {
        Value::Response(ref data) => !data.committed && *data.data == Value::UInt(e),
        _ => false,
    }
}

pub fn is_err_code_i128(v: &Value, e: i128) -> bool {
    eprintln!("is_err_code?: {v}");
    match v {
        Value::Response(ref data) => !data.committed && *data.data == Value::Int(e),
        _ => false,
    }
}

fn height_to_hashed_bytes(height: u32) -> [u8; 32] {
    let input_bytes = height.to_be_bytes();
    let hash = Sha512Trunc256Sum::from_data(&input_bytes);
    hash.into_bytes()
}

fn bhh_from_height(height: u32) -> BurnchainHeaderHash {
    let mut bytes = height_to_hashed_bytes(height);
    bytes[31] = 2;
    BurnchainHeaderHash::from_bytes(&bytes[0..32]).unwrap()
}

fn consensus_hash_from_height(height: u32) -> ConsensusHash {
    let mut bytes = height_to_hashed_bytes(height);
    bytes[19] = 3;
    ConsensusHash::from_bytes(&bytes[0..20]).unwrap()
}

impl HeadersDB for UnitTestHeaderDB {
    fn get_burn_header_hash_for_block(
        &self,
        id_bhh: &StacksBlockId,
    ) -> Option<BurnchainHeaderHash> {
        if *id_bhh == StacksBlockId::new(&FIRST_BURNCHAIN_CONSENSUS_HASH, &FIRST_STACKS_BLOCK_HASH)
        {
            let first_block_hash =
                BurnchainHeaderHash::from_hex(BITCOIN_REGTEST_FIRST_BLOCK_HASH).unwrap();
            Some(first_block_hash)
        } else {
            None
        }
    }
    fn get_vrf_seed_for_block(
        &self,
        _bhh: &StacksBlockId,
        _epoch: &StacksEpochId,
    ) -> Option<VRFSeed> {
        None
    }
    fn get_stacks_block_header_hash_for_block(
        &self,
        id_bhh: &StacksBlockId,
        _epoch: &StacksEpochId,
    ) -> Option<BlockHeaderHash> {
        if *id_bhh == StacksBlockId::new(&FIRST_BURNCHAIN_CONSENSUS_HASH, &FIRST_STACKS_BLOCK_HASH)
        {
            Some(FIRST_STACKS_BLOCK_HASH)
        } else {
            None
        }
    }
    fn get_burn_block_time_for_block(
        &self,
        id_bhh: &StacksBlockId,
        _epoch: Option<&StacksEpochId>,
    ) -> Option<u64> {
        if *id_bhh == StacksBlockId::new(&FIRST_BURNCHAIN_CONSENSUS_HASH, &FIRST_STACKS_BLOCK_HASH)
        {
            Some(BITCOIN_REGTEST_FIRST_BLOCK_TIMESTAMP as u64)
        } else {
            // for non-genesis blocks, just pick a u64 value that will increment in most
            // unit tests as blocks are built (most unit tests construct blocks using
            // incrementing high order bytes)
            Some(1 + 10 * (id_bhh.as_bytes()[0] as u64))
        }
    }
    fn get_stacks_block_time_for_block(&self, id_bhh: &StacksBlockId) -> Option<u64> {
        Some(1713799973 + 10 * (id_bhh.as_bytes()[0] as u64))
    }
    fn get_burn_block_height_for_block(&self, id_bhh: &StacksBlockId) -> Option<u32> {
        if *id_bhh == StacksBlockId::new(&FIRST_BURNCHAIN_CONSENSUS_HASH, &FIRST_STACKS_BLOCK_HASH)
        {
            Some(BITCOIN_REGTEST_FIRST_BLOCK_HEIGHT as u32)
        } else {
            Some(1 + id_bhh.as_bytes()[0] as u32)
        }
    }
    fn get_miner_address(
        &self,
        _id_bhh: &StacksBlockId,
        _epoch: &StacksEpochId,
    ) -> Option<StacksAddress> {
        None
    }

    fn get_consensus_hash_for_block(
        &self,
        id_bhh: &StacksBlockId,
        _epoch: &StacksEpochId,
    ) -> Option<ConsensusHash> {
        if *id_bhh == StacksBlockId::new(&FIRST_BURNCHAIN_CONSENSUS_HASH, &FIRST_STACKS_BLOCK_HASH)
        {
            Some(FIRST_BURNCHAIN_CONSENSUS_HASH)
        } else {
            Some(consensus_hash_from_height(id_bhh.as_bytes()[0] as u32))
        }
    }

    fn get_burnchain_tokens_spent_for_block(
        &self,
        id_bhh: &StacksBlockId,
        _epoch: &StacksEpochId,
    ) -> Option<u128> {
        // if the block is defined at all, then return a constant
        self.get_burn_block_height_for_block(id_bhh).map(|_| 2000)
    }

    fn get_burnchain_tokens_spent_for_winning_block(
        &self,
        id_bhh: &StacksBlockId,
        _epoch: &StacksEpochId,
    ) -> Option<u128> {
        // if the block is defined at all, then return a constant
        self.get_burn_block_height_for_block(id_bhh).map(|_| 1000)
    }

    fn get_tokens_earned_for_block(
        &self,
        id_bhh: &StacksBlockId,
        _epoch: &StacksEpochId,
    ) -> Option<u128> {
        // if the block is defined at all, then return a constant
        self.get_burn_block_height_for_block(id_bhh).map(|_| 3000)
    }

    fn get_stacks_height_for_tenure_height(
        &self,
        _tip: &StacksBlockId,
        tenure_height: u32,
    ) -> Option<u32> {
        Some(tenure_height)
    }
}

impl BurnStateDB for UnitTestBurnStateDB {
    fn get_tip_burn_block_height(&self) -> Option<u32> {
        Some(1)
    }

    fn get_tip_sortition_id(&self) -> Option<SortitionId> {
        let bhh = BurnchainHeaderHash::from_hex(BITCOIN_REGTEST_FIRST_BLOCK_HASH).unwrap();
        Some(SortitionId::new(&bhh, &PoxId::stubbed()))
    }

    fn get_burn_block_height(&self, _sortition_id: &SortitionId) -> Option<u32> {
        Some(1)
    }

    fn get_burn_header_hash(
        &self,
        _height: u32,
        _sortition_id: &SortitionId,
    ) -> Option<BurnchainHeaderHash> {
        Some(BurnchainHeaderHash::from_hex(BITCOIN_REGTEST_FIRST_BLOCK_HASH).unwrap())
    }

    fn get_stacks_epoch(&self, _height: u32) -> Option<StacksEpoch> {
        Some(StacksEpoch {
            epoch_id: self.epoch_id,
            start_height: 0,
            end_height: u64::MAX,
            block_limit: ExecutionCost::max_value(),
            network_epoch: PEER_VERSION_EPOCH_2_0,
        })
    }

    fn get_stacks_epoch_by_epoch_id(&self, _epoch_id: &StacksEpochId) -> Option<StacksEpoch> {
        self.get_stacks_epoch(0)
    }

    fn get_v1_unlock_height(&self) -> u32 {
        u32::MAX
    }

    fn get_v2_unlock_height(&self) -> u32 {
        u32::MAX
    }

    fn get_v3_unlock_height(&self) -> u32 {
        u32::MAX
    }

    fn get_pox_3_activation_height(&self) -> u32 {
        u32::MAX
    }

    fn get_pox_4_activation_height(&self) -> u32 {
        u32::MAX
    }

    fn get_pox_prepare_length(&self) -> u32 {
        1
    }

    fn get_pox_reward_cycle_length(&self) -> u32 {
        1
    }

    fn get_pox_rejection_fraction(&self) -> u64 {
        1
    }
    fn get_burn_start_height(&self) -> u32 {
        0
    }
    fn get_sortition_id_from_consensus_hash(
        &self,
        consensus_hash: &ConsensusHash,
    ) -> Option<SortitionId> {
        Some(SortitionId::new(
            &bhh_from_height(consensus_hash.as_bytes()[0] as u32),
            &PoxId::stubbed(),
        ))
    }
    fn get_pox_payout_addrs(
        &self,
        _height: u32,
        _sortition_id: &SortitionId,
    ) -> Option<(Vec<TupleData>, u128)> {
        Some((
            vec![TupleData::from_data(vec![
                ("version".into(), Value::buff_from(vec![0u8]).unwrap()),
                ("hashbytes".into(), Value::buff_from(vec![0u8; 20]).unwrap()),
            ])
            .unwrap()],
            123,
        ))
    }
}<|MERGE_RESOLUTION|>--- conflicted
+++ resolved
@@ -46,15 +46,8 @@
         | StacksEpochId::Epoch25
         | StacksEpochId::Epoch30
         | StacksEpochId::Epoch31
-<<<<<<< HEAD
-        | StacksEpochId::Epoch32 => UnitTestBurnStateDB { epoch_id },
-=======
         | StacksEpochId::Epoch32
-        | StacksEpochId::Epoch33 => UnitTestBurnStateDB {
-            epoch_id,
-            ast_rules: ASTRules::PrecheckSize,
-        },
->>>>>>> d966da5b
+        | StacksEpochId::Epoch33 => UnitTestBurnStateDB { epoch_id },
     }
 }
 
