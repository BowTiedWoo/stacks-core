// Copyright (C) 2013-2020 Blockstack PBC, a public benefit corporation
// Copyright (C) 2020 Stacks Open Internet Foundation
//
// This program is free software: you can redistribute it and/or modify
// it under the terms of the GNU General Public License as published by
// the Free Software Foundation, either version 3 of the License, or
// (at your option) any later version.
//
// This program is distributed in the hope that it will be useful,
// but WITHOUT ANY WARRANTY; without even the implied warranty of
// MERCHANTABILITY or FITNESS FOR A PARTICULAR PURPOSE.  See the
// GNU General Public License for more details.
//
// You should have received a copy of the GNU General Public License
// along with this program.  If not, see <http://www.gnu.org/licenses/>.

#[cfg(any(test, feature = "testing"))]
use rstest::rstest;
#[cfg(test)]
use stacks_common::types::{chainstate::BlockHeaderHash, StacksEpochId};

use crate::vm::contexts::Environment;
<<<<<<< HEAD
use crate::vm::database::MemoryBackingStore;
use crate::vm::errors::{CheckErrors, Error, RuntimeErrorType};
use crate::vm::tests::{
    env_factory, execute, is_committed, is_err_code_i128 as is_err_code, symbols_from_values,
    test_clarity_versions, test_epochs, tl_env_factory, MemoryEnvironmentGenerator,
    TopLevelMemoryEnvironmentGenerator,
=======
use crate::vm::tests::{test_clarity_versions, test_epochs};
use crate::vm::types::{PrincipalData, QualifiedContractIdentifier, StandardPrincipalData, Value};
#[cfg(test)]
use crate::vm::{
    ast::{errors::ParseErrors, ASTRules},
    errors::{CheckErrors, Error, RuntimeErrorType},
    tests::{
        env_factory, execute, is_committed, is_err_code_i128 as is_err_code, symbols_from_values,
        tl_env_factory, MemoryEnvironmentGenerator, TopLevelMemoryEnvironmentGenerator,
    },
    types::{OptionalData, ResponseData, TypeSignature},
    {execute as vm_execute, ClarityVersion, ContractContext},
>>>>>>> c21aea77
};

const FACTORIAL_CONTRACT: &str = "(define-map factorials { id: int } { current: int, index: int })
         (define-private (init-factorial (id int) (factorial int))
           (print (map-insert factorials (tuple (id id)) (tuple (current 1) (index factorial)))))
         (define-public (compute (id int))
           (let ((entry (unwrap! (map-get? factorials (tuple (id id)))
                                 (err false))))
                    (let ((current (get current entry))
                          (index   (get index entry)))
                         (if (<= index 1)
                             (ok true)
                             (begin
                               (map-set factorials (tuple (id id))
                                                      (tuple (current (* current index))
                                                             (index (- index 1))))
                               (ok false))))))
        (begin (init-factorial 1337 3)
               (init-factorial 8008 5))";

const SIMPLE_TOKENS: &str = "(define-map tokens { account: principal } { balance: uint })
         (define-read-only (my-get-token-balance (account principal))
            (default-to u0 (get balance (map-get? tokens (tuple (account account))))))
         (define-read-only (explode (account principal))
             (map-delete tokens (tuple (account account))))
         (define-private (token-credit! (account principal) (amount uint))
            (if (<= amount u0)
                (err \"must be positive\")
                (let ((current-amount (my-get-token-balance account)))
                  (begin
                    (map-set tokens (tuple (account account))
                                       (tuple (balance (+ amount current-amount))))
                    (ok 0)))))
         (define-public (token-transfer (to principal) (amount uint))
          (let ((balance (my-get-token-balance tx-sender)))
             (if (or (> amount balance) (<= amount u0))
                 (err \"not enough balance\")
                 (begin
                   (map-set tokens (tuple (account tx-sender))
                                      (tuple (balance (- balance amount))))
                   (token-credit! to amount)))))
         (define-public (faucet)
           (let ((original-sender tx-sender))
             (as-contract (print (token-transfer (print original-sender) u1)))))
         (define-public (mint-after (block-to-release uint))
           (if (>= block-height block-to-release)
               (faucet)
               (err \"must be in the future\")))
         (begin (token-credit! 'SZ2J6ZY48GV1EZ5V2V5RB9MP66SW86PYKKQ9H6DPR u10000)
                (token-credit! 'SM2J6ZY48GV1EZ5V2V5RB9MP66SW86PYKKQVX8X0G u200)
                (token-credit! .tokens u4))";

fn get_principal() -> Value {
    StandardPrincipalData::transient().into()
}

fn get_principal_as_principal_data() -> PrincipalData {
    StandardPrincipalData::transient().into()
}

#[apply(test_epochs)]
fn test_get_block_info_eval(
    epoch: StacksEpochId,
    mut tl_env_factory: TopLevelMemoryEnvironmentGenerator,
) {
    let mut test_cases = vec![
        (
            "case-1",
            "(define-private (test-func) (get-block-info? time u1))",
            Ok(Value::none()),
        ),
        (
            "case-2",
            "(define-private (test-func) (get-block-info? time block-height))",
            Ok(Value::none()),
        ),
        (
            "case-3",
            "(define-private (test-func) (get-block-info? time u100000))",
            Ok(Value::none()),
        ),
        (
            "case-4",
            "(define-private (test-func) (get-block-info? header-hash u1))",
            Ok(Value::none()),
        ),
        (
            "case-5",
            "(define-private (test-func) (get-block-info? burnchain-header-hash u1))",
            Ok(Value::none()),
        ),
        (
            "case-6",
            "(define-private (test-func) (get-block-info? vrf-seed u1))",
            Ok(Value::none()),
        ),
    ];

    // test cases where the clarity-wasm analysis pass would fail.
    if cfg!(not(feature = "clarity-wasm")) {
        test_cases.extend([
            (
                "case-7",
                "(define-private (test-func) (get-block-info? time (- 1)))",
                Err(CheckErrors::TypeValueError(TypeSignature::UIntType, Value::Int(-1)).into()),
            ),
            (
                "case-8",
                "(define-private (test-func) (get-block-info? time true))",
                Err(CheckErrors::TypeValueError(TypeSignature::UIntType, Value::Bool(true)).into()),
            ),
        ]);
    }

    let placeholder_context = ContractContext::new(
        QualifiedContractIdentifier::transient(),
        ClarityVersion::Clarity2,
    );

    let mut owned_env = tl_env_factory.get_env(epoch);
    for (case, contract, expected) in test_cases {
        let contract_identifier =
<<<<<<< HEAD
            QualifiedContractIdentifier::local(&format!("test-contract-{}", case)).unwrap();
=======
            QualifiedContractIdentifier::local(&format!("test-contract-{i}")).unwrap();
>>>>>>> c21aea77
        owned_env
            .initialize_versioned_contract(
                contract_identifier.clone(),
                ClarityVersion::Clarity2,
                contract,
                None,
                ASTRules::PrecheckSize,
            )
            .unwrap();

        let mut env = owned_env.get_exec_environment(None, None, &placeholder_context);
        eprintln!("{}", contract);
        let eval_result = env.eval_read_only(&contract_identifier, "(test-func)");
        match expected {
            // any (some UINT) is okay for checking get-block-info? time
            Ok(Value::UInt(0)) => {
                assert!(
                    if let Ok(Value::Optional(OptionalData { data: Some(x) })) = eval_result {
                        matches!(*x, Value::UInt(_))
                    } else {
                        false
                    }
                );
            }
            _ => assert_eq!(expected, eval_result),
        }
    }
}

#[apply(test_epochs)]
fn test_contract_caller(epoch: StacksEpochId, mut env_factory: MemoryEnvironmentGenerator) {
    let mut owned_env = env_factory.get_env(epoch);
    let contract_a = "(define-read-only (get-caller)
           (list contract-caller tx-sender))";
    let contract_b = "(define-read-only (get-caller)
           (list contract-caller tx-sender))
         (define-read-only (as-contract-get-caller)
           (as-contract (get-caller)))
         (define-read-only (cc-get-caller)
           (contract-call? .contract-a get-caller))
         (define-read-only (as-contract-cc-get-caller)
           (as-contract (contract-call? .contract-a get-caller)))";

    let p1 = execute("'SZ2J6ZY48GV1EZ5V2V5RB9MP66SW86PYKKQ9H6DPR");
    let mut placeholder_context = ContractContext::new(
        QualifiedContractIdentifier::transient(),
        ClarityVersion::Clarity2,
    );

    let mut store = MemoryBackingStore::new();
    let mut analysis_db = store.as_analysis_db();
    analysis_db.begin();

    {
        let mut env = owned_env.get_exec_environment(None, None, &mut placeholder_context);
        env.initialize_contract_with_db(
            QualifiedContractIdentifier::local("contract-a").unwrap(),
            contract_a,
            ASTRules::PrecheckSize,
            &mut analysis_db,
        )
        .unwrap();
        env.initialize_contract_with_db(
            QualifiedContractIdentifier::local("contract-b").unwrap(),
            contract_b,
            ASTRules::PrecheckSize,
            &mut analysis_db,
        )
        .unwrap();
    }

    {
        let c_b = Value::from(PrincipalData::Contract(
            QualifiedContractIdentifier::local("contract-b").unwrap(),
        ));
        let mut env = owned_env.get_exec_environment(
            Some(p1.clone().expect_principal().unwrap()),
            None,
            &mut placeholder_context,
        );
        assert_eq!(
            env.execute_contract(
                &QualifiedContractIdentifier::local("contract-a").unwrap(),
                "get-caller",
                &[],
                false
            )
            .unwrap(),
            Value::cons_list_unsanitized(vec![p1.clone(), p1.clone()]).unwrap()
        );
        assert_eq!(
            env.execute_contract(
                &QualifiedContractIdentifier::local("contract-b").unwrap(),
                "as-contract-get-caller",
                &[],
                false
            )
            .unwrap(),
            Value::cons_list_unsanitized(vec![c_b.clone(), c_b.clone()]).unwrap()
        );
        assert_eq!(
            env.execute_contract(
                &QualifiedContractIdentifier::local("contract-b").unwrap(),
                "cc-get-caller",
                &[],
                false
            )
            .unwrap(),
            Value::cons_list_unsanitized(vec![c_b.clone(), p1]).unwrap()
        );
        assert_eq!(
            env.execute_contract(
                &QualifiedContractIdentifier::local("contract-b").unwrap(),
                "as-contract-cc-get-caller",
                &[],
                false
            )
            .unwrap(),
            Value::cons_list_unsanitized(vec![c_b.clone(), c_b]).unwrap()
        );
    }
}

fn tx_sponsor_contract_asserts(env: &mut Environment, sponsor: Option<PrincipalData>) {
    let sponsor = match sponsor {
        None => Value::none(),
        Some(p) => Value::some(Value::Principal(p)).unwrap(),
    };
    assert_eq!(
        env.execute_contract(
            &QualifiedContractIdentifier::local("contract-a").unwrap(),
            "get-sponsor",
            &[],
            false
        )
        .unwrap(),
        Value::cons_list_unsanitized(vec![sponsor.clone()]).unwrap()
    );
    assert_eq!(
        env.execute_contract(
            &QualifiedContractIdentifier::local("contract-b").unwrap(),
            "as-contract-get-sponsor",
            &[],
            false
        )
        .unwrap(),
        Value::cons_list_unsanitized(vec![sponsor.clone()]).unwrap()
    );
    assert_eq!(
        env.execute_contract(
            &QualifiedContractIdentifier::local("contract-b").unwrap(),
            "cc-get-sponsor",
            &[],
            false
        )
        .unwrap(),
        Value::cons_list_unsanitized(vec![sponsor.clone()]).unwrap()
    );
    assert_eq!(
        env.execute_contract(
            &QualifiedContractIdentifier::local("contract-b").unwrap(),
            "as-contract-cc-get-sponsor",
            &[],
            false
        )
        .unwrap(),
        Value::cons_list_unsanitized(vec![sponsor]).unwrap()
    );
}

#[apply(test_epochs)]
fn test_tx_sponsor(epoch: StacksEpochId, mut env_factory: MemoryEnvironmentGenerator) {
    // Skip this test for Epoch20 and Epoch2_05, Clarity2 is not available.
    // `tx-sponsor?` is not available in Clarity1.
    if epoch < StacksEpochId::Epoch21 {
        return;
    }

    let mut owned_env = env_factory.get_env(epoch);

    let contract_a = "(define-read-only (get-sponsor)
           (list tx-sponsor?))
           (asserts! (is-eq tx-sponsor? (some 'SM2J6ZY48GV1EZ5V2V5RB9MP66SW86PYKKQVX8X0G)) (err 1))";
    let contract_b = "(define-read-only (get-sponsor)
           (list tx-sponsor?))
         (define-read-only (as-contract-get-sponsor)
           (as-contract (get-sponsor)))
         (define-read-only (cc-get-sponsor)
           (contract-call? .contract-a get-sponsor))
         (define-read-only (as-contract-cc-get-sponsor)
           (as-contract (contract-call? .contract-a get-sponsor)))";

    let p1 = execute("'SZ2J6ZY48GV1EZ5V2V5RB9MP66SW86PYKKQ9H6DPR")
        .expect_principal()
        .unwrap();
    let p2 = execute("'SM2J6ZY48GV1EZ5V2V5RB9MP66SW86PYKKQVX8X0G");
    let mut placeholder_context = ContractContext::new(
        QualifiedContractIdentifier::transient(),
        ClarityVersion::Clarity2,
    );

    let sponsor = if let Value::Principal(p) = p2 {
        Some(p)
    } else {
        panic!("p2 is not a principal value");
    };

    let mut store = MemoryBackingStore::new();
    let mut analysis_db = store.as_analysis_db();
    analysis_db.begin();

    {
        let mut env = owned_env.get_exec_environment(
            Some(p1.clone()),
            sponsor.clone(),
            &mut placeholder_context,
        );
        env.initialize_contract_with_db(
            QualifiedContractIdentifier::local("contract-a").unwrap(),
            contract_a,
            ASTRules::PrecheckSize,
            &mut analysis_db,
        )
        .unwrap();
        env.initialize_contract_with_db(
            QualifiedContractIdentifier::local("contract-b").unwrap(),
            contract_b,
            ASTRules::PrecheckSize,
            &mut analysis_db,
        )
        .unwrap();
    }

    // Sponsor is equal to some(principal) in this code block.
    {
        let mut env = owned_env.get_exec_environment(
            Some(p1.clone()),
            sponsor.clone(),
            &mut placeholder_context,
        );
        tx_sponsor_contract_asserts(&mut env, sponsor);
    }

    // Sponsor is none in this code block.
    {
        let sponsor = None;
        let mut env =
            owned_env.get_exec_environment(Some(p1), sponsor.clone(), &mut placeholder_context);
        tx_sponsor_contract_asserts(&mut env, sponsor);
    }
}

#[apply(test_epochs)]
fn test_fully_qualified_contract_call(
    epoch: StacksEpochId,
    mut env_factory: MemoryEnvironmentGenerator,
) {
    let mut owned_env = env_factory.get_env(epoch);

    let contract_a = "(define-read-only (get-caller)
           (list contract-caller tx-sender))";
    let contract_b = "(define-read-only (get-caller)
           (list contract-caller tx-sender))
         (define-read-only (as-contract-get-caller)
           (as-contract (get-caller)))
         (define-read-only (cc-get-caller)
           (contract-call? 'S1G2081040G2081040G2081040G208105NK8PE5.contract-a get-caller))
         (define-read-only (as-contract-cc-get-caller)
           (as-contract (contract-call? .contract-a get-caller)))";

    let p1 = execute("'SZ2J6ZY48GV1EZ5V2V5RB9MP66SW86PYKKQ9H6DPR");
    let mut placeholder_context = ContractContext::new(
        QualifiedContractIdentifier::transient(),
        ClarityVersion::Clarity2,
    );

    let mut store = MemoryBackingStore::new();
    let mut analysis_db = store.as_analysis_db();
    analysis_db.begin();

    {
        let mut env = owned_env.get_exec_environment(None, None, &mut placeholder_context);
        env.initialize_contract_with_db(
            QualifiedContractIdentifier::local("contract-a").unwrap(),
            contract_a,
            ASTRules::PrecheckSize,
            &mut analysis_db,
        )
        .unwrap();
        env.initialize_contract_with_db(
            QualifiedContractIdentifier::local("contract-b").unwrap(),
            contract_b,
            ASTRules::PrecheckSize,
            &mut analysis_db,
        )
        .unwrap();
    }

    {
        let c_b = Value::from(PrincipalData::Contract(
            QualifiedContractIdentifier::local("contract-b").unwrap(),
        ));
        let mut env = owned_env.get_exec_environment(
            Some(p1.clone().expect_principal().unwrap()),
            None,
            &mut placeholder_context,
        );
        assert_eq!(
            env.execute_contract(
                &QualifiedContractIdentifier::local("contract-a").unwrap(),
                "get-caller",
                &[],
                false
            )
            .unwrap(),
            Value::cons_list_unsanitized(vec![p1.clone(), p1.clone()]).unwrap()
        );
        assert_eq!(
            env.execute_contract(
                &QualifiedContractIdentifier::local("contract-b").unwrap(),
                "as-contract-get-caller",
                &[],
                false
            )
            .unwrap(),
            Value::cons_list_unsanitized(vec![c_b.clone(), c_b.clone()]).unwrap()
        );
        assert_eq!(
            env.execute_contract(
                &QualifiedContractIdentifier::local("contract-b").unwrap(),
                "cc-get-caller",
                &[],
                false
            )
            .unwrap(),
            Value::cons_list_unsanitized(vec![c_b.clone(), p1]).unwrap()
        );
        assert_eq!(
            env.execute_contract(
                &QualifiedContractIdentifier::local("contract-b").unwrap(),
                "as-contract-cc-get-caller",
                &[],
                false
            )
            .unwrap(),
            Value::cons_list_unsanitized(vec![c_b.clone(), c_b]).unwrap()
        );
    }
}

// Test not valid for clarity-wasm runtime
// Contracts would error in the static analysis pass.
#[cfg(not(feature = "clarity-wasm"))]
#[apply(test_epochs)]
fn test_simple_naming_system(epoch: StacksEpochId, mut env_factory: MemoryEnvironmentGenerator) {
    let mut owned_env = env_factory.get_env(epoch);

    let tokens_contract = SIMPLE_TOKENS;

    let names_contract = "(define-constant burn-address 'SP000000000000000000002Q6VF78)
         (define-private (price-function (name int))
           (if (< name 100000) u1000 u100))

         (define-map name-map
           { name: int } { owner: principal })
         (define-map preorder-map
           { name-hash: (buff 20) }
           { buyer: principal, paid: uint })

         (define-public (preorder
                        (name-hash (buff 20))
                        (name-price uint))
           (let ((xfer-result (contract-call? .tokens token-transfer
                                  burn-address name-price)))
            (if (is-ok xfer-result)
               (if
                 (map-insert preorder-map
                   (tuple (name-hash name-hash))
                   (tuple (paid name-price)
                          (buyer tx-sender)))
                 (ok 0) (err 2))
               (if (is-eq (unwrap-err! xfer-result (err (- 1)))
                        \"not enough balance\")
                   (err 1) (err 3)))))

         (define-public (register
                        (recipient-principal principal)
                        (name int)
                        (salt int))
           (let ((preorder-entry
                   ;; preorder entry must exist!
                   (unwrap! (map-get? preorder-map
                                  (tuple (name-hash (hash160 (xor name salt))))) (err 5)))
                 (name-entry
                   (map-get? name-map (tuple (name name)))))
             (if (and
                  (is-none name-entry)
                  ;; preorder must have paid enough
                  (<= (price-function name)
                      (get paid preorder-entry))
                  ;; preorder must have been the current principal
                  (is-eq tx-sender
                       (get buyer preorder-entry)))
                  (if (and
                    (map-insert name-map
                      (tuple (name name))
                      (tuple (owner recipient-principal)))
                    (map-delete preorder-map
                      (tuple (name-hash (hash160 (xor name salt))))))
                    (ok 0)
                    (err 3))
                  (err 4))))";

    let p1 = execute("'SZ2J6ZY48GV1EZ5V2V5RB9MP66SW86PYKKQ9H6DPR");
    let p2 = execute("'SM2J6ZY48GV1EZ5V2V5RB9MP66SW86PYKKQVX8X0G");

    let name_hash_expensive_0 = execute("(hash160 1)");
    let name_hash_expensive_1 = execute("(hash160 2)");
    let name_hash_cheap_0 = execute("(hash160 100001)");
    let mut placeholder_context = ContractContext::new(
        QualifiedContractIdentifier::transient(),
        ClarityVersion::Clarity2,
    );

    {
        let mut env = owned_env.get_exec_environment(None, None, &mut placeholder_context);

        let contract_identifier = QualifiedContractIdentifier::local("tokens").unwrap();
        env.initialize_contract(contract_identifier, tokens_contract, ASTRules::PrecheckSize)
            .unwrap();

        let contract_identifier = QualifiedContractIdentifier::local("names").unwrap();
        env.initialize_contract(contract_identifier, names_contract, ASTRules::PrecheckSize)
            .unwrap();
    }

    {
        let mut env = owned_env.get_exec_environment(
            Some(p2.clone().expect_principal().unwrap()),
            None,
            &mut placeholder_context,
        );

        assert!(is_err_code(
            &env.execute_contract(
                &QualifiedContractIdentifier::local("names").unwrap(),
                "preorder",
                &symbols_from_values(vec![name_hash_expensive_0.clone(), Value::UInt(1000)]),
                false
            )
            .unwrap(),
            1
        ));
    }

    {
        let mut env = owned_env.get_exec_environment(
            Some(p1.clone().expect_principal().unwrap()),
            None,
            &mut placeholder_context,
        );
        assert!(is_committed(
            &env.execute_contract(
                &QualifiedContractIdentifier::local("names").unwrap(),
                "preorder",
                &symbols_from_values(vec![name_hash_expensive_0.clone(), Value::UInt(1000)]),
                false
            )
            .unwrap()
        ));
        assert!(is_err_code(
            &env.execute_contract(
                &QualifiedContractIdentifier::local("names").unwrap(),
                "preorder",
                &symbols_from_values(vec![name_hash_expensive_0, Value::UInt(1000)]),
                false
            )
            .unwrap(),
            2
        ));
    }

    {
        // shouldn't be able to register a name you didn't preorder!
        let mut env = owned_env.get_exec_environment(
            Some(p2.clone().expect_principal().unwrap()),
            None,
            &mut placeholder_context,
        );
        assert!(is_err_code(
            &env.execute_contract(
                &QualifiedContractIdentifier::local("names").unwrap(),
                "register",
                &symbols_from_values(vec![p2.clone(), Value::Int(1), Value::Int(0)]),
                false
            )
            .unwrap(),
            4
        ));
    }

    {
        // should work!
        let mut env = owned_env.get_exec_environment(
            Some(p1.expect_principal().unwrap()),
            None,
            &mut placeholder_context,
        );
        assert!(is_committed(
            &env.execute_contract(
                &QualifiedContractIdentifier::local("names").unwrap(),
                "register",
                &symbols_from_values(vec![p2.clone(), Value::Int(1), Value::Int(0)]),
                false
            )
            .unwrap()
        ));
    }

    {
        // try to underpay!
        let mut env = owned_env.get_exec_environment(
            Some(p2.clone().expect_principal().unwrap()),
            None,
            &mut placeholder_context,
        );
        assert!(is_committed(
            &env.execute_contract(
                &QualifiedContractIdentifier::local("names").unwrap(),
                "preorder",
                &symbols_from_values(vec![name_hash_expensive_1, Value::UInt(100)]),
                false
            )
            .unwrap()
        ));
        assert!(is_err_code(
            &env.execute_contract(
                &QualifiedContractIdentifier::local("names").unwrap(),
                "register",
                &symbols_from_values(vec![p2.clone(), Value::Int(2), Value::Int(0)]),
                false
            )
            .unwrap(),
            4
        ));

        // register a cheap name!
        assert!(is_committed(
            &env.execute_contract(
                &QualifiedContractIdentifier::local("names").unwrap(),
                "preorder",
                &symbols_from_values(vec![name_hash_cheap_0, Value::UInt(100)]),
                false
            )
            .unwrap()
        ));
        assert!(is_committed(
            &env.execute_contract(
                &QualifiedContractIdentifier::local("names").unwrap(),
                "register",
                &symbols_from_values(vec![p2.clone(), Value::Int(100001), Value::Int(0)]),
                false
            )
            .unwrap()
        ));

        // preorder must exist!
        assert!(is_err_code(
            &env.execute_contract(
                &QualifiedContractIdentifier::local("names").unwrap(),
                "register",
                &symbols_from_values(vec![p2, Value::Int(100001), Value::Int(0)]),
                false
            )
            .unwrap(),
            5
        ));
    }
}

#[apply(test_epochs)]
fn test_simple_contract_call(epoch: StacksEpochId, mut env_factory: MemoryEnvironmentGenerator) {
    let mut owned_env = env_factory.get_env(epoch);

    let contract_1 = FACTORIAL_CONTRACT;
    let contract_2 = "(define-public (proxy-compute)
            (contract-call? .factorial-contract compute 8008))
        ";

    let mut placeholder_context = ContractContext::new(
        QualifiedContractIdentifier::transient(),
        ClarityVersion::Clarity2,
    );

    let mut env = owned_env.get_exec_environment(
        Some(get_principal().expect_principal().unwrap()),
        None,
        &mut placeholder_context,
    );

    let mut store = MemoryBackingStore::new();
    let mut analysis_db = store.as_analysis_db();
    analysis_db.begin();

    let contract_identifier = QualifiedContractIdentifier::local("factorial-contract").unwrap();
    env.initialize_contract_with_db(
        contract_identifier,
        contract_1,
        ASTRules::PrecheckSize,
        &mut analysis_db,
    )
    .unwrap();

    let contract_identifier = QualifiedContractIdentifier::local("proxy-compute").unwrap();
    env.initialize_contract_with_db(
        contract_identifier,
        contract_2,
        ASTRules::PrecheckSize,
        &mut analysis_db,
    )
    .unwrap();

    let args = symbols_from_values(vec![]);

    let expected = [
        Value::Int(5),
        Value::Int(20),
        Value::Int(60),
        Value::Int(120),
        Value::Int(120),
        Value::Int(120),
    ];
    for expected_result in &expected {
        env.execute_contract(
            &QualifiedContractIdentifier::local("proxy-compute").unwrap(),
            "proxy-compute",
            &args,
            false,
        )
        .unwrap();
        assert_eq!(
            env.eval_read_only(
                &QualifiedContractIdentifier::local("factorial-contract").unwrap(),
                "(get current (unwrap! (map-get? factorials {id: 8008}) false))"
            )
            .unwrap(),
            *expected_result
        );
    }
}

// Test not valid for clarity-wasm runtime
// Contracts would error in the static analysis pass.
#[cfg(not(feature = "clarity-wasm"))]
#[apply(test_epochs)]
fn test_aborts(epoch: StacksEpochId, mut env_factory: MemoryEnvironmentGenerator) {
    let mut owned_env = env_factory.get_env(epoch);

    let contract_1 = "
(define-map data { id: int } { value: int })

;; this will return false if id != value,
;;   which _aborts_ any data that is modified during
;;   the routine.
(define-public (modify-data
                 (id int)
                 (value int))
   (begin
     (map-set data (tuple (id id))
                      (tuple (value value)))
     (if (is-eq id value)
         (ok 1)
         (err 1))))

(define-private (get-data (id int))
  (default-to 0
    (get value
     (map-get? data (tuple (id id))))))
";

    let contract_2 = "
(define-public (fail-in-other)
  (begin
    (contract-call? .contract-1 modify-data 100 101)
    (ok 1)))

(define-public (fail-in-self)
  (begin
    (contract-call? .contract-1 modify-data 105 105)
    (err 1)))
";
    let mut placeholder_context = ContractContext::new(
        QualifiedContractIdentifier::transient(),
        ClarityVersion::Clarity2,
    );

    let mut env = owned_env.get_exec_environment(None, None, &mut placeholder_context);

    let contract_identifier = QualifiedContractIdentifier::local("contract-1").unwrap();
    env.initialize_contract(contract_identifier, contract_1, ASTRules::PrecheckSize)
        .unwrap();

    let contract_identifier = QualifiedContractIdentifier::local("contract-2").unwrap();
    env.initialize_contract(contract_identifier, contract_2, ASTRules::PrecheckSize)
        .unwrap();

    env.sender = Some(get_principal_as_principal_data());

    assert_eq!(
        env.execute_contract(
            &QualifiedContractIdentifier::local("contract-1").unwrap(),
            "modify-data",
            &symbols_from_values(vec![Value::Int(10), Value::Int(10)]),
            false
        )
        .unwrap(),
        Value::Response(ResponseData {
            committed: true,
            data: Box::new(Value::Int(1))
        })
    );

    assert_eq!(
        env.execute_contract(
            &QualifiedContractIdentifier::local("contract-1").unwrap(),
            "modify-data",
            &symbols_from_values(vec![Value::Int(20), Value::Int(10)]),
            false
        )
        .unwrap(),
        Value::Response(ResponseData {
            committed: false,
            data: Box::new(Value::Int(1))
        })
    );

    assert_eq!(
        env.eval_read_only(
            &QualifiedContractIdentifier::local("contract-1").unwrap(),
            "(get-data 20)"
        )
        .unwrap(),
        Value::Int(0)
    );

    assert_eq!(
        env.eval_read_only(
            &QualifiedContractIdentifier::local("contract-1").unwrap(),
            "(get-data 10)"
        )
        .unwrap(),
        Value::Int(10)
    );

    assert_eq!(
        env.execute_contract(
            &QualifiedContractIdentifier::local("contract-2").unwrap(),
            "fail-in-other",
            &symbols_from_values(vec![]),
            false
        )
        .unwrap(),
        Value::Response(ResponseData {
            committed: true,
            data: Box::new(Value::Int(1))
        })
    );

    assert_eq!(
        env.execute_contract(
            &QualifiedContractIdentifier::local("contract-2").unwrap(),
            "fail-in-self",
            &symbols_from_values(vec![]),
            false
        )
        .unwrap(),
        Value::Response(ResponseData {
            committed: false,
            data: Box::new(Value::Int(1))
        })
    );

    assert_eq!(
        env.eval_read_only(
            &QualifiedContractIdentifier::local("contract-1").unwrap(),
            "(get-data 105)"
        )
        .unwrap(),
        Value::Int(0)
    );

    assert_eq!(
        env.eval_read_only(
            &QualifiedContractIdentifier::local("contract-1").unwrap(),
            "(get-data 100)"
        )
        .unwrap(),
        Value::Int(0)
    );
}

#[apply(test_epochs)]
fn test_factorial_contract(epoch: StacksEpochId, mut env_factory: MemoryEnvironmentGenerator) {
    let mut owned_env = env_factory.get_env(epoch);

    let mut placeholder_context = ContractContext::new(
        QualifiedContractIdentifier::transient(),
        ClarityVersion::Clarity2,
    );

    let mut env = owned_env.get_exec_environment(None, None, &mut placeholder_context);

    let contract_identifier = QualifiedContractIdentifier::local("factorial").unwrap();
    env.initialize_contract(
        contract_identifier,
        FACTORIAL_CONTRACT,
        ASTRules::PrecheckSize,
    )
    .unwrap();

    let tx_name = "compute";
    let arguments_to_test = [
        symbols_from_values(vec![Value::Int(1337)]),
        symbols_from_values(vec![Value::Int(1337)]),
        symbols_from_values(vec![Value::Int(1337)]),
        symbols_from_values(vec![Value::Int(1337)]),
        symbols_from_values(vec![Value::Int(1337)]),
        symbols_from_values(vec![Value::Int(8008)]),
        symbols_from_values(vec![Value::Int(8008)]),
        symbols_from_values(vec![Value::Int(8008)]),
        symbols_from_values(vec![Value::Int(8008)]),
        symbols_from_values(vec![Value::Int(8008)]),
        symbols_from_values(vec![Value::Int(8008)]),
    ];

    let expected = vec![
        Value::Int(3),
        Value::Int(6),
        Value::Int(6),
        Value::Int(6),
        Value::Int(6),
        Value::Int(5),
        Value::Int(20),
        Value::Int(60),
        Value::Int(120),
        Value::Int(120),
        Value::Int(120),
    ];

    env.sender = Some(get_principal_as_principal_data());

    for (arguments, expectation) in arguments_to_test.iter().zip(expected.iter()) {
        env.execute_contract(
            &QualifiedContractIdentifier::local("factorial").unwrap(),
            tx_name,
            arguments,
            false,
        )
        .unwrap();

        assert_eq!(
            *expectation,
            env.eval_read_only(
                &QualifiedContractIdentifier::local("factorial").unwrap(),
                &format!(
                    "(unwrap! (get current (map-get? factorials (tuple (id {})))) false)",
                    arguments[0]
                )
            )
            .unwrap()
        );
    }

    let err_result = env
        .execute_contract(
            &QualifiedContractIdentifier::local("factorial").unwrap(),
            "init-factorial",
            &symbols_from_values(vec![Value::Int(9000), Value::Int(15)]),
            false,
        )
        .unwrap_err();
    assert!(matches!(
        err_result,
        Error::Unchecked(CheckErrors::NoSuchPublicFunction(_, _))
    ));

    let err_result = env
        .execute_contract(
            &QualifiedContractIdentifier::local("factorial").unwrap(),
            "compute",
            &symbols_from_values(vec![Value::Bool(true)]),
            false,
        )
        .unwrap_err();
    assert!(matches!(
        err_result,
        Error::Unchecked(CheckErrors::TypeValueError(_, _))
    ));
}

#[apply(test_epochs)]
fn test_at_unknown_block(
    epoch: StacksEpochId,
    mut tl_env_factory: TopLevelMemoryEnvironmentGenerator,
) {
    let mut owned_env = tl_env_factory.get_env(epoch);
    let contract = "(define-data-var foo int 3)
                        (at-block 0x0202020202020202020202020202020202020202020202020202020202020202
                          (+ 1 2))";
    let err = owned_env
        .initialize_contract(
            QualifiedContractIdentifier::local("contract").unwrap(),
            contract,
            None,
            ASTRules::PrecheckSize,
        )
        .unwrap_err();
    eprintln!("{err}");
    match err {
        Error::Runtime(x, _) => assert_eq!(
            x,
            RuntimeErrorType::UnknownBlockHeaderHash(BlockHeaderHash::from(
                vec![2_u8; 32].as_slice()
            ))
        ),
        _ => panic!("Unexpected error"),
    }
}

#[apply(test_epochs)]
fn test_as_max_len(epoch: StacksEpochId, mut tl_env_factory: TopLevelMemoryEnvironmentGenerator) {
    let mut owned_env = tl_env_factory.get_env(epoch);
    let contract = "(define-data-var token-ids (list 10 uint) (list))
                        (var-set token-ids
                           (unwrap! (as-max-len? (append (var-get token-ids) u1) u10) (err 10)))";

    owned_env
        .initialize_contract(
            QualifiedContractIdentifier::local("contract").unwrap(),
            contract,
            None,
            ASTRules::PrecheckSize,
        )
        .unwrap();
}

#[test]
fn test_ast_stack_depth() {
    let program = "(+ (+ (+ (+ (+ (+ (+ (+ (+ (+ (+ (+ (+ (+ (+ (+ (+ (+ (+ (+ (+ (+ (+ (+ (+ (+ (+ (+ (+ (+ (+ (+
                       (+ (+ (+ (+ (+ (+ (+ (+ (+ (+ (+ (+ (+ (+ (+ (+ (+ (+ (+ (+ (+ (+ (+ (+ (+ (+ (+ (+ (+ (+ (+ (+
                       (+ (+ (+ (+ (+ (+ (+ (+ (+ (+ (+ (+ (+ (+ (+ (+ (+ (+ (+ (+ (+ (+ (+ (+ (+ (+ (+ (+ (+ (+ (+ (+
                       (+ (+ (+ (+ (+ (+ (+ (+ (+ (+ (+ (+ (+ (+ (+ (+ (+ (+ (+ (+ (+ (+ (+ (+ (+ (+ (+ (+ (+ (+ (+ (+
                       (+ (+ (+ (+ (+ (+ (+ (+ (+ (+ (+ (+ (+ (+ (+ (+ (+ (+ (+ (+ (+ (+ (+ (+ (+ (+ (+ (+ (+ (+ (+ (+
                       1 1) 1) 1) 1) 1) 1) 1) 1) 1) 1) 1) 1) 1) 1) 1) 1) 1) 1) 1) 1) 1) 1) 1) 1) 1) 1) 1) 1) 1) 1) 1) 1)
                         1) 1) 1) 1) 1) 1) 1) 1) 1) 1) 1) 1) 1) 1) 1) 1) 1) 1) 1) 1) 1) 1) 1) 1) 1) 1) 1) 1) 1) 1) 1) 1)
                         1) 1) 1) 1) 1) 1) 1) 1) 1) 1) 1) 1) 1) 1) 1) 1) 1) 1) 1) 1) 1) 1) 1) 1) 1) 1) 1) 1) 1) 1) 1) 1)
                         1) 1) 1) 1) 1) 1) 1) 1) 1) 1) 1) 1) 1) 1) 1) 1) 1) 1) 1) 1) 1) 1) 1) 1) 1) 1) 1) 1) 1) 1) 1) 1)
                         1) 1) 1) 1) 1) 1) 1) 1) 1) 1) 1) 1) 1) 1) 1) 1) 1) 1) 1) 1) 1) 1) 1) 1) 1) 1) 1) 1) 1) 1) 1) 1)

                      ";
    assert_eq!(
        vm_execute(program).unwrap_err(),
        RuntimeErrorType::ASTError(ParseErrors::VaryExpressionStackDepthTooDeep.into()).into()
    );
}

#[test]
fn test_arg_stack_depth() {
    let program = "(define-private (foo)
                        (+ (+ (+ (+ (+ (+ (+ (+ (+ (+ (+ (+ (+ (+ (+ (+ (+ (+ (+ (+ (+ (+ (+ (+ (+ (+ (+ (+ (+ (+ (+ (+
                        (+ (+ (+ (+ (+ (+ (+ (+ (+ (+ (+ (+ (+ (+ (+ (+ (+ (+ (+ (+ (+ (+ (+ (+ (+ (+ (+ (+ (+ (+ (+ (+
                       bar 1) 1) 1) 1) 1) 1) 1) 1) 1) 1) 1) 1) 1) 1) 1) 1) 1) 1) 1) 1) 1) 1) 1) 1) 1) 1) 1) 1) 1) 1) 1) 1)
                         1) 1) 1) 1) 1) 1) 1) 1) 1) 1) 1) 1) 1) 1) 1) 1) 1) 1) 1) 1) 1) 1) 1) 1) 1) 1) 1) 1) 1) 1) 1) 1))
                       (define-private (bar)
                        (+ (+ (+ (+ (+ (+ (+ (+ (+ (+ (+ (+ (+ (+ (+ (+ (+ (+ (+ (+ (+ (+ (+ (+ (+ (+ (+ (+ (+ (+ (+ (+
                        (+ (+ (+ (+ (+ (+ (+ (+ (+ (+ (+ (+ (+ (+ (+ (+ (+ (+ (+ (+ (+ (+ (+ (+ (+ (+ (+ (+ (+ (+ (+ (+
                       1 1) 1) 1) 1) 1) 1) 1) 1) 1) 1) 1) 1) 1) 1) 1) 1) 1) 1) 1) 1) 1) 1) 1) 1) 1) 1) 1) 1) 1) 1) 1) 1)
                         1) 1) 1) 1) 1) 1) 1) 1) 1) 1) 1) 1) 1) 1) 1) 1) 1) 1) 1) 1) 1) 1) 1) 1) 1) 1) 1) 1) 1) 1) 1) 1))
                       (foo)
                      ";
    assert_eq!(
        vm_execute(program).unwrap_err(),
        RuntimeErrorType::MaxStackDepthReached.into()
    );
}

#[apply(test_clarity_versions)]
fn test_cc_stack_depth(
    version: ClarityVersion,
    epoch: StacksEpochId,
    mut env_factory: MemoryEnvironmentGenerator,
) {
    let mut owned_env = env_factory.get_env(epoch);
    let contract_one = "(define-public (foo)
                        (ok (+ (+ (+ (+ (+ (+ (+ (+ (+ (+ (+ (+ (+ (+ (+ (+ (+ (+ (+ (+ (+ (+ (+ (+ (+ (+ (+ (+ (+ (+ (+ (+
                        (+ (+ (+ (+ (+ (+ (+ (+ (+ (+ (+ (+ (+ (+ (+ (+ (+ (+ (+ (+ (+ (+ (+ (+ (+ (+ (+ (+ (+ (+ (+ (+
                       1 1) 1) 1) 1) 1) 1) 1) 1) 1) 1) 1) 1) 1) 1) 1) 1) 1) 1) 1) 1) 1) 1) 1) 1) 1) 1) 1) 1) 1) 1) 1) 1)
                         1) 1) 1) 1) 1) 1) 1) 1) 1) 1) 1) 1) 1) 1) 1) 1) 1) 1) 1) 1) 1) 1) 1) 1) 1) 1) 1) 1) 1) 1) 1) 1)))";
    let contract_two =
                      "(define-private (bar)
                        (+ (+ (+ (+ (+ (+ (+ (+ (+ (+ (+ (+ (+ (+ (+ (+ (+ (+ (+ (+ (+ (+ (+ (+ (+ (+ (+ (+ (+ (+ (+ (+
                        (+ (+ (+ (+ (+ (+ (+ (+ (+ (+ (+ (+ (+ (+ (+ (+ (+ (+ (+ (+ (+ (+ (+ (+ (+ (+ (+ (+ (+ (+ (+ (+
                        (unwrap-panic (contract-call? .c-foo foo ) )
                         1) 1) 1) 1) 1) 1) 1) 1) 1) 1) 1) 1) 1) 1) 1) 1) 1) 1) 1) 1) 1) 1) 1) 1) 1) 1) 1) 1) 1) 1) 1) 1)
                         1) 1) 1) 1) 1) 1) 1) 1) 1) 1) 1) 1) 1) 1) 1) 1) 1) 1) 1) 1) 1) 1) 1) 1) 1) 1) 1) 1) 1) 1) 1) 1))
                       (bar)
                      ";
    let mut placeholder_context =
        ContractContext::new(QualifiedContractIdentifier::transient(), version);
    let mut env = owned_env.get_exec_environment(None, None, &mut placeholder_context);

    let mut store = MemoryBackingStore::new();
    let mut analysis_db = store.as_analysis_db();
    analysis_db.begin();

    let contract_identifier = QualifiedContractIdentifier::local("c-foo").unwrap();
    env.initialize_contract_with_db(
        contract_identifier,
        contract_one,
        ASTRules::PrecheckSize,
        &mut analysis_db,
    )
    .unwrap();

    let contract_identifier = QualifiedContractIdentifier::local("c-bar").unwrap();
    assert_eq!(
        env.initialize_contract_with_db(
            contract_identifier,
            contract_two,
            ASTRules::PrecheckSize,
            &mut analysis_db
        )
        .unwrap_err(),
        RuntimeErrorType::MaxStackDepthReached.into()
    );
}

#[apply(test_clarity_versions)]
fn test_cc_trait_stack_depth(
    version: ClarityVersion,
    epoch: StacksEpochId,
    mut env_factory: MemoryEnvironmentGenerator,
) {
    // Clarity-wasm analysis pass will fail for ClarityV1. Skipping.
    if cfg!(feature = "clarity-wasm") && version == ClarityVersion::Clarity1 {
        return;
    }
    let mut owned_env = env_factory.get_env(epoch);

    let contract_one = "(define-public (foo)
                        (ok (+ (+ (+ (+ (+ (+ (+ (+ (+ (+ (+ (+ (+ (+ (+ (+ (+ (+ (+ (+ (+ (+ (+ (+ (+ (+ (+ (+ (+ (+ (+ (+
                        (+ (+ (+ (+ (+ (+ (+ (+ (+ (+ (+ (+ (+ (+ (+ (+ (+ (+ (+ (+ (+ (+ (+ (+ (+ (+ (+ (+ (+ (+ (+ (+
                       1 1) 1) 1) 1) 1) 1) 1) 1) 1) 1) 1) 1) 1) 1) 1) 1) 1) 1) 1) 1) 1) 1) 1) 1) 1) 1) 1) 1) 1) 1) 1) 1)
                         1) 1) 1) 1) 1) 1) 1) 1) 1) 1) 1) 1) 1) 1) 1) 1) 1) 1) 1) 1) 1) 1) 1) 1) 1) 1) 1) 1) 1) 1) 1) 1)))";
    let contract_two =
                      "(define-trait trait-1 (
                        (foo () (response int int))))
                       (define-private (bar (F <trait-1>))
                        (+ (+ (+ (+ (+ (+ (+ (+ (+ (+ (+ (+ (+ (+ (+ (+ (+ (+ (+ (+ (+ (+ (+ (+ (+ (+ (+ (+ (+ (+ (+ (+
                        (+ (+ (+ (+ (+ (+ (+ (+ (+ (+ (+ (+ (+ (+ (+ (+ (+ (+ (+ (+ (+ (+ (+ (+ (+ (+ (+ (+ (+ (+ (+ (+
                        (unwrap-panic (contract-call? F foo))
                         1) 1) 1) 1) 1) 1) 1) 1) 1) 1) 1) 1) 1) 1) 1) 1) 1) 1) 1) 1) 1) 1) 1) 1) 1) 1) 1) 1) 1) 1) 1) 1)
                         1) 1) 1) 1) 1) 1) 1) 1) 1) 1) 1) 1) 1) 1) 1) 1) 1) 1) 1) 1) 1) 1) 1) 1) 1) 1) 1) 1) 1) 1) 1) 1))
                       (bar .c-foo)
                      ";

    let mut placeholder_context =
        ContractContext::new(QualifiedContractIdentifier::transient(), version);

    let mut store = MemoryBackingStore::new();
    let mut analysis_db = store.as_analysis_db();
    analysis_db.begin();

    let mut env = owned_env.get_exec_environment(None, None, &mut placeholder_context);

    let contract_identifier = QualifiedContractIdentifier::local("c-foo").unwrap();
    env.initialize_contract_with_db(
        contract_identifier,
        contract_one,
        ASTRules::PrecheckSize,
        &mut analysis_db,
    )
    .unwrap();

    let contract_identifier = QualifiedContractIdentifier::local("c-bar").unwrap();
    assert_eq!(
        env.initialize_contract_with_db(
            contract_identifier,
            contract_two,
            ASTRules::PrecheckSize,
            &mut analysis_db
        )
        .unwrap_err(),
        RuntimeErrorType::MaxStackDepthReached.into()
    );
}

#[apply(test_epochs)]
fn test_eval_with_non_existing_contract(
    epoch: StacksEpochId,
    mut env_factory: MemoryEnvironmentGenerator,
) {
    let mut owned_env = env_factory.get_env(epoch);

    let mut placeholder_context = ContractContext::new(
        QualifiedContractIdentifier::transient(),
        ClarityVersion::Clarity2,
    );

    let mut env = owned_env.get_exec_environment(
        Some(get_principal().expect_principal().unwrap()),
        None,
        &mut placeholder_context,
    );

    let result = env.eval_read_only(
        &QualifiedContractIdentifier::local("absent").unwrap(),
        "(ok 0)",
    );
    assert_eq!(
        result.as_ref().unwrap_err(),
        &Error::Unchecked(CheckErrors::NoSuchContract(
            QualifiedContractIdentifier::local("absent")
                .unwrap()
                .to_string()
        ))
    );
    drop(env);
    owned_env.commit().unwrap();
    assert!(owned_env.destruct().is_some());
}<|MERGE_RESOLUTION|>--- conflicted
+++ resolved
@@ -20,14 +20,7 @@
 use stacks_common::types::{chainstate::BlockHeaderHash, StacksEpochId};
 
 use crate::vm::contexts::Environment;
-<<<<<<< HEAD
 use crate::vm::database::MemoryBackingStore;
-use crate::vm::errors::{CheckErrors, Error, RuntimeErrorType};
-use crate::vm::tests::{
-    env_factory, execute, is_committed, is_err_code_i128 as is_err_code, symbols_from_values,
-    test_clarity_versions, test_epochs, tl_env_factory, MemoryEnvironmentGenerator,
-    TopLevelMemoryEnvironmentGenerator,
-=======
 use crate::vm::tests::{test_clarity_versions, test_epochs};
 use crate::vm::types::{PrincipalData, QualifiedContractIdentifier, StandardPrincipalData, Value};
 #[cfg(test)]
@@ -40,7 +33,6 @@
     },
     types::{OptionalData, ResponseData, TypeSignature},
     {execute as vm_execute, ClarityVersion, ContractContext},
->>>>>>> c21aea77
 };
 
 const FACTORIAL_CONTRACT: &str = "(define-map factorials { id: int } { current: int, index: int })
@@ -163,11 +155,7 @@
     let mut owned_env = tl_env_factory.get_env(epoch);
     for (case, contract, expected) in test_cases {
         let contract_identifier =
-<<<<<<< HEAD
             QualifiedContractIdentifier::local(&format!("test-contract-{}", case)).unwrap();
-=======
-            QualifiedContractIdentifier::local(&format!("test-contract-{i}")).unwrap();
->>>>>>> c21aea77
         owned_env
             .initialize_versioned_contract(
                 contract_identifier.clone(),
