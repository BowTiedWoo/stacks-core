--- conflicted
+++ resolved
@@ -1,12 +1,8 @@
 # Mutation Testing
 
 This document describes how to run mutation testing locally to mimic the outcome of a PR, without the CI limitation it provides by timing out after 6 hours.
-<<<<<<< HEAD
-[Here is the script](../contrib/tools/local-mutation-testing.sh) to run mutation locally running the mutants created by the changes between the current branch and develop.
+[Here is the script](../contrib/tools/local-mutation-testing.sh) to run the tests locally by running the mutants created by the changes between `HEAD` and develop. 
 It does automatically all the steps explained below.
-=======
-[Here is the script](../contrib/tools/local-mutation-testing.sh) to run the tests locally by running the mutants created by the changes between `HEAD` and develop. It does automatically all the steps explained below.
->>>>>>> 14594ba5
 
 From the root level of the stacks-core repository run
 ```sh
