--- conflicted
+++ resolved
@@ -485,7 +485,6 @@
           The Stacks chain tip to query from.
           If tip == "latest", the query will be run from the latest known tip (includes unconfirmed state).
           If the tip is left unspecified, the stacks chain tip will be selected (only includes confirmed state).
-<<<<<<< HEAD
 
   /v2/clarity_marf_value/{clarity_marf_key}:
     post:
@@ -573,8 +572,6 @@
             type: string
           description: The Stacks chain tip to query from. If tip == latest, the query will be run from the latest
             known tip (includes unconfirmed state).
-=======
->>>>>>> d11ed3cf
 
   /v2/constant_val/{contract_address}/{contract_name}/{constant_name}:
     post:
