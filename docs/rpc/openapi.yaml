--- conflicted
+++ resolved
@@ -73,6 +73,13 @@
           schema:
             type: string
           example: "Internal Server Error"
+    Timeout:
+      description: Timeout
+      content:
+        text/plain:
+          schema:
+            type: string
+          example: "Timeout"
   schemas:
     NodeInfo:
       $ref: ./components/schemas/node-info.schema.yaml
@@ -104,6 +111,8 @@
       $ref: ./components/schemas/read-only-function-args.schema.yaml
     ReadOnlyFunctionResult:
       $ref: ./components/schemas/read-only-function-result.schema.yaml
+    ClarityName:
+      $ref: ./components/schemas/clarity-name.schema.yaml
     ClarityMetadata:
       $ref: ./components/schemas/clarity-metadata.schema.yaml
     ConstantValue:
@@ -267,9 +276,8 @@
         - name: map_name
           in: path
           required: true
-          description: Map name
-          schema:
-            type: string
+          schema:
+            $ref: "#/components/schemas/ClarityName"
         - $ref: ./components/parameters/proof.yaml
         - $ref: ./components/parameters/tip.yaml
       x-codegen-request-body-name: key
@@ -333,9 +341,13 @@
       description: |
         Call a read-only public function on a given contract.
 
-        The contract is identified with [Stacks Address] and [Contract Name] in the URL path. The function is identified with [Function Name].
-
-        The arguments to the function are supplied via the POST body. This should be a JSON object with two main properties, `sender` which should be a standard Stacks address and `arguments` which should be an array of hex-encoded Clarity values.
+        The contract is identified with [Stacks Address] and [Contract Name] in the URL path.
+        The function is identified with [Function Name].
+
+        The arguments to the function are supplied via the POST body.
+        This should be a JSON object with two main properties:
+        - `sender` which should be a standard Stacks address
+        - `arguments` which should be an array of hex-encoded Clarity values.
       tags:
         - Smart Contracts
       security: []
@@ -345,10 +357,9 @@
         - $ref: ./components/parameters/contract-name.yaml
         - name: function_name
           in: path
-          description: Function name
-          required: true
-          schema:
-            type: string
+          required: true
+          schema:
+            $ref: "#/components/schemas/ClarityName"
         - $ref: ./components/parameters/tip.yaml
       requestBody:
         required: true
@@ -374,6 +385,70 @@
           $ref: "#/components/responses/BadRequest"
         "404":
           $ref: "#/components/responses/NotFound"
+        "500":
+          $ref: "#/components/responses/InternalServerError"
+
+  /v3/contracts/fast-call-read/{contract_address}/{contract_name}/{function_name}:
+    post:
+      summary: Call read-only function in fast mode (no cost and memory tracking)
+      description: |
+        Call a read-only public function on a given smart contract without cost tracking.
+
+        The contract is identified with [Stacks Address] and [Contract Name] in the URL path.
+        The function is identified with [Function Name].
+
+        The arguments to the function are supplied via the POST body.
+        This should be a JSON object with two main properties:
+        - `sender` which should be a standard Stacks address
+        - `arguments` which should be an array of hex-encoded Clarity values.
+
+        **This API endpoint requires a basic Authorization header.**
+      tags:
+        - Smart Contracts
+      security:
+        - rpcAuth: []
+      operationId: fastCallReadOnlyFunction
+      parameters:
+        - $ref: ./components/parameters/contract-address.yaml
+        - $ref: ./components/parameters/contract-name.yaml
+        - name: function_name
+          in: path
+          required: true
+          schema:
+            $ref: "#/components/schemas/ClarityName"
+        - $ref: ./components/parameters/tip.yaml
+      requestBody:
+        description: map of arguments and the simulated tx-sender where sender is either a Contract identifier or a normal Stacks address, and arguments is an array of hex serialized Clarity values.
+        required: true
+        content:
+          application/json:
+            schema:
+              $ref: "#/components/schemas/ReadOnlyFunctionArgs"
+              example:
+                sender: "SP31DA6FTSJX2WGTZ69SFY11BH51NZMB0ZW97B5P0.get-info"
+                arguments:
+                  - "0x0011..."
+                  - "0x00231..."
+      responses:
+        "200":
+          description: Function executed successfully
+          content:
+            application/json:
+              schema:
+                $ref: "#/components/schemas/ReadOnlyFunctionResult"
+              examples:
+                success:
+                  summary: Successful function call
+                  externalValue: "./components/examples/read-only-function-success.example.json"
+                failure:
+                  summary: Failed function call
+                  externalValue: "./components/examples/read-only-function-failure.example.json"
+        "400":
+          $ref: "#/components/responses/BadRequest"
+        "404":
+          $ref: "#/components/responses/NotFound"
+        "408":
+          $ref: "#/components/responses/Timeout"
         "500":
           $ref: "#/components/responses/InternalServerError"
 
@@ -609,12 +684,9 @@
         - name: trait_name
           in: path
           required: true
-          description: Trait name, must conform to Clarity naming rules.
-          schema:
-            type: string
-            pattern: "^([a-zA-Z0-9_]|[-!?+<>=/*]){1,128}$"
-            minLength: 1
-            maxLength: 128
+          schema:
+            $ref: "#/components/schemas/ClarityName"
+          example: "some-trait"
         - $ref: ./components/parameters/tip.yaml
       responses:
         "200":
@@ -739,9 +811,8 @@
         - name: constant_name
           in: path
           required: true
-          description: Constant name
-          schema:
-            type: string
+          schema:
+            $ref: "#/components/schemas/ClarityName"
         - $ref: ./components/parameters/tip.yaml
 
   /v3/block_proposal:
@@ -1852,7 +1923,6 @@
               schema:
                 $ref: "#/components/schemas/TenureTip"
               example:
-<<<<<<< HEAD
                 $ref: "./components/examples/get-tenure-tip.example.json"
         "400":
           $ref: "#/components/responses/BadRequest"
@@ -2039,76 +2109,4 @@
         "401":
           $ref: "#/components/responses/Unauthorized"
         "500":
-          $ref: "#/components/responses/InternalServerError"
-=======
-                $ref: ./api/core-node/get-health-error.example.json
-
-  /v3/contracts/fast-call-read/{contract_address}/{contract_name}/{function_name}:
-    post:
-      summary: Call read-only function in fast mode (no cost and memory tracking)
-      tags:
-        - Smart Contracts
-      operationId: fast_call_read_only_function
-      description: |
-        Call a read-only public function on a given smart contract without cost tracking.
-
-        **This API endpoint requires a basic Authorization header.**
-
-        The smart contract and function are specified using the URL path. The arguments and the simulated tx-sender are supplied via the POST body in the following JSON format:
-      responses:
-        "200":
-          description: Success
-          content:
-            application/json:
-              schema:
-                $ref: ./api/contract/post-call-read-only-fn.schema.json
-              examples:
-                success:
-                  $ref: ./api/contract/post-call-read-only-fn-success.example.json
-                fail:
-                  $ref: ./api/contract/post-call-read-only-fn-fail.example.json
-        "400":
-          description: Endpoint not enabled.
-        "401":
-          description: Unauthorized.
-        "408":
-          description: ExecutionTime expired.
-      parameters:
-        - name: contract_address
-          in: path
-          required: true
-          description: Stacks address
-          schema:
-            type: string
-        - name: contract_name
-          in: path
-          required: true
-          description: Contract name
-          schema:
-            type: string
-        - name: function_name
-          in: path
-          required: true
-          description: Function name
-          schema:
-            type: string
-        - name: tip
-          in: query
-          schema:
-            type: string
-          description: The Stacks chain tip to query from. If tip == latest, the query will be run from the latest
-            known tip (includes unconfirmed state).
-          required: false
-      requestBody:
-        description: map of arguments and the simulated tx-sender where sender is either a Contract identifier or a normal Stacks address, and arguments is an array of hex serialized Clarity values.
-        required: true
-        content:
-          application/json:
-            schema:
-              $ref: './entities/contracts/read-only-function-args.schema.json'
-              example:
-                sender: 'SP31DA6FTSJX2WGTZ69SFY11BH51NZMB0ZW97B5P0.get-info'
-                arguments:
-                  - '0x0011...'
-                  - '0x00231...'
->>>>>>> c76743e8
+          $ref: "#/components/responses/InternalServerError"