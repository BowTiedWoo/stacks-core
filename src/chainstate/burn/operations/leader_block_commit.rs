// Copyright (C) 2013-2020 Blockstack PBC, a public benefit corporation
// Copyright (C) 2020 Stacks Open Internet Foundation
//
// This program is free software: you can redistribute it and/or modify
// it under the terms of the GNU General Public License as published by
// the Free Software Foundation, either version 3 of the License, or
// (at your option) any later version.
//
// This program is distributed in the hope that it will be useful,
// but WITHOUT ANY WARRANTY; without even the implied warranty of
// MERCHANTABILITY or FITNESS FOR A PARTICULAR PURPOSE.  See the
// GNU General Public License for more details.
//
// You should have received a copy of the GNU General Public License
// along with this program.  If not, see <http://www.gnu.org/licenses/>.

use std::io::{Read, Write};

use crate::burnchains::bitcoin::BitcoinNetworkType;
use crate::burnchains::Address;
use crate::burnchains::Burnchain;
use crate::burnchains::BurnchainBlockHeader;
use crate::burnchains::PoxConstants;
use crate::burnchains::Txid;
use crate::burnchains::{BurnchainRecipient, BurnchainSigner};
use crate::burnchains::{BurnchainTransaction, PublicKey};
use crate::chainstate::burn::db::sortdb::SortitionHandle;
use crate::chainstate::burn::db::sortdb::{SortitionDB, SortitionHandleTx};
use crate::chainstate::burn::operations::Error as op_error;
use crate::chainstate::burn::operations::{
    parse_u16_from_be, parse_u32_from_be, BlockstackOperationType, LeaderBlockCommitOp,
    LeaderKeyRegisterOp, UserBurnSupportOp,
};
use crate::chainstate::burn::ConsensusHash;
use crate::chainstate::burn::Opcodes;
use crate::chainstate::burn::SortitionId;
use crate::chainstate::stacks::address::PoxAddress;
use crate::chainstate::stacks::index::storage::TrieFileStorage;
use crate::chainstate::stacks::{StacksPrivateKey, StacksPublicKey};
use crate::codec::{write_next, Error as codec_error, StacksMessageCodec};
use crate::core::STACKS_EPOCH_2_2_MARKER;
use crate::core::STACKS_EPOCH_2_3_MARKER;
use crate::core::STACKS_EPOCH_2_4_MARKER;
use crate::core::{StacksEpoch, StacksEpochId};
use crate::core::{STACKS_EPOCH_2_05_MARKER, STACKS_EPOCH_2_1_MARKER};
use crate::net::Error as net_error;
use crate::types::chainstate::TrieHash;
use crate::types::chainstate::{BlockHeaderHash, BurnchainHeaderHash, StacksAddress, VRFSeed};
use stacks_common::address::AddressHashMode;
use stacks_common::util::hash::to_hex;
use stacks_common::util::log;
use stacks_common::util::vrf::{VRFPrivateKey, VRFPublicKey, VRF};

// return type from parse_data below
struct ParsedData {
    block_header_hash: BlockHeaderHash,
    new_seed: VRFSeed,
    parent_block_ptr: u32,
    parent_vtxindex: u16,
    key_block_ptr: u32,
    key_vtxindex: u16,
    burn_parent_modulus: u8,
    memo: u8,
}

pub static OUTPUTS_PER_COMMIT: usize = 2;
pub static BURN_BLOCK_MINED_AT_MODULUS: u64 = 5;

impl LeaderBlockCommitOp {
    #[cfg(test)]
    pub fn initial(
        block_header_hash: &BlockHeaderHash,
        block_height: u64,
        new_seed: &VRFSeed,
        paired_key: &LeaderKeyRegisterOp,
        burn_fee: u64,
        input: &(Txid, u32),
        apparent_sender: &BurnchainSigner,
    ) -> LeaderBlockCommitOp {
        LeaderBlockCommitOp {
            sunset_burn: 0,
            block_height: block_height,
            burn_parent_modulus: if block_height > 0 {
                ((block_height - 1) % BURN_BLOCK_MINED_AT_MODULUS) as u8
            } else {
                BURN_BLOCK_MINED_AT_MODULUS as u8 - 1
            },
            new_seed: new_seed.clone(),
            key_block_ptr: paired_key.block_height as u32,
            key_vtxindex: paired_key.vtxindex as u16,
            parent_block_ptr: 0,
            parent_vtxindex: 0,
            memo: vec![0x00],
            burn_fee: burn_fee,
            input: input.clone(),
            block_header_hash: block_header_hash.clone(),
            commit_outs: vec![],
            apparent_sender: apparent_sender.clone(),

            // to be filled in
            txid: Txid([0u8; 32]),
            vtxindex: 0,
            burn_header_hash: BurnchainHeaderHash::zero(),
        }
    }

    #[cfg(test)]
    pub fn new(
        block_header_hash: &BlockHeaderHash,
        block_height: u64,
        new_seed: &VRFSeed,
        parent: &LeaderBlockCommitOp,
        key_block_ptr: u32,
        key_vtxindex: u16,
        burn_fee: u64,
        input: &(Txid, u32),
        apparent_sender: &BurnchainSigner,
    ) -> LeaderBlockCommitOp {
        LeaderBlockCommitOp {
            sunset_burn: 0,
            new_seed: new_seed.clone(),
            key_block_ptr: key_block_ptr,
            key_vtxindex: key_vtxindex,
            parent_block_ptr: parent.block_height as u32,
            parent_vtxindex: parent.vtxindex as u16,
            memo: vec![],
            burn_fee: burn_fee,
            input: input.clone(),
            block_header_hash: block_header_hash.clone(),
            commit_outs: vec![],
            apparent_sender: apparent_sender.clone(),

            // to be filled in
            txid: Txid([0u8; 32]),
            vtxindex: 0,
            block_height: 0,
            burn_parent_modulus: BURN_BLOCK_MINED_AT_MODULUS as u8 - 1,

            burn_header_hash: BurnchainHeaderHash::zero(),
        }
    }

    #[cfg(test)]
    pub fn set_burn_height(&mut self, height: u64) {
        self.block_height = height;
        self.burn_parent_modulus = if height > 0 {
            (height - 1) % BURN_BLOCK_MINED_AT_MODULUS
        } else {
            BURN_BLOCK_MINED_AT_MODULUS - 1
        } as u8;
    }

    pub fn expected_chained_utxo(burn_only: bool) -> u32 {
        if burn_only {
            2 // if sunset has occurred, or we're in the prepare phase, then chained commits should spend the output after the burn commit
        } else {
            // otherwise, it's the output after the last PoX output
            (OUTPUTS_PER_COMMIT as u32) + 1
        }
    }

    pub fn burn_block_mined_at(&self) -> u64 {
        self.burn_parent_modulus as u64 % BURN_BLOCK_MINED_AT_MODULUS
    }

    fn parse_data(data: &Vec<u8>) -> Option<ParsedData> {
        /*
            Wire format:
            0      2  3            35               67     71     73    77   79     80
            |------|--|-------------|---------------|------|------|-----|-----|-----|
             magic  op   block hash     new seed     parent parent key   key    burn_block_parent modulus
                                                     block  txoff  block txoff

             Note that `data` is missing the first 3 bytes -- the magic and op have been stripped

             The values parent-block, parent-txoff, key-block, and key-txoff are in network byte order.

             parent-delta and parent-txoff will both be 0 if this block builds off of the genesis block.
        */

        if data.len() < 77 {
            // too short
            warn!(
                "LEADER_BLOCK_COMMIT payload is malformed ({} bytes)",
                data.len()
            );
            return None;
        }

        let block_header_hash = BlockHeaderHash::from_bytes(&data[0..32]).unwrap();
        let new_seed = VRFSeed::from_bytes(&data[32..64]).unwrap();
        let parent_block_ptr = parse_u32_from_be(&data[64..68]).unwrap();
        let parent_vtxindex = parse_u16_from_be(&data[68..70]).unwrap();
        let key_block_ptr = parse_u32_from_be(&data[70..74]).unwrap();
        let key_vtxindex = parse_u16_from_be(&data[74..76]).unwrap();

        let burn_parent_modulus_and_memo_byte = data[76];

        let burn_parent_modulus = ((burn_parent_modulus_and_memo_byte & 0b111) as u64
            % BURN_BLOCK_MINED_AT_MODULUS) as u8;
        let memo = (burn_parent_modulus_and_memo_byte >> 3) & 0x1f;

        Some(ParsedData {
            block_header_hash,
            new_seed,
            parent_block_ptr,
            parent_vtxindex,
            key_block_ptr,
            key_vtxindex,
            burn_parent_modulus,
            memo,
        })
    }

    pub fn from_tx(
        burnchain: &Burnchain,
        block_header: &BurnchainBlockHeader,
        epoch_id: StacksEpochId,
        tx: &BurnchainTransaction,
    ) -> Result<LeaderBlockCommitOp, op_error> {
        LeaderBlockCommitOp::parse_from_tx(
            burnchain,
            block_header.block_height,
            &block_header.block_hash,
            epoch_id,
            tx,
        )
    }

    pub fn is_parent_genesis(&self) -> bool {
        self.parent_block_ptr == 0 && self.parent_vtxindex == 0
    }

    /// parse a LeaderBlockCommitOp
    pub fn parse_from_tx(
        burnchain: &Burnchain,
        block_height: u64,
        block_hash: &BurnchainHeaderHash,
        epoch_id: StacksEpochId,
        tx: &BurnchainTransaction,
    ) -> Result<LeaderBlockCommitOp, op_error> {
        // can't be too careful...
        let outputs = tx.get_recipients();

        if tx.num_signers() == 0 {
            warn!(
                "Invalid tx: inputs: {}, outputs: {}",
                tx.num_signers(),
                outputs.len()
            );
            return Err(op_error::InvalidInput);
        }

        if outputs.len() == 0 {
            warn!(
                "Invalid tx: inputs: {}, outputs: {}",
                tx.num_signers(),
                outputs.len()
            );
            return Err(op_error::InvalidInput);
        }

        if tx.opcode() != Opcodes::LeaderBlockCommit as u8 {
            warn!("Invalid tx: invalid opcode {}", tx.opcode());
            return Err(op_error::InvalidInput);
        };

        let data = LeaderBlockCommitOp::parse_data(&tx.data()).ok_or_else(|| {
            warn!("Invalid tx data");
            op_error::ParseError
        })?;

        // basic sanity checks
        if data.parent_block_ptr == 0 {
            if data.parent_vtxindex != 0 {
                warn!("Invalid tx: parent block back-pointer must be positive");
                return Err(op_error::ParseError);
            }
            // if parent block ptr and parent vtxindex are both 0, then this block's parent is
            // the genesis block.
        }

        if data.parent_block_ptr as u64 >= block_height {
            warn!(
                "Invalid tx: parent block back-pointer {} exceeds block height {}",
                data.parent_block_ptr, block_height
            );
            return Err(op_error::ParseError);
        }

        if data.key_block_ptr == 0 {
            warn!("Invalid tx: key block back-pointer must be positive");
            return Err(op_error::ParseError);
        }

        if data.key_block_ptr as u64 >= block_height {
            warn!(
                "Invalid tx: key block back-pointer {} exceeds block height {}",
                data.key_block_ptr, block_height
            );
            return Err(op_error::ParseError);
        }

        // check if we've reached PoX disable
        let (commit_outs, sunset_burn, burn_fee, apparent_sender) = if burnchain
            .pox_constants
            .is_after_pox_sunset_end(block_height, epoch_id)
            || burnchain.is_in_prepare_phase(block_height)
        {
            // PoX is disabled by sunset (not possible in epoch 2.1 or later), OR,
            // we're in the prepare phase.
            // should be only one burn output.
            let output_0 = outputs[0].clone().ok_or_else(|| {
                warn!("Invalid commit tx: unrecognized output 0");
                op_error::InvalidInput
            })?;

            if !output_0.address.is_burn() {
                return Err(op_error::BlockCommitBadOutputs);
            }
            let BurnchainRecipient { address, amount } = output_0;
            let apparent_sender = BurnchainSigner(
                outputs
                    .get(1)
                    .map(|out| {
                        out.as_ref()
                            .map(|out| out.address.clone().to_b58())
                            .unwrap_or("<undecodable-output>".to_string())
                    })
                    .unwrap_or("<no-change-output>".to_string()),
            );

            let sunset_burn = tx.get_burn_amount();
            (vec![address], sunset_burn, amount, apparent_sender)
        } else {
            // we're in a reward phase, which may or may not be PoX.
            // check if this transaction provided a sunset burn (which is still allowed in epoch
            // 2.1; it's just not doing anything for the miner).
            let sunset_burn = tx.get_burn_amount();

            let mut commit_outs = vec![];
            let mut pox_fee = None;
            for (ix, output_opt) in outputs.iter().enumerate() {
                let output = output_opt.clone().ok_or_else(|| {
                    warn!("Invalid commit tx: unrecognized output {}", ix);
                    op_error::InvalidInput
                })?;

                // only look at the first OUTPUTS_PER_COMMIT outputs
                if ix >= OUTPUTS_PER_COMMIT {
                    break;
                }
                // all pox outputs must have the same fee
                if let Some(pox_fee) = pox_fee {
                    if output.amount != pox_fee {
                        warn!("Invalid commit tx: different output amounts for different PoX reward addresses ({} != {})", pox_fee, output.amount);
                        return Err(op_error::ParseError);
                    }
                } else {
                    pox_fee.replace(output.amount);
                }
                commit_outs.push(output.address);
            }

            if commit_outs.len() != OUTPUTS_PER_COMMIT {
                warn!("Invalid commit tx: {} commit addresses, but {} PoX addresses should be committed to", commit_outs.len(), OUTPUTS_PER_COMMIT);
                return Err(op_error::InvalidInput);
            }

            // compute the total amount transfered/burned, and check that the burn amount
            //   is expected given the amount transfered.
            let burn_fee = pox_fee
                .expect("A 0-len output should have already errored")
                .checked_mul(OUTPUTS_PER_COMMIT as u64) // total commitment is the pox_amount * outputs
                .ok_or_else(|| op_error::ParseError)?;

            if burn_fee == 0 {
                warn!("Invalid commit tx: burn/transfer amount is 0");
                return Err(op_error::ParseError);
            }

            let apparent_sender = BurnchainSigner(
                outputs
                    .get(2)
                    .map(|out| {
                        out.as_ref()
                            .map(|out| out.address.clone().to_b58())
                            .unwrap_or("<undecodable-output>".to_string())
                    })
                    .unwrap_or("<no-change-output>".to_string()),
            );
            (commit_outs, sunset_burn, burn_fee, apparent_sender)
        };

        let input = tx
            .get_input_tx_ref(0)
            .expect("UNREACHABLE: checked that inputs > 0")
            .clone();

        Ok(LeaderBlockCommitOp {
            block_header_hash: data.block_header_hash,
            new_seed: data.new_seed,
            parent_block_ptr: data.parent_block_ptr,
            parent_vtxindex: data.parent_vtxindex,
            key_block_ptr: data.key_block_ptr,
            key_vtxindex: data.key_vtxindex,
            memo: vec![data.memo],
            burn_parent_modulus: data.burn_parent_modulus,

            commit_outs,
            sunset_burn,
            burn_fee,
            input,
            apparent_sender,

            txid: tx.txid(),
            vtxindex: tx.vtxindex(),
            block_height: block_height,
            burn_header_hash: block_hash.clone(),
        })
    }

    /// are all the outputs for this block commit burns?
    pub fn all_outputs_burn(&self) -> bool {
        self.commit_outs
            .iter()
            .fold(true, |previous_is_burn, output_addr| {
                previous_is_burn && output_addr.is_burn()
            })
    }

    pub fn spent_txid(&self) -> &Txid {
        &self.input.0
    }

    pub fn spent_output(&self) -> u32 {
        self.input.1
    }

    pub fn is_first_block(&self) -> bool {
        self.parent_block_ptr == 0 && self.parent_vtxindex == 0
    }
}

impl StacksMessageCodec for LeaderBlockCommitOp {
    /*
        Wire format:

        0      2  3            35               67     71     73    77   79     80
        |------|--|-------------|---------------|------|------|-----|-----|-----|
         magic  op   block hash     new seed     parent parent key   key   burn parent modulus
                                                block  txoff  block txoff
    */
    fn consensus_serialize<W: Write>(&self, fd: &mut W) -> Result<(), codec_error> {
        write_next(fd, &(Opcodes::LeaderBlockCommit as u8))?;
        write_next(fd, &self.block_header_hash)?;
        fd.write_all(&self.new_seed.as_bytes()[..])
            .map_err(codec_error::WriteError)?;
        write_next(fd, &self.parent_block_ptr)?;
        write_next(fd, &self.parent_vtxindex)?;
        write_next(fd, &self.key_block_ptr)?;
        write_next(fd, &self.key_vtxindex)?;
        let memo_burn_parent_modulus =
            (self.memo.get(0).copied().unwrap_or(0x00) << 3) + (self.burn_parent_modulus & 0b111);
        write_next(fd, &memo_burn_parent_modulus)?;
        Ok(())
    }

    fn consensus_deserialize<R: Read>(_fd: &mut R) -> Result<LeaderBlockCommitOp, codec_error> {
        // Op deserialized through burchain indexer
        unimplemented!();
    }
}

#[derive(Debug)]
pub struct RewardSetInfo {
    pub anchor_block: BlockHeaderHash,
    pub recipients: Vec<(PoxAddress, u16)>,
}

#[derive(Debug, Clone)]
pub struct MissedBlockCommit {
    pub txid: Txid,
    pub input: (Txid, u32),
    pub intended_sortition: SortitionId,
}

impl MissedBlockCommit {
    pub fn spent_txid(&self) -> &Txid {
        &self.input.0
    }

    pub fn spent_output(&self) -> u32 {
        self.input.1
    }
}

impl RewardSetInfo {
    /// Create a RewardSetInfo struct for a missed block commit
    fn from_missed_commit(
        tx: &mut SortitionHandleTx,
        intended_sortition: &SortitionId,
    ) -> Result<Option<RewardSetInfo>, op_error> {
        // did this block-commit pay to the correct PoX addresses?
        let intended_recipients = tx
            .get_reward_set_payouts_at(&intended_sortition)
            .map_err(|_e| op_error::BlockCommitBadOutputs)?
            .0;

        Ok(tx.get_last_anchor_block_hash()?.map(|bhh| RewardSetInfo {
            anchor_block: bhh,
            recipients: intended_recipients
                .into_iter()
                .enumerate()
                .map(|(i, addr)| (addr, i as u16))
                .collect(),
        }))
    }

    /// Takes an Option<RewardSetInfo> and produces the commit_outs
    ///   for a corresponding LeaderBlockCommitOp. If RewardSetInfo is none,
    ///   the LeaderBlockCommitOp will use burn addresses.
    pub fn into_commit_outs(from: Option<RewardSetInfo>, mainnet: bool) -> Vec<PoxAddress> {
        if let Some(recipient_set) = from {
            let mut outs: Vec<_> = recipient_set
                .recipients
                .into_iter()
                .map(|(recipient, _)| recipient)
                .collect();
            while outs.len() < OUTPUTS_PER_COMMIT {
                outs.push(PoxAddress::standard_burn_address(mainnet));
            }
            outs
        } else {
            (0..OUTPUTS_PER_COMMIT)
                .map(|_| PoxAddress::standard_burn_address(mainnet))
                .collect()
        }
    }
}

impl LeaderBlockCommitOp {
    /// Perform PoX checks on this block-commit, given the reward set info (which may be None if
    /// PoX is not active).
    /// If `reward_set_info` is not None, then *only* the addresses in .recipients are used.  The u16
    /// indexes are *ignored* (and *must be* ignored, since this method gets called by
    /// `check_intneded_sortition()`, which does not have this information).
    fn check_pox(
        &self,
        epoch_id: StacksEpochId,
        burnchain: &Burnchain,
        tx: &mut SortitionHandleTx,
        reward_set_info: Option<&RewardSetInfo>,
    ) -> Result<(), op_error> {
        let parent_block_height = self.parent_block_ptr as u64;

        if PoxConstants::has_pox_sunset(epoch_id) {
            // sunset only applies in epochs prior to 2.1.  After 2.1, miners can put whatever they
            // want into the sunset burn but it won't be checked, nor will it count towards their
            // sortition
            let total_committed = self
                .burn_fee
                .checked_add(self.sunset_burn)
                .expect("BUG: Overflow in total committed calculation");

            let expected_sunset_burn =
                burnchain.expected_sunset_burn(self.block_height, total_committed, epoch_id);
            if self.sunset_burn < expected_sunset_burn {
                warn!(
                    "Invalid block commit: should have included sunset burn amount of {}, found {}",
                    expected_sunset_burn, self.sunset_burn
                );
                return Err(op_error::BlockCommitBadOutputs);
            }
        }

        /////////////////////////////////////////////////////////////////////////////////////
        // This tx must have the expected commit or burn outputs:
        //    * if there is a known anchor block for the current reward cycle, and this
        //       block commit descends from that block, and this block commit is not in the
        //       prepare phase of the reward cycle, and there are still reward addresses
        //       left in this reward cycle to pay out to, then
        //       the commit outputs must = the expected set of commit outputs.
        //    * otherwise, the commit outputs must be burn outputs.
        /////////////////////////////////////////////////////////////////////////////////////
        if let Some(reward_set_info) = reward_set_info {
            // we do some check-inversion here so that we check the commit_outs _before_
            //   we check whether or not the block is descended from the anchor.
            // we do this because the descended_from check isn't particularly cheap, so
            //   we want to make sure that any TX that forces us to perform the check
            //   has either burned BTC or sent BTC to the PoX recipients

            // if we're in the prepare phase, then this block-commit _must_ burn.
            // No PoX descent check needs to be performed -- prepare-phase block commits
            // stand alone.
            if burnchain.is_in_prepare_phase(self.block_height) {
                if let Err(e) = self.check_prepare_commit_burn() {
                    warn!("Invalid block commit: in block {} which is in the prepare phase, but did not burn to a single output as expected ({:?})", self.block_height, &e);
                    return Err(op_error::BlockCommitBadOutputs);
                }
            } else {
                // Not in prepare phase, so this can be either PoB or PoX (a descent check from the
                // anchor block will be necessary if the block-commit is well-formed).
                //
                // first, handle a corner case:
                //    all of the commitment outputs are _burns_
                //    _and_ the reward set chose two burn addresses as reward addresses.
                // then, don't need to do a pox descendant check.
                let recipient_set_all_burns = reward_set_info
                    .recipients
                    .iter()
                    .fold(true, |prior_is_burn, (addr, ..)| {
                        prior_is_burn && addr.is_burn()
                    });

                if recipient_set_all_burns {
                    if !self.all_outputs_burn() {
                        warn!("Invalid block commit: recipient set should be all burns");
                        return Err(op_error::BlockCommitBadOutputs);
                    }
                } else {
                    let expect_pox_descendant = if self.all_outputs_burn() {
                        false
                    } else {
                        let mut check_recipients: Vec<_> = reward_set_info
                            .recipients
                            .iter()
                            .map(|(addr, ..)| addr.clone())
                            .collect();

                        if check_recipients.len() == 1 {
                            // If the number of recipients in the set was odd, we need to pad
                            // with a burn address.
                            // NOTE: this used the old burnchain.is_mainnet() code, which always
                            // returns false
                            check_recipients.push(PoxAddress::standard_burn_address(false))
                        }

                        if self.commit_outs.len() != check_recipients.len() {
                            warn!(
                                "Invalid block commit: expected {} PoX transfers, but commit has {}",
                                reward_set_info.recipients.len(),
                                self.commit_outs.len()
                            );
                            return Err(op_error::BlockCommitBadOutputs);
                        }

                        // sort check_recipients and commit_outs so that we can perform an
                        //  iterative equality check
                        check_recipients.sort();
                        let mut commit_outs = self.commit_outs.clone();
                        commit_outs.sort();
                        for (expected_commit, found_commit) in
                            commit_outs.iter().zip(check_recipients)
                        {
                            if expected_commit.to_burnchain_repr()
                                != found_commit.to_burnchain_repr()
                            {
                                warn!("Invalid block commit: committed output {} does not match expected {}",
                                      found_commit.to_burnchain_repr(), expected_commit.to_burnchain_repr());
                                return Err(op_error::BlockCommitBadOutputs);
                            }
                        }
                        true
                    };

                    let descended_from_anchor = tx.descended_from(parent_block_height, &reward_set_info.anchor_block)
                        .map_err(|e| {
                            error!("Failed to check whether parent (height={}) is descendent of anchor block={}: {}",
                                   parent_block_height, &reward_set_info.anchor_block, e);
                            op_error::BlockCommitAnchorCheck})?;
                    if descended_from_anchor != expect_pox_descendant {
                        if descended_from_anchor {
                            warn!("Invalid block commit: descended from PoX anchor, but used burn outputs");
                        } else {
                            warn!("Invalid block commit: not descended from PoX anchor, but used PoX outputs");
                        }
                        return Err(op_error::BlockCommitBadOutputs);
                    }
                }
            }
        } else {
            // no recipient info for this sortition, so expect all burns
            if !self.all_outputs_burn() {
                warn!("Invalid block commit: this transaction should only have burn outputs.");
                return Err(op_error::BlockCommitBadOutputs);
            }
        };
        Ok(())
    }

    fn check_single_burn_output(&self) -> Result<(), op_error> {
        if self.commit_outs.len() != 1 {
            warn!("Invalid prepare-phase block commit, should have 1 commit out");
            return Err(op_error::BlockCommitBadOutputs);
        }
        if !self.commit_outs[0].is_burn() {
            warn!("Invalid prepare-phase block commit, should have burn address output");
            return Err(op_error::BlockCommitBadOutputs);
        }
        Ok(())
    }

    fn check_after_pox_sunset(&self) -> Result<(), op_error> {
        self.check_single_burn_output()
    }

    fn check_prepare_commit_burn(&self) -> Result<(), op_error> {
        self.check_single_burn_output()
    }

    /// Check the epoch marker in a block-commit to make sure it matches the right epoch.
    /// Valid in Stacks 2.05+
    fn check_epoch_commit_marker(&self, marker: u8) -> Result<(), op_error> {
        if self.memo.len() < 1 {
            debug!(
                "Invalid block commit";
                "reason" => "no epoch marker byte given",
            );
            return Err(op_error::BlockCommitBadEpoch);
        }
        if self.memo[0] < marker {
            debug!(
                "Invalid block commit";
                "reason" => "invalid epoch marker byte",
                "marker_byte" => self.memo[0],
                "expected_marker_byte" => marker,
            );
            return Err(op_error::BlockCommitBadEpoch);
        }

        Ok(())
    }

    /// Check the epoch marker in the block commit, given the epoch we're in
    fn check_epoch_commit(&self, epoch_id: StacksEpochId) -> Result<(), op_error> {
        match epoch_id {
            StacksEpochId::Epoch10 => {
                panic!("FATAL: processed block-commit pre-Stacks 2.0");
            }
            StacksEpochId::Epoch20 => {
                // no-op, but log for helping node operators watch for old nodes
                if self.memo.len() < 1 {
                    debug!(
                        "Soon-to-be-invalid block commit";
                        "reason" => "no epoch marker byte given",
                    );
                } else if self.memo[0] < STACKS_EPOCH_2_05_MARKER {
                    debug!(
                        "Soon-to-be-invalid block commit";
                        "reason" => "invalid epoch marker byte",
                        "marker_byte" => self.memo[0],
                    );
                }
                Ok(())
            }
            StacksEpochId::Epoch2_05 => self.check_epoch_commit_marker(STACKS_EPOCH_2_05_MARKER),
            StacksEpochId::Epoch21 => self.check_epoch_commit_marker(STACKS_EPOCH_2_1_MARKER),
            StacksEpochId::Epoch22 => self.check_epoch_commit_marker(STACKS_EPOCH_2_2_MARKER),
            StacksEpochId::Epoch23 => self.check_epoch_commit_marker(STACKS_EPOCH_2_3_MARKER),
            StacksEpochId::Epoch24 => self.check_epoch_commit_marker(STACKS_EPOCH_2_4_MARKER),
        }
    }

    /// Verify that a missed block-commit would have been valid if it was not missed.
    /// This contains epoch-specific checks.
    fn check_intended_sortition(
        &self,
        epoch_id: StacksEpochId,
        burnchain: &Burnchain,
        tx: &mut SortitionHandleTx,
        miss_distance: u64,
    ) -> Result<SortitionId, op_error> {
        let tx_tip = tx.context.chain_tip.clone();
        let intended_sortition = match epoch_id {
            StacksEpochId::Epoch21
            | StacksEpochId::Epoch22
            | StacksEpochId::Epoch23
            | StacksEpochId::Epoch24 => {
                // correct behavior -- uses *sortition height* to find the intended sortition ID
                let sortition_height = self
                    .block_height
                    .checked_sub(burnchain.first_block_height)
                    .ok_or_else(|| op_error::BlockCommitPredatesGenesis)?;

                if miss_distance > sortition_height {
                    return Err(op_error::BlockCommitBadModulus);
                }

                if miss_distance > 1 {
                    // can't miss by more than 1 block; otherwise a miner can just bunch up all
                    // their block-commits into a single burnchain block and mine when they want
                    // without the 6-block warm-up period.
                    return Err(op_error::BlockCommitMissDistanceTooBig);
                }

                let intended_sortition = tx
                    .get_ancestor_block_hash(sortition_height - miss_distance, &tx_tip)?
                    .ok_or_else(|| op_error::BlockCommitNoParent)?;

                let intended_sn = SortitionDB::get_block_snapshot(tx, &intended_sortition)?
                    .expect("FATAL: no snapshot for known sortition");
                debug!("Block commit for {} missed, meant to land in burnchain block {} (sortition {})", &self.block_header_hash, intended_sn.block_height, &intended_sortition);

                // NOTE: we're not doing the checks in check_common() because it doesn't matter if
                // the late block-commit does not meet them -- it will never be a sortition winner
                // anyway.
                //
                // But, we must disincentivize deliberately sending late block-commits (e.g. to
                // improve the miner's median sortition spend), so it's necessary to require the
                // miner to pay burnchain tokens to the intended sortition's reward addresses.  Then,
                // doing this on purpose is at least as costly as mining honestly.
                let reward_set_info_opt =
                    RewardSetInfo::from_missed_commit(tx, &intended_sortition)?;
                self.check_pox(epoch_id, burnchain, tx, reward_set_info_opt.as_ref())?;

                intended_sortition
            }
            StacksEpochId::Epoch20 | StacksEpochId::Epoch2_05 => {
                // buggy behavior that must be preserved for compatibility :(
                // bug: uses self.block_height to find the intended sortition ID (which won't work)
                if miss_distance > self.block_height {
                    return Err(op_error::BlockCommitBadModulus);
                }
                tx.get_ancestor_block_hash(self.block_height - miss_distance, &tx_tip)?
                    .ok_or_else(|| op_error::BlockCommitNoParent)?

                // also buggy behavior -- the block-commit can pay to any PoX output it wants, so
                // sending them deliberately is "free" because the sender can just pay themselves.
            }
            StacksEpochId::Epoch10 => {
                panic!("Block commits are not supported in epoch 1.0");
            }
        };
        Ok(intended_sortition)
    }

    /// Perform the block-commit checks that are the same in both PoX and PoB, and common to both
    /// on-time and late block-commits
    fn check_common(
        &self,
        epoch_id: StacksEpochId,
        tx: &mut SortitionHandleTx,
    ) -> Result<(), op_error> {
        let leader_key_block_height = self.key_block_ptr as u64;
        let parent_block_height = self.parent_block_ptr as u64;

        let tx_tip = tx.context.chain_tip.clone();
        let apparent_sender_repr = format!("{}", &self.apparent_sender);

        /////////////////////////////////////////////////////////////////////////////////////
        // This tx must occur after the start of the network
        /////////////////////////////////////////////////////////////////////////////////////

        let first_block_snapshot = SortitionDB::get_first_block_snapshot(tx.tx())?;

        if self.block_height < first_block_snapshot.block_height {
            warn!(
                "Invalid block commit from {}: predates genesis height {}",
                self.block_height,
                first_block_snapshot.block_height;
                "apparent_sender" => %apparent_sender_repr
            );
            return Err(op_error::BlockCommitPredatesGenesis);
        }

        /////////////////////////////////////////////////////////////////////////////////////
        // Block must be unique in this burnchain fork
        /////////////////////////////////////////////////////////////////////////////////////

        let is_already_committed = tx.expects_stacks_block_in_fork(&self.block_header_hash)?;

        if is_already_committed {
            warn!(
                "Invalid block commit: already committed to {}",
                self.block_header_hash;
                "apparent_sender" => %apparent_sender_repr
            );
            return Err(op_error::BlockCommitAlreadyExists);
        }

        /////////////////////////////////////////////////////////////////////////////////////
        // There must exist a previously-accepted key from a LeaderKeyRegister
        /////////////////////////////////////////////////////////////////////////////////////

        if leader_key_block_height >= self.block_height {
            warn!(
                "Invalid block commit: references leader key in the same or later block ({} >= {})",
                leader_key_block_height, self.block_height;
                "apparent_sender" => %apparent_sender_repr
            );
            return Err(op_error::BlockCommitNoLeaderKey);
        }

        let _register_key = tx
            .get_leader_key_at(leader_key_block_height, self.key_vtxindex.into(), &tx_tip)?
            .ok_or_else(|| {
                warn!(
                    "Invalid block commit: no corresponding leader key at {},{} in fork {}",
                    leader_key_block_height, self.key_vtxindex, &tx.context.chain_tip;
                    "apparent_sender" => %apparent_sender_repr
                );
                op_error::BlockCommitNoLeaderKey
            })?;

        /////////////////////////////////////////////////////////////////////////////////////
        // There must exist a previously-accepted block from a LeaderBlockCommit, or this
        // LeaderBlockCommit must build off of the genesis block.  If _not_ building off of the
        // genesis block, then the parent block must be in a different epoch (i.e. its parent must
        // be committed already).
        /////////////////////////////////////////////////////////////////////////////////////

        if parent_block_height == self.block_height {
            // tried to build off a block in the same epoch (not allowed)
            warn!("Invalid block commit: cannot build off of a commit in the same block";
                  "apparent_sender" => %apparent_sender_repr
            );
            return Err(op_error::BlockCommitNoParent);
        } else if self.parent_block_ptr != 0 || self.parent_vtxindex != 0 {
            // not building off of genesis, so the parent block must exist
            let has_parent = tx
                .get_block_commit_parent(parent_block_height, self.parent_vtxindex.into(), &tx_tip)?
                .is_some();
            if !has_parent {
                warn!("Invalid block commit: no parent block in this fork";
                      "apparent_sender" => %apparent_sender_repr
                );
                return Err(op_error::BlockCommitNoParent);
            }
        }

        /////////////////////////////////////////////////////////////////////////////////////
        // If we are in Stacks 2.05 or later, then the memo field *must* have the appropriate epoch
        // marker.  That is, the upper 5 bits of the byte whose lower 3 bits contain the burn
        // parent modulus must have the marker bit pattern.  For example, in 2.05, this is 0b00101.
        //
        // This means that the byte must look like 0bXXXXXYYY, where XXXXX is the epoch marker bit
        // pattern, and YYY is the burn parent modulus.
        //
        // The epoch marker is a minimum-allowed value.  The miner can put a larger number in the
        // epoch marker field -- for example, to signal support for a new epoch or to be
        // forwards-compatible with it -- but cannot put a lesser number in.
        /////////////////////////////////////////////////////////////////////////////////////
        self.check_epoch_commit(epoch_id)?;
        Ok(())
    }

    pub fn check(
        &self,
        burnchain: &Burnchain,
        tx: &mut SortitionHandleTx,
        reward_set_info: Option<&RewardSetInfo>,
    ) -> Result<(), op_error> {
        /////////////////////////////////////////////////////////////////////////////////////
        // There must be a burn
        /////////////////////////////////////////////////////////////////////////////////////

        let apparent_sender_repr = format!("{}", &self.apparent_sender);

        if self.burn_fee == 0 {
            warn!("Invalid block commit: no burn amount";
                  "apparent_sender" => %apparent_sender_repr
            );
            return Err(op_error::BlockCommitBadInput);
        }
        let epoch = SortitionDB::get_stacks_epoch(tx, self.block_height)?.expect(&format!(
            "FATAL: impossible block height: no epoch defined for {}",
            self.block_height
        ));

        let intended_modulus = (self.burn_block_mined_at() + 1) % BURN_BLOCK_MINED_AT_MODULUS;
        let actual_modulus = self.block_height % BURN_BLOCK_MINED_AT_MODULUS;
        if actual_modulus != intended_modulus {
            // This transaction "missed" its target burn block, the transaction
            //  is not valid, but we should allow this UTXO to "chain" to valid
            //  UTXOs to allow the miner windowing to work in the face of missed
            //  blocks.
            let miss_distance = if actual_modulus > intended_modulus {
                actual_modulus - intended_modulus
            } else {
                BURN_BLOCK_MINED_AT_MODULUS + actual_modulus - intended_modulus
            };
            warn!("Invalid block commit: missed target block";
                  "intended_modulus" => intended_modulus,
                  "actual_modulus" => actual_modulus,
                  "miss_distance" => miss_distance,
                  "block_height" => self.block_height,
                  "apparent_sender" => %apparent_sender_repr
            );
            let intended_sortition =
                self.check_intended_sortition(epoch.epoch_id, burnchain, tx, miss_distance)?;
            let missed_data = MissedBlockCommit {
                input: self.input.clone(),
                txid: self.txid.clone(),
                intended_sortition,
            };

            return Err(op_error::MissedBlockCommit(missed_data));
        }

        if burnchain
            .pox_constants
            .is_after_pox_sunset_end(self.block_height, epoch.epoch_id)
        {
            // sunset has begun and we're not in epoch 2.1 or later, so apply sunset check
            self.check_after_pox_sunset().map_err(|e| {
                warn!("Invalid block-commit: bad PoX after sunset: {:?}", &e;
                          "apparent_sender" => %apparent_sender_repr);
                e
            })?;
        } else {
            // either in epoch 2.1, or the PoX sunset hasn't completed yet
            self.check_pox(epoch.epoch_id, burnchain, tx, reward_set_info)
                .map_err(|e| {
                    warn!("Invalid block-commit: bad PoX: {:?}", &e;
                          "apparent_sender" => %apparent_sender_repr);
                    e
                })?;
        }

        self.check_common(epoch.epoch_id, tx)?;

        // good to go!
        Ok(())
    }
}

#[cfg(test)]
mod tests {
    use crate::burnchains::bitcoin::address::*;
    use crate::burnchains::bitcoin::blocks::BitcoinBlockParser;
    use crate::burnchains::bitcoin::keys::BitcoinPublicKey;
    use crate::burnchains::bitcoin::*;
    use crate::burnchains::*;
    use crate::chainstate::burn::db::sortdb::tests::test_append_snapshot;
    use crate::chainstate::burn::db::sortdb::*;
    use crate::chainstate::burn::db::*;
    use crate::chainstate::burn::operations::*;
    use crate::chainstate::burn::ConsensusHash;
    use crate::chainstate::burn::*;
    use crate::chainstate::stacks::address::StacksAddressExtensions;
    use crate::chainstate::stacks::index::TrieHashExtension;
    use crate::chainstate::stacks::StacksPublicKey;
    use crate::core::{
        StacksEpoch, StacksEpochId, PEER_VERSION_EPOCH_1_0, PEER_VERSION_EPOCH_2_0,
        PEER_VERSION_EPOCH_2_05, PEER_VERSION_EPOCH_2_1, STACKS_EPOCH_MAX,
    };
    use stacks_common::address::AddressHashMode;
    use stacks_common::deps_common::bitcoin::blockdata::transaction::Transaction;
    use stacks_common::deps_common::bitcoin::blockdata::transaction::TxOut;
    use stacks_common::deps_common::bitcoin::network::serialize::{deserialize, serialize_hex};
    use stacks_common::util::get_epoch_time_secs;
    use stacks_common::util::hash::*;
    use stacks_common::util::vrf::VRFPublicKey;

    use crate::types::chainstate::StacksAddress;
    use crate::types::chainstate::{BlockHeaderHash, SortitionId, VRFSeed};

    use super::*;

    use clarity::vm::costs::ExecutionCost;
    use rand::thread_rng;
    use rand::RngCore;

    use crate::core::StacksEpochExtension;

    struct OpFixture {
        txstr: String,
        opstr: String,
        result: Option<LeaderBlockCommitOp>,
    }

    struct CheckFixture {
        op: LeaderBlockCommitOp,
        res: Result<(), op_error>,
    }

    fn make_tx(hex_str: &str) -> Result<Transaction, &'static str> {
        let tx_bin = hex_bytes(hex_str).map_err(|_e| "failed to decode hex string")?;
        let tx = deserialize(&tx_bin.to_vec()).map_err(|_e| "failed to deserialize")?;
        Ok(tx)
    }

    fn stacks_address_to_bitcoin_tx_out(addr: &StacksAddress, value: u64) -> TxOut {
        let btc_version = to_b58_version_byte(addr.version)
            .expect("BUG: failed to decode Stacks version byte to Bitcoin version byte");
        let btc_addr_type = legacy_version_byte_to_address_type(btc_version)
            .expect("BUG: failed to decode Bitcoin version byte")
            .0;
        match btc_addr_type {
            LegacyBitcoinAddressType::PublicKeyHash => {
                LegacyBitcoinAddress::to_p2pkh_tx_out(&addr.bytes, value)
            }
            LegacyBitcoinAddressType::ScriptHash => {
                LegacyBitcoinAddress::to_p2sh_tx_out(&addr.bytes, value)
            }
        }
    }

    #[test]
    fn test_parse_sunset_end() {
        let tx = BurnchainTransaction::Bitcoin(BitcoinTransaction {
            data_amt: 0,
            txid: Txid([0; 32]),
            vtxindex: 0,
            opcode: Opcodes::LeaderBlockCommit as u8,
            data: vec![1; 80],
            inputs: vec![BitcoinTxInputStructured {
                keys: vec![],
                num_required: 0,
                in_type: BitcoinInputType::Standard,
                tx_ref: (Txid([0; 32]), 0),
            }
            .into()],
            outputs: vec![
                BitcoinTxOutput {
                    units: 10,
                    address: BitcoinAddress::Legacy(LegacyBitcoinAddress {
                        addrtype: LegacyBitcoinAddressType::PublicKeyHash,
                        network_id: BitcoinNetworkType::Mainnet,
                        bytes: Hash160([1; 20]),
                    }),
                },
                BitcoinTxOutput {
                    units: 10,
                    address: BitcoinAddress::Legacy(LegacyBitcoinAddress {
                        addrtype: LegacyBitcoinAddressType::PublicKeyHash,
                        network_id: BitcoinNetworkType::Mainnet,
                        bytes: Hash160([2; 20]),
                    }),
                },
                BitcoinTxOutput {
                    units: 30,
                    address: BitcoinAddress::Legacy(LegacyBitcoinAddress {
                        addrtype: LegacyBitcoinAddressType::PublicKeyHash,
                        network_id: BitcoinNetworkType::Mainnet,
                        bytes: Hash160([3; 20]),
                    }),
                },
            ],
        });

        let mut burnchain = Burnchain::regtest("nope");
        burnchain.pox_constants.sunset_start = 16843021;
        burnchain.pox_constants.sunset_end = 16843022;

        // should fail in epoch 2.05 -- not a burn output
        let err = LeaderBlockCommitOp::parse_from_tx(
            &burnchain,
            16843022,
            &BurnchainHeaderHash([0; 32]),
            StacksEpochId::Epoch2_05,
            &tx,
        )
        .unwrap_err();

        assert!(if let op_error::BlockCommitBadOutputs = err {
            true
        } else {
            false
        });

        // should succeed in epoch 2.1 -- can be PoX in 2.1
        let _op = LeaderBlockCommitOp::parse_from_tx(
            &burnchain,
            16843022,
            &BurnchainHeaderHash([0; 32]),
            StacksEpochId::Epoch21,
            &tx,
        )
        .unwrap();

        let tx = BurnchainTransaction::Bitcoin(BitcoinTransaction {
            data_amt: 0,
            txid: Txid([0; 32]),
            vtxindex: 0,
            opcode: Opcodes::LeaderBlockCommit as u8,
            data: vec![1; 80],
            inputs: vec![BitcoinTxInputStructured {
                keys: vec![],
                num_required: 0,
                in_type: BitcoinInputType::Standard,
                tx_ref: (Txid([0; 32]), 0),
            }
            .into()],
            outputs: vec![
                BitcoinTxOutput {
                    units: 10,
                    address: BitcoinAddress::Legacy(LegacyBitcoinAddress {
                        addrtype: LegacyBitcoinAddressType::PublicKeyHash,
                        network_id: BitcoinNetworkType::Mainnet,
                        bytes: Hash160([0; 20]),
                    }),
                },
                BitcoinTxOutput {
                    units: 10,
                    address: BitcoinAddress::Legacy(LegacyBitcoinAddress {
                        addrtype: LegacyBitcoinAddressType::PublicKeyHash,
                        network_id: BitcoinNetworkType::Mainnet,
                        bytes: Hash160([2; 20]),
                    }),
                },
                BitcoinTxOutput {
                    units: 30,
                    address: BitcoinAddress::Legacy(LegacyBitcoinAddress {
                        addrtype: LegacyBitcoinAddressType::PublicKeyHash,
                        network_id: BitcoinNetworkType::Mainnet,
                        bytes: Hash160([0; 20]),
                    }),
                },
            ],
        });

        let mut burnchain = Burnchain::regtest("nope");
        burnchain.pox_constants.sunset_start = 16843021;
        burnchain.pox_constants.sunset_end = 16843022;

        // succeeds in epoch 2.05 because of the burn output
        let op = LeaderBlockCommitOp::parse_from_tx(
            &burnchain,
            16843022,
            &BurnchainHeaderHash([0; 32]),
            StacksEpochId::Epoch2_05,
            &tx,
        )
        .unwrap();

        assert_eq!(op.commit_outs.len(), 1);
        assert!(op.commit_outs[0].is_burn());
        assert_eq!(op.burn_fee, 10);

        // succeeds in epoch 2.1 because the sunset doesn't apply
        let op = LeaderBlockCommitOp::parse_from_tx(
            &burnchain,
            16843022,
            &BurnchainHeaderHash([0; 32]),
            StacksEpochId::Epoch21,
            &tx,
        )
        .unwrap();

        assert_eq!(op.commit_outs.len(), 2);
        assert!(op.commit_outs[0].is_burn());
        assert_eq!(op.burn_fee, 20);
    }

    #[test]
    fn test_parse_pox_commits() {
        let tx = BurnchainTransaction::Bitcoin(BitcoinTransaction {
            data_amt: 30,
            txid: Txid([0; 32]),
            vtxindex: 0,
            opcode: Opcodes::LeaderBlockCommit as u8,
            data: vec![1; 80],
            inputs: vec![BitcoinTxInputStructured {
                keys: vec![],
                num_required: 0,
                in_type: BitcoinInputType::Standard,
                tx_ref: (Txid([0; 32]), 0),
            }
            .into()],
            outputs: vec![
                BitcoinTxOutput {
                    units: 10,
                    address: BitcoinAddress::Legacy(LegacyBitcoinAddress {
                        addrtype: LegacyBitcoinAddressType::PublicKeyHash,
                        network_id: BitcoinNetworkType::Mainnet,
                        bytes: Hash160([1; 20]),
                    }),
                },
                BitcoinTxOutput {
                    units: 10,
                    address: BitcoinAddress::Legacy(LegacyBitcoinAddress {
                        addrtype: LegacyBitcoinAddressType::PublicKeyHash,
                        network_id: BitcoinNetworkType::Mainnet,
                        bytes: Hash160([2; 20]),
                    }),
                },
                BitcoinTxOutput {
                    units: 30,
                    address: BitcoinAddress::Legacy(LegacyBitcoinAddress {
                        addrtype: LegacyBitcoinAddressType::PublicKeyHash,
                        network_id: BitcoinNetworkType::Mainnet,
                        bytes: Hash160([0; 20]),
                    }),
                },
            ],
        });

        let mut burnchain = Burnchain::regtest("nope");
        burnchain.pox_constants.sunset_start = 16843019;
        burnchain.pox_constants.sunset_end = 16843020;

        let op = LeaderBlockCommitOp::parse_from_tx(
            &burnchain,
            16843019,
            &BurnchainHeaderHash([0; 32]),
            StacksEpochId::Epoch2_05,
            &tx,
        )
        .unwrap();

        // should have 2 commit outputs, summing to 20 burned units
        assert_eq!(op.commit_outs.len(), 2);
        assert_eq!(op.burn_fee, 20);
        // the third output, because it's a burn, should have counted as a sunset_burn
        assert_eq!(op.sunset_burn, 30);

        let tx = BurnchainTransaction::Bitcoin(BitcoinTransaction {
            data_amt: 0,
            txid: Txid([0; 32]),
            vtxindex: 0,
            opcode: Opcodes::LeaderBlockCommit as u8,
            data: vec![1; 80],
            inputs: vec![BitcoinTxInputStructured {
                keys: vec![],
                num_required: 0,
                in_type: BitcoinInputType::Standard,
                tx_ref: (Txid([0; 32]), 0),
            }
            .into()],
            outputs: vec![
                BitcoinTxOutput {
                    units: 10,
                    address: BitcoinAddress::Legacy(LegacyBitcoinAddress {
                        addrtype: LegacyBitcoinAddressType::PublicKeyHash,
                        network_id: BitcoinNetworkType::Mainnet,
                        bytes: Hash160([1; 20]),
                    }),
                },
                BitcoinTxOutput {
                    units: 9,
                    address: BitcoinAddress::Legacy(LegacyBitcoinAddress {
                        addrtype: LegacyBitcoinAddressType::PublicKeyHash,
                        network_id: BitcoinNetworkType::Mainnet,
                        bytes: Hash160([0; 20]),
                    }),
                },
            ],
        });

        let mut burnchain = Burnchain::regtest("nope");
        burnchain.pox_constants.sunset_start = 16843019;
        burnchain.pox_constants.sunset_end = 16843020;

        // burn amount should have been 10, not 9
        match LeaderBlockCommitOp::parse_from_tx(
            &burnchain,
            16843019,
            &BurnchainHeaderHash([0; 32]),
            StacksEpochId::Epoch2_05,
            &tx,
        )
        .unwrap_err()
        {
            op_error::ParseError => {}
            _ => unreachable!(),
        };

        let tx = BurnchainTransaction::Bitcoin(BitcoinTransaction {
            data_amt: 0,
            txid: Txid([0; 32]),
            vtxindex: 0,
            opcode: Opcodes::LeaderBlockCommit as u8,
            data: vec![1; 80],
            inputs: vec![BitcoinTxInputStructured {
                keys: vec![],
                num_required: 0,
                in_type: BitcoinInputType::Standard,
                tx_ref: (Txid([0; 32]), 0),
            }
            .into()],
            outputs: vec![
                BitcoinTxOutput {
                    units: 13,
                    address: BitcoinAddress::Legacy(LegacyBitcoinAddress {
                        addrtype: LegacyBitcoinAddressType::PublicKeyHash,
                        network_id: BitcoinNetworkType::Mainnet,
                        bytes: Hash160([1; 20]),
                    }),
                },
                BitcoinTxOutput {
                    units: 13,
                    address: BitcoinAddress::Legacy(LegacyBitcoinAddress {
                        addrtype: LegacyBitcoinAddressType::PublicKeyHash,
                        network_id: BitcoinNetworkType::Mainnet,
                        bytes: Hash160([2; 20]),
                    }),
                },
                BitcoinTxOutput {
                    units: 13,
                    address: BitcoinAddress::Legacy(LegacyBitcoinAddress {
                        addrtype: LegacyBitcoinAddressType::PublicKeyHash,
                        network_id: BitcoinNetworkType::Mainnet,
                        bytes: Hash160([2; 20]),
                    }),
                },
                BitcoinTxOutput {
                    units: 13,
                    address: BitcoinAddress::Legacy(LegacyBitcoinAddress {
                        addrtype: LegacyBitcoinAddressType::PublicKeyHash,
                        network_id: BitcoinNetworkType::Mainnet,
                        bytes: Hash160([2; 20]),
                    }),
                },
                BitcoinTxOutput {
                    units: 13,
                    address: BitcoinAddress::Legacy(LegacyBitcoinAddress {
                        addrtype: LegacyBitcoinAddressType::PublicKeyHash,
                        network_id: BitcoinNetworkType::Mainnet,
                        bytes: Hash160([2; 20]),
                    }),
                },
            ],
        });

        let mut burnchain = Burnchain::regtest("nope");
        burnchain.pox_constants.sunset_start = 16843019;
        burnchain.pox_constants.sunset_end = 16843020;

        let op = LeaderBlockCommitOp::parse_from_tx(
            &burnchain,
            16843019,
            &BurnchainHeaderHash([0; 32]),
            StacksEpochId::Epoch2_05,
            &tx,
        )
        .unwrap();

        // should have 2 commit outputs
        assert_eq!(op.commit_outs.len(), 2);
        assert_eq!(op.burn_fee, 26);
        // the third output, because it's not a burn, should not have counted as a sunset_burn
        assert_eq!(op.sunset_burn, 0);

        let tx = BurnchainTransaction::Bitcoin(BitcoinTransaction {
            data_amt: 0,
            txid: Txid([0; 32]),
            vtxindex: 0,
            opcode: Opcodes::LeaderBlockCommit as u8,
            data: vec![1; 80],
            inputs: vec![BitcoinTxInputStructured {
                keys: vec![],
                num_required: 0,
                in_type: BitcoinInputType::Standard,
                tx_ref: (Txid([0; 32]), 0),
            }
            .into()],
            outputs: vec![BitcoinTxOutput {
                units: 13,
                address: BitcoinAddress::Legacy(LegacyBitcoinAddress {
                    addrtype: LegacyBitcoinAddressType::PublicKeyHash,
                    network_id: BitcoinNetworkType::Mainnet,
                    bytes: Hash160([1; 20]),
                }),
            }],
        });

        let mut burnchain = Burnchain::regtest("nope");
        burnchain.pox_constants.sunset_start = 16843019;
        burnchain.pox_constants.sunset_end = 16843020;

        // not enough PoX outputs
        match LeaderBlockCommitOp::parse_from_tx(
            &burnchain,
            16843019,
            &BurnchainHeaderHash([0; 32]),
            StacksEpochId::Epoch2_05,
            &tx,
        )
        .unwrap_err()
        {
            op_error::InvalidInput => {}
            _ => unreachable!(),
        };

        let tx = BurnchainTransaction::Bitcoin(BitcoinTransaction {
            data_amt: 0,
            txid: Txid([0; 32]),
            vtxindex: 0,
            opcode: Opcodes::LeaderBlockCommit as u8,
            data: vec![1; 80],
            inputs: vec![BitcoinTxInputStructured {
                keys: vec![],
                num_required: 0,
                in_type: BitcoinInputType::Standard,
                tx_ref: (Txid([0; 32]), 0),
            }
            .into()],
            outputs: vec![
                BitcoinTxOutput {
                    units: 13,
                    address: BitcoinAddress::Legacy(LegacyBitcoinAddress {
                        addrtype: LegacyBitcoinAddressType::PublicKeyHash,
                        network_id: BitcoinNetworkType::Mainnet,
                        bytes: Hash160([1; 20]),
                    }),
                },
                BitcoinTxOutput {
                    units: 10,
                    address: BitcoinAddress::Legacy(LegacyBitcoinAddress {
                        addrtype: LegacyBitcoinAddressType::PublicKeyHash,
                        network_id: BitcoinNetworkType::Mainnet,
                        bytes: Hash160([2; 20]),
                    }),
                },
            ],
        });

        let mut burnchain = Burnchain::regtest("nope");
        burnchain.pox_constants.sunset_start = 16843019;
        burnchain.pox_constants.sunset_end = 16843020;

        // unequal PoX outputs
        match LeaderBlockCommitOp::parse_from_tx(
            &burnchain,
            16843019,
            &BurnchainHeaderHash([0; 32]),
            StacksEpochId::Epoch2_05,
            &tx,
        )
        .unwrap_err()
        {
            op_error::ParseError => {}
            _ => unreachable!(),
        };

        let tx = BurnchainTransaction::Bitcoin(BitcoinTransaction {
            data_amt: 0,
            txid: Txid([0; 32]),
            vtxindex: 0,
            opcode: Opcodes::LeaderBlockCommit as u8,
            data: vec![1; 80],
            inputs: vec![BitcoinTxInputStructured {
                keys: vec![],
                num_required: 0,
                in_type: BitcoinInputType::Standard,
                tx_ref: (Txid([0; 32]), 0),
            }
            .into()],
            outputs: vec![
                BitcoinTxOutput {
                    units: 0,
                    address: BitcoinAddress::Legacy(LegacyBitcoinAddress {
                        addrtype: LegacyBitcoinAddressType::PublicKeyHash,
                        network_id: BitcoinNetworkType::Mainnet,
                        bytes: Hash160([1; 20]),
                    }),
                },
                BitcoinTxOutput {
                    units: 0,
                    address: BitcoinAddress::Legacy(LegacyBitcoinAddress {
                        addrtype: LegacyBitcoinAddressType::PublicKeyHash,
                        network_id: BitcoinNetworkType::Mainnet,
                        bytes: Hash160([2; 20]),
                    }),
                },
                BitcoinTxOutput {
                    units: 0,
                    address: BitcoinAddress::Legacy(LegacyBitcoinAddress {
                        addrtype: LegacyBitcoinAddressType::PublicKeyHash,
                        network_id: BitcoinNetworkType::Mainnet,
                        bytes: Hash160([2; 20]),
                    }),
                },
                BitcoinTxOutput {
                    units: 0,
                    address: BitcoinAddress::Legacy(LegacyBitcoinAddress {
                        addrtype: LegacyBitcoinAddressType::PublicKeyHash,
                        network_id: BitcoinNetworkType::Mainnet,
                        bytes: Hash160([2; 20]),
                    }),
                },
                BitcoinTxOutput {
                    units: 0,
                    address: BitcoinAddress::Legacy(LegacyBitcoinAddress {
                        addrtype: LegacyBitcoinAddressType::PublicKeyHash,
                        network_id: BitcoinNetworkType::Mainnet,
                        bytes: Hash160([2; 20]),
                    }),
                },
            ],
        });

        let mut burnchain = Burnchain::regtest("nope");
        burnchain.pox_constants.sunset_start = 16843019;
        burnchain.pox_constants.sunset_end = 16843020;

        // 0 total burn
        match LeaderBlockCommitOp::parse_from_tx(
            &burnchain,
            16843019,
            &BurnchainHeaderHash([0; 32]),
            StacksEpochId::Epoch2_05,
            &tx,
        )
        .unwrap_err()
        {
            op_error::ParseError => {}
            _ => unreachable!(),
        };
    }

    #[test]
    fn test_parse() {
        let vtxindex = 1;
        let block_height = 0x71706363; // epoch number must be strictly smaller than block height
        let burn_header_hash = BurnchainHeaderHash::from_hex(
            "0000000000000000000000000000000000000000000000000000000000000000",
        )
        .unwrap();

        let tx_fixtures = vec![
            OpFixture {
                // valid
                txstr: "01000000011111111111111111111111111111111111111111111111111111111111111111000000006b483045022100eba8c0a57c1eb71cdfba0874de63cf37b3aace1e56dcbd61701548194a79af34022041dd191256f3f8a45562e5d60956bb871421ba69db605716250554b23b08277b012102d8015134d9db8178ac93acbc43170a2f20febba5087a5b0437058765ad5133d000000000040000000000000000536a4c5069645b22222222222222222222222222222222222222222222222222222222222222223333333333333333333333333333333333333333333333333333333333333333404142435051606162637071fa39300000000000001976a914000000000000000000000000000000000000000088ac39300000000000001976a914000000000000000000000000000000000000000088aca05b0000000000001976a9140be3e286a15ea85882761618e366586b5574100d88ac00000000".into(),
                opstr: "69645b22222222222222222222222222222222222222222222222222222222222222223333333333333333333333333333333333333333333333333333333333333333404142435051606162637071fa".to_string(),
                result: Some(LeaderBlockCommitOp {
                    sunset_burn: 0,
                    block_header_hash: BlockHeaderHash::from_bytes(&hex_bytes("2222222222222222222222222222222222222222222222222222222222222222").unwrap()).unwrap(),
                    new_seed: VRFSeed::from_bytes(&hex_bytes("3333333333333333333333333333333333333333333333333333333333333333").unwrap()).unwrap(),
                    parent_block_ptr: 0x40414243,
                    parent_vtxindex: 0x5051,
                    key_block_ptr: 0x60616263,
                    key_vtxindex: 0x7071,
                    memo: vec![0x1f],

                    commit_outs: vec![
                        PoxAddress::Standard( StacksAddress { version: 26, bytes: Hash160::empty() }, None ),
                        PoxAddress::Standard( StacksAddress { version: 26, bytes: Hash160::empty() }, None ),
                    ],

                    burn_fee: 24690,
                    input: (Txid([0x11; 32]), 0),
                    apparent_sender: BurnchainSigner("mgbpit8FvkVJ9kuXY8QSM5P7eibnhcEMBk".to_string()),

                    txid: Txid::from_hex("502f3e5756de7e1bdba8c713cd2daab44adb5337d14ff668fdc57cc27d67f0d4").unwrap(),
                    vtxindex: vtxindex,
                    block_height: block_height,
                    burn_parent_modulus: ((block_height - 1) % BURN_BLOCK_MINED_AT_MODULUS) as u8,
                    burn_header_hash: burn_header_hash,
                })
            },
            OpFixture {
                // invalid -- wrong opcode
                txstr: "01000000011111111111111111111111111111111111111111111111111111111111111111000000006946304302207129fa2054a61cdb4b7db0b8fab6e8ff4af0edf979627aa5cf41665b7475a451021f70032b48837df091223c1d0bb57fb0298818eb11d0c966acff4b82f4b2d5c8012102d8015134d9db8178ac93acbc43170a2f20febba5087a5b0437058765ad5133d000000000030000000000000000536a4c5069645c222222222222222222222222222222222222222222222222222222222222222233333333333333333333333333333333333333333333333333333333333333334041424350516061626370718039300000000000001976a914000000000000000000000000000000000000000088aca05b0000000000001976a9140be3e286a15ea85882761618e366586b5574100d88ac00000000".to_string(),
                opstr: "".to_string(),
                result: None,
            },
            OpFixture {
                // invalid -- wrong burn address
                txstr: "01000000011111111111111111111111111111111111111111111111111111111111111111000000006b483045022100e25f5f9f660339cd665caba231d5bdfc3f0885bcc0b3f85dc35564058c9089d702206aa142ea6ccd89e56fdc0743cdcf3a2744e133f335e255e9370e4f8a6d0f6ffd012102d8015134d9db8178ac93acbc43170a2f20febba5087a5b0437058765ad5133d000000000030000000000000000536a4c5069645b222222222222222222222222222222222222222222222222222222222222222233333333333333333333333333333333333333333333333333333333333333334041424350516061626370718039300000000000001976a914000000000000000000000000000000000000000188aca05b0000000000001976a9140be3e286a15ea85882761618e366586b5574100d88ac00000000".to_string(),
                opstr: "".to_string(),
                result: None,
            },
            OpFixture {
                // invalid -- bad OP_RETURN (missing memo)
                txstr: "01000000011111111111111111111111111111111111111111111111111111111111111111000000006b483045022100c6c3ccc9b5a6ba5161706f3a5e4518bc3964e8de1cf31dbfa4d38082535c88e902205860de620cfe68a72d5a1fc3be1171e6fd8b2cdde0170f76724faca0db5ee0b6012102d8015134d9db8178ac93acbc43170a2f20febba5087a5b0437058765ad5133d000000000030000000000000000526a4c4f69645b2222222222222222222222222222222222222222222222222222222222222222333333333333333333333333333333333333333333333333333333333333333340414243505160616263707139300000000000001976a914000000000000000000000000000000000000000088aca05b0000000000001976a9140be3e286a15ea85882761618e366586b5574100d88ac00000000".to_string(),
                opstr: "".to_string(),
                result: None,
            }
        ];

        let parser = BitcoinBlockParser::new(BitcoinNetworkType::Testnet, BLOCKSTACK_MAGIC_MAINNET);

        let mut is_first = false;
        for tx_fixture in tx_fixtures {
            let mut tx = make_tx(&tx_fixture.txstr).unwrap();
            if is_first {
                eprintln!("TX outputs: {}", tx.output.len());
                tx.output.insert(
                    2,
                    stacks_address_to_bitcoin_tx_out(&StacksAddress::burn_address(false), 12345),
                );
                is_first = false;
                eprintln!("Updated txstr = {}", serialize_hex(&tx).unwrap());
                assert!(false);
            }

            let header = match tx_fixture.result {
                Some(ref op) => BurnchainBlockHeader {
                    block_height: op.block_height,
                    block_hash: op.burn_header_hash.clone(),
                    parent_block_hash: op.burn_header_hash.clone(),
                    num_txs: 1,
                    timestamp: get_epoch_time_secs(),
                },
                None => BurnchainBlockHeader {
                    block_height: 0,
                    block_hash: BurnchainHeaderHash::zero(),
                    parent_block_hash: BurnchainHeaderHash::zero(),
                    num_txs: 0,
                    timestamp: get_epoch_time_secs(),
                },
            };
            let burnchain_tx = BurnchainTransaction::Bitcoin(
                parser
                    .parse_tx(&tx, vtxindex as usize, StacksEpochId::Epoch2_05)
                    .unwrap(),
            );

            let mut burnchain = Burnchain::regtest("nope");
            burnchain.pox_constants.sunset_start = block_height;
            burnchain.pox_constants.sunset_end = block_height + 1;

            let op = LeaderBlockCommitOp::from_tx(
                &burnchain,
                &header,
                StacksEpochId::Epoch2_05,
                &burnchain_tx,
            );

            match (op, tx_fixture.result) {
                (Ok(parsed_tx), Some(result)) => {
                    let opstr = {
                        let mut buffer = vec![];
                        let mut magic_bytes = BLOCKSTACK_MAGIC_MAINNET.as_bytes().to_vec();
                        buffer.append(&mut magic_bytes);
                        parsed_tx
                            .consensus_serialize(&mut buffer)
                            .expect("FATAL: invalid operation");
                        to_hex(&buffer)
                    };

                    assert_eq!(tx_fixture.opstr, opstr);
                    assert_eq!(parsed_tx, result);
                }
                (Err(_e), None) => (),
                (Ok(_parsed_tx), None) => {
                    eprintln!("Parsed a tx when we should not have");
                    assert!(false);
                }
                (Err(_e), Some(_result)) => {
                    eprintln!("Did not parse a tx when we should have");
                    assert!(false);
                }
            }
        }
    }

    #[test]
    fn test_check_2_1() {
        let first_block_height = 121;
        let first_burn_hash = BurnchainHeaderHash::from_hex(
            "0000000000000000000000000000000000000000000000000000000000000123",
        )
        .unwrap();

        let block_122_hash = BurnchainHeaderHash::from_hex(
            "0000000000000000000000000000000000000000000000000000000000001220",
        )
        .unwrap();
        let block_123_hash = BurnchainHeaderHash::from_hex(
            "0000000000000000000000000000000000000000000000000000000000001230",
        )
        .unwrap();
        let block_124_hash = BurnchainHeaderHash::from_hex(
            "0000000000000000000000000000000000000000000000000000000000001240",
        )
        .unwrap();
        let block_125_hash = BurnchainHeaderHash::from_hex(
            "0000000000000000000000000000000000000000000000000000000000001250",
        )
        .unwrap();
        let block_126_hash = BurnchainHeaderHash::from_hex(
            "0000000000000000000000000000000000000000000000000000000000001260",
        )
        .unwrap();

        let block_header_hashes = [
            block_122_hash.clone(),
            block_123_hash.clone(),
            block_124_hash.clone(),
            block_125_hash.clone(), // prepare phase
            block_126_hash.clone(), // prepare phase
        ];

        let burnchain = Burnchain {
<<<<<<< HEAD
            pox_constants: PoxConstants::new(6, 2, 2, 25, 5, 5000, 10000, u32::MAX),
=======
            pox_constants: PoxConstants::new(
                6,
                2,
                2,
                25,
                5,
                5000,
                10000,
                u32::MAX,
                u32::MAX,
                u32::MAX,
            ),
>>>>>>> b80dde40
            peer_version: 0x012345678,
            network_id: 0x9abcdef0,
            chain_name: "bitcoin".to_string(),
            network_name: "testnet".to_string(),
            working_dir: "/nope".to_string(),
            consensus_hash_lifetime: 24,
            stable_confirmations: 7,
            first_block_height,
            initial_reward_start_block: first_block_height,
            first_block_timestamp: 0,
            first_block_hash: first_burn_hash.clone(),
        };

        let leader_key_1 = LeaderKeyRegisterOp {
            consensus_hash: ConsensusHash::from_bytes(
                &hex_bytes("2222222222222222222222222222222222222222").unwrap(),
            )
            .unwrap(),
            public_key: VRFPublicKey::from_bytes(
                &hex_bytes("a366b51292bef4edd64063d9145c617fec373bceb0758e98cd72becd84d54c7a")
                    .unwrap(),
            )
            .unwrap(),
            memo: vec![01, 02, 03, 04, 05],

            txid: Txid::from_bytes_be(
                &hex_bytes("1bfa831b5fc56c858198acb8e77e5863c1e9d8ac26d49ddb914e24d8d4083562")
                    .unwrap(),
            )
            .unwrap(),
            vtxindex: 456,
            block_height: 124,
            burn_header_hash: block_124_hash.clone(),
        };

        let leader_key_2 = LeaderKeyRegisterOp {
            consensus_hash: ConsensusHash::from_bytes(
                &hex_bytes("3333333333333333333333333333333333333333").unwrap(),
            )
            .unwrap(),
            public_key: VRFPublicKey::from_bytes(
                &hex_bytes("bb519494643f79f1dea0350e6fb9a1da88dfdb6137117fc2523824a8aa44fe1c")
                    .unwrap(),
            )
            .unwrap(),
            memo: vec![01, 02, 03, 04, 05],

            txid: Txid::from_bytes_be(
                &hex_bytes("9410df84e2b440055c33acb075a0687752df63fe8fe84aeec61abe469f0448c7")
                    .unwrap(),
            )
            .unwrap(),
            vtxindex: 457,
            block_height: 124,
            burn_header_hash: block_124_hash.clone(),
        };

        // consumes leader_key_1
        let block_commit_1 = LeaderBlockCommitOp {
            sunset_burn: 0,
            block_header_hash: BlockHeaderHash::from_bytes(
                &hex_bytes("2222222222222222222222222222222222222222222222222222222222222222")
                    .unwrap(),
            )
            .unwrap(),
            new_seed: VRFSeed::from_bytes(
                &hex_bytes("3333333333333333333333333333333333333333333333333333333333333333")
                    .unwrap(),
            )
            .unwrap(),
            parent_block_ptr: 0,
            parent_vtxindex: 0,
            key_block_ptr: 124,
            key_vtxindex: 456,
            memo: vec![0x80],
            commit_outs: vec![],

            burn_fee: 12345,
            input: (Txid([0; 32]), 0),
            apparent_sender: BurnchainSigner::mock_parts(
                AddressHashMode::SerializeP2PKH,
                1,
                vec![StacksPublicKey::from_hex(
                    "02d8015134d9db8178ac93acbc43170a2f20febba5087a5b0437058765ad5133d0",
                )
                .unwrap()],
            ),

            txid: Txid::from_bytes_be(
                &hex_bytes("3c07a0a93360bc85047bbaadd49e30c8af770f73a37e10fec400174d2e5f27cf")
                    .unwrap(),
            )
            .unwrap(),
            vtxindex: 444,
            block_height: 125,
            burn_parent_modulus: (124 % BURN_BLOCK_MINED_AT_MODULUS) as u8,
            burn_header_hash: block_125_hash.clone(),
        };

        let mut db = SortitionDB::connect_test_with_epochs(
            first_block_height,
            &first_burn_hash,
            StacksEpoch::all(0, 0, first_block_height),
        )
        .unwrap();
        let block_ops = vec![
            // 122
            vec![],
            // 123
            vec![],
            // 124
            vec![
                BlockstackOperationType::LeaderKeyRegister(leader_key_1.clone()),
                BlockstackOperationType::LeaderKeyRegister(leader_key_2.clone()),
            ],
            // 125
            vec![BlockstackOperationType::LeaderBlockCommit(
                block_commit_1.clone(),
            )],
            // 126
            vec![],
        ];

        let tip_index_root = {
            let mut prev_snapshot = SortitionDB::get_first_block_snapshot(db.conn()).unwrap();
            for i in 0..block_header_hashes.len() {
                let mut snapshot_row = BlockSnapshot {
                    accumulated_coinbase_ustx: 0,
                    pox_valid: true,
                    block_height: (i + 1 + first_block_height as usize) as u64,
                    burn_header_timestamp: get_epoch_time_secs(),
                    burn_header_hash: block_header_hashes[i].clone(),
                    sortition_id: SortitionId(block_header_hashes[i as usize].0.clone()),
                    parent_sortition_id: prev_snapshot.sortition_id.clone(),
                    parent_burn_header_hash: prev_snapshot.burn_header_hash.clone(),
                    consensus_hash: ConsensusHash::from_bytes(&[
                        0,
                        0,
                        0,
                        0,
                        0,
                        0,
                        0,
                        0,
                        0,
                        0,
                        0,
                        0,
                        0,
                        0,
                        0,
                        0,
                        0,
                        0,
                        0,
                        (i + 1) as u8,
                    ])
                    .unwrap(),
                    ops_hash: OpsHash::from_bytes(&[
                        0, 0, 0, 0, 0, 0, 0, 0, 0, 0, 0, 0, 0, 0, 0, 0, 0, 0, 0, 0, 0, 0, 0, 0, 0,
                        0, 0, 0, 0, 0, 0, i as u8,
                    ])
                    .unwrap(),
                    total_burn: i as u64,
                    sortition: true,
                    sortition_hash: SortitionHash::initial(),
                    winning_block_txid: Txid::from_hex(
                        "0000000000000000000000000000000000000000000000000000000000000000",
                    )
                    .unwrap(),
                    winning_stacks_block_hash: BlockHeaderHash::from_hex(
                        "0000000000000000000000000000000000000000000000000000000000000000",
                    )
                    .unwrap(),
                    index_root: TrieHash::from_empty_data(),
                    num_sortitions: (i + 1) as u64,
                    stacks_block_accepted: false,
                    stacks_block_height: 0,
                    arrival_index: 0,
                    canonical_stacks_tip_height: 0,
                    canonical_stacks_tip_hash: BlockHeaderHash([0u8; 32]),
                    canonical_stacks_tip_consensus_hash: ConsensusHash([0u8; 20]),
                };
                let mut tx =
                    SortitionHandleTx::begin(&mut db, &prev_snapshot.sortition_id).unwrap();
                let next_index_root = tx
                    .append_chain_tip_snapshot(
                        &prev_snapshot,
                        &snapshot_row,
                        &block_ops[i],
                        &vec![],
                        None,
                        None,
                        None,
                    )
                    .unwrap();

                snapshot_row.index_root = next_index_root;
                tx.commit().unwrap();

                prev_snapshot = snapshot_row;
            }

            prev_snapshot.index_root.clone()
        };

        let fixtures = vec![
            CheckFixture {
                // accept -- consumes leader_key_2
                op: LeaderBlockCommitOp {
                    sunset_burn: 0,
                    block_header_hash: BlockHeaderHash::from_bytes(
                        &hex_bytes(
                            "2222222222222222222222222222222222222222222222222222222222222222",
                        )
                        .unwrap(),
                    )
                    .unwrap(),
                    new_seed: VRFSeed::from_bytes(
                        &hex_bytes(
                            "3333333333333333333333333333333333333333333333333333333333333333",
                        )
                        .unwrap(),
                    )
                    .unwrap(),
                    parent_block_ptr: 125,
                    parent_vtxindex: 444,
                    key_block_ptr: 124,
                    key_vtxindex: 457,
                    memo: vec![STACKS_EPOCH_2_1_MARKER],
                    commit_outs: vec![],

                    burn_fee: 12345,
                    input: (Txid([0; 32]), 0),
                    apparent_sender: BurnchainSigner::mock_parts(
                        AddressHashMode::SerializeP2PKH,
                        1,
                        vec![StacksPublicKey::from_hex(
                            "02d8015134d9db8178ac93acbc43170a2f20febba5087a5b0437058765ad5133d0",
                        )
                        .unwrap()],
                    ),

                    txid: Txid::from_bytes_be(
                        &hex_bytes(
                            "3c07a0a93360bc85047bbaadd49e30c8af770f73a37e10fec400174d2e5f27cf",
                        )
                        .unwrap(),
                    )
                    .unwrap(),
                    vtxindex: 445,
                    block_height: 126,
                    burn_parent_modulus: (125 % BURN_BLOCK_MINED_AT_MODULUS) as u8,
                    burn_header_hash: block_126_hash.clone(),
                },
                res: Ok(()),
            },
            CheckFixture {
                // accept -- builds directly off of genesis block and consumes leader_key_2
                op: LeaderBlockCommitOp {
                    sunset_burn: 0,
                    block_header_hash: BlockHeaderHash::from_bytes(
                        &hex_bytes(
                            "2222222222222222222222222222222222222222222222222222222222222222",
                        )
                        .unwrap(),
                    )
                    .unwrap(),
                    new_seed: VRFSeed::from_bytes(
                        &hex_bytes(
                            "3333333333333333333333333333333333333333333333333333333333333333",
                        )
                        .unwrap(),
                    )
                    .unwrap(),
                    parent_block_ptr: 0,
                    parent_vtxindex: 0,
                    key_block_ptr: 124,
                    key_vtxindex: 457,
                    memo: vec![STACKS_EPOCH_2_1_MARKER],
                    commit_outs: vec![],

                    burn_fee: 12345,
                    input: (Txid([0; 32]), 0),
                    apparent_sender: BurnchainSigner::mock_parts(
                        AddressHashMode::SerializeP2PKH,
                        1,
                        vec![StacksPublicKey::from_hex(
                            "02d8015134d9db8178ac93acbc43170a2f20febba5087a5b0437058765ad5133d0",
                        )
                        .unwrap()],
                    ),

                    txid: Txid::from_bytes_be(
                        &hex_bytes(
                            "3c07a0a93360bc85047bbaadd49e30c8af770f73a37e10fec400174d2e5f27cf",
                        )
                        .unwrap(),
                    )
                    .unwrap(),
                    vtxindex: 445,
                    block_height: 126,
                    burn_parent_modulus: (125 % BURN_BLOCK_MINED_AT_MODULUS) as u8,
                    burn_header_hash: block_126_hash.clone(),
                },
                res: Ok(()),
            },
            CheckFixture {
                // accept -- also consumes leader_key_1
                op: LeaderBlockCommitOp {
                    sunset_burn: 0,
                    block_header_hash: BlockHeaderHash::from_bytes(
                        &hex_bytes(
                            "2222222222222222222222222222222222222222222222222222222222222222",
                        )
                        .unwrap(),
                    )
                    .unwrap(),
                    new_seed: VRFSeed::from_bytes(
                        &hex_bytes(
                            "3333333333333333333333333333333333333333333333333333333333333333",
                        )
                        .unwrap(),
                    )
                    .unwrap(),
                    parent_block_ptr: 0,
                    parent_vtxindex: 0,
                    key_block_ptr: 124,
                    key_vtxindex: 456,
                    memo: vec![STACKS_EPOCH_2_1_MARKER],
                    commit_outs: vec![],

                    burn_fee: 12345,
                    input: (Txid([0; 32]), 0),
                    apparent_sender: BurnchainSigner::mock_parts(
                        AddressHashMode::SerializeP2PKH,
                        1,
                        vec![StacksPublicKey::from_hex(
                            "02d8015134d9db8178ac93acbc43170a2f20febba5087a5b0437058765ad5133d0",
                        )
                        .unwrap()],
                    ),

                    txid: Txid::from_bytes_be(
                        &hex_bytes(
                            "3c07a0a93360bc85047bbaadd49e30c8af770f73a37e10fec400174d2e5f27cf",
                        )
                        .unwrap(),
                    )
                    .unwrap(),
                    vtxindex: 444,
                    block_height: 126,
                    burn_parent_modulus: (125 % BURN_BLOCK_MINED_AT_MODULUS) as u8,
                    burn_header_hash: block_126_hash.clone(),
                },
                res: Ok(()),
            },
            CheckFixture {
                // reject -- bad burn parent modulus
                op: LeaderBlockCommitOp {
                    sunset_burn: 0,
                    block_header_hash: BlockHeaderHash::from_bytes(
                        &hex_bytes(
                            "2222222222222222222222222222222222222222222222222222222222222222",
                        )
                        .unwrap(),
                    )
                    .unwrap(),
                    new_seed: VRFSeed::from_bytes(
                        &hex_bytes(
                            "3333333333333333333333333333333333333333333333333333333333333333",
                        )
                        .unwrap(),
                    )
                    .unwrap(),
                    parent_block_ptr: 0,
                    parent_vtxindex: 0,
                    key_block_ptr: 124,
                    key_vtxindex: 456,
                    memo: vec![0x80],
                    commit_outs: vec![],

                    burn_fee: 12345,
                    input: (Txid([0; 32]), 0),
                    apparent_sender: BurnchainSigner::mock_parts(
                        AddressHashMode::SerializeP2PKH,
                        1,
                        vec![StacksPublicKey::from_hex(
                            "02d8015134d9db8178ac93acbc43170a2f20febba5087a5b0437058765ad5133d0",
                        )
                        .unwrap()],
                    ),

                    txid: Txid::from_bytes_be(
                        &hex_bytes(
                            "3c07a0a93360bc85047bbaadd49e30c8af770f73a37e10fec400174d2e5f27cf",
                        )
                        .unwrap(),
                    )
                    .unwrap(),
                    vtxindex: 444,
                    block_height: 126,
                    burn_parent_modulus: (124 % BURN_BLOCK_MINED_AT_MODULUS) as u8,
                    burn_header_hash: block_126_hash.clone(),
                },
                res: Err(op_error::MissedBlockCommit(MissedBlockCommit {
                    input: (Txid([0; 32]), 0),
                    txid: Txid::from_bytes_be(
                        &hex_bytes(
                            "3c07a0a93360bc85047bbaadd49e30c8af770f73a37e10fec400174d2e5f27cf",
                        )
                        .unwrap(),
                    )
                    .unwrap(),
                    // miss distance from height 126 was 1, which corresponds to the hash at height
                    // 125 (intended modulus = ((124 % 5) + 1) % 5 = 0, actual = (126 % 5) = 1
                    intended_sortition: SortitionId(block_125_hash.0.clone()),
                })),
            },
            CheckFixture {
                // reject -- bad burn parent modulus
                op: LeaderBlockCommitOp {
                    sunset_burn: 0,
                    block_header_hash: BlockHeaderHash::from_bytes(
                        &hex_bytes(
                            "2222222222222222222222222222222222222222222222222222222222222222",
                        )
                        .unwrap(),
                    )
                    .unwrap(),
                    new_seed: VRFSeed::from_bytes(
                        &hex_bytes(
                            "3333333333333333333333333333333333333333333333333333333333333333",
                        )
                        .unwrap(),
                    )
                    .unwrap(),
                    parent_block_ptr: 0,
                    parent_vtxindex: 0,
                    key_block_ptr: 124,
                    key_vtxindex: 456,
                    memo: vec![0x80],
                    commit_outs: vec![],

                    burn_fee: 12345,
                    input: (Txid([0; 32]), 0),
                    apparent_sender: BurnchainSigner::mock_parts(
                        AddressHashMode::SerializeP2PKH,
                        1,
                        vec![StacksPublicKey::from_hex(
                            "02d8015134d9db8178ac93acbc43170a2f20febba5087a5b0437058765ad5133d0",
                        )
                        .unwrap()],
                    ),

                    txid: Txid::from_bytes_be(
                        &hex_bytes(
                            "3c07a0a93360bc85047bbaadd49e30c8af770f73a37e10fec400174d2e5f27cf",
                        )
                        .unwrap(),
                    )
                    .unwrap(),
                    vtxindex: 444,
                    block_height: 124,
                    burn_parent_modulus: (125 % BURN_BLOCK_MINED_AT_MODULUS) as u8,
                    burn_header_hash: block_126_hash.clone(),
                },
                // miss distance from height 124 was 3, which corresponds to the hash at height
                // 121 (intended modulus = (((125 % 5) + 1) % 5) = 1, actual modulus = 124 % 5 = 4
                res: Err(op_error::BlockCommitMissDistanceTooBig),
            },
        ];

        for (ix, fixture) in fixtures.iter().enumerate() {
            eprintln!("Processing {}", ix);
            let header = BurnchainBlockHeader {
                block_height: fixture.op.block_height,
                block_hash: fixture.op.burn_header_hash.clone(),
                parent_block_hash: fixture.op.burn_header_hash.clone(),
                num_txs: 1,
                timestamp: get_epoch_time_secs(),
            };
            let mut ic = SortitionHandleTx::begin(
                &mut db,
                &SortitionId::stubbed(&fixture.op.burn_header_hash),
            )
            .unwrap();
            assert_eq!(
                format!("{:?}", &fixture.res),
                format!("{:?}", &fixture.op.check(&burnchain, &mut ic, None))
            );
        }
    }

    #[test]
    fn test_check() {
        let first_block_height = 121;
        let first_burn_hash = BurnchainHeaderHash::from_hex(
            "0000000000000000000000000000000000000000000000000000000000000123",
        )
        .unwrap();

        let block_122_hash = BurnchainHeaderHash::from_hex(
            "0000000000000000000000000000000000000000000000000000000000001220",
        )
        .unwrap();
        let block_123_hash = BurnchainHeaderHash::from_hex(
            "0000000000000000000000000000000000000000000000000000000000001230",
        )
        .unwrap();
        let block_124_hash = BurnchainHeaderHash::from_hex(
            "0000000000000000000000000000000000000000000000000000000000001240",
        )
        .unwrap();
        let block_125_hash = BurnchainHeaderHash::from_hex(
            "0000000000000000000000000000000000000000000000000000000000001250",
        )
        .unwrap();
        let block_126_hash = BurnchainHeaderHash::from_hex(
            "0000000000000000000000000000000000000000000000000000000000001260",
        )
        .unwrap();

        let block_header_hashes = [
            block_122_hash.clone(),
            block_123_hash.clone(),
            block_124_hash.clone(),
            block_125_hash.clone(), // prepare phase
            block_126_hash.clone(), // prepare phase
        ];

        let burnchain = Burnchain {
<<<<<<< HEAD
            pox_constants: PoxConstants::new(6, 2, 2, 25, 5, 5000, 10000, u32::MAX),
=======
            pox_constants: PoxConstants::new(
                6,
                2,
                2,
                25,
                5,
                5000,
                10000,
                u32::MAX,
                u32::MAX,
                u32::MAX,
            ),
>>>>>>> b80dde40
            peer_version: 0x012345678,
            network_id: 0x9abcdef0,
            chain_name: "bitcoin".to_string(),
            network_name: "testnet".to_string(),
            working_dir: "/nope".to_string(),
            consensus_hash_lifetime: 24,
            stable_confirmations: 7,
            first_block_height,
            initial_reward_start_block: first_block_height,
            first_block_timestamp: 0,
            first_block_hash: first_burn_hash.clone(),
        };

        let leader_key_1 = LeaderKeyRegisterOp {
            consensus_hash: ConsensusHash::from_bytes(
                &hex_bytes("2222222222222222222222222222222222222222").unwrap(),
            )
            .unwrap(),
            public_key: VRFPublicKey::from_bytes(
                &hex_bytes("a366b51292bef4edd64063d9145c617fec373bceb0758e98cd72becd84d54c7a")
                    .unwrap(),
            )
            .unwrap(),
            memo: vec![01, 02, 03, 04, 05],

            txid: Txid::from_bytes_be(
                &hex_bytes("1bfa831b5fc56c858198acb8e77e5863c1e9d8ac26d49ddb914e24d8d4083562")
                    .unwrap(),
            )
            .unwrap(),
            vtxindex: 456,
            block_height: 124,
            burn_header_hash: block_124_hash.clone(),
        };

        let leader_key_2 = LeaderKeyRegisterOp {
            consensus_hash: ConsensusHash::from_bytes(
                &hex_bytes("3333333333333333333333333333333333333333").unwrap(),
            )
            .unwrap(),
            public_key: VRFPublicKey::from_bytes(
                &hex_bytes("bb519494643f79f1dea0350e6fb9a1da88dfdb6137117fc2523824a8aa44fe1c")
                    .unwrap(),
            )
            .unwrap(),
            memo: vec![01, 02, 03, 04, 05],

            txid: Txid::from_bytes_be(
                &hex_bytes("9410df84e2b440055c33acb075a0687752df63fe8fe84aeec61abe469f0448c7")
                    .unwrap(),
            )
            .unwrap(),
            vtxindex: 457,
            block_height: 124,
            burn_header_hash: block_124_hash.clone(),
        };

        // consumes leader_key_1
        let block_commit_1 = LeaderBlockCommitOp {
            sunset_burn: 0,
            block_header_hash: BlockHeaderHash::from_bytes(
                &hex_bytes("2222222222222222222222222222222222222222222222222222222222222222")
                    .unwrap(),
            )
            .unwrap(),
            new_seed: VRFSeed::from_bytes(
                &hex_bytes("3333333333333333333333333333333333333333333333333333333333333333")
                    .unwrap(),
            )
            .unwrap(),
            parent_block_ptr: 0,
            parent_vtxindex: 0,
            key_block_ptr: 124,
            key_vtxindex: 456,
            memo: vec![0x80],
            commit_outs: vec![],

            burn_fee: 12345,
            input: (Txid([0; 32]), 0),
            apparent_sender: BurnchainSigner::mock_parts(
                AddressHashMode::SerializeP2PKH,
                1,
                vec![StacksPublicKey::from_hex(
                    "02d8015134d9db8178ac93acbc43170a2f20febba5087a5b0437058765ad5133d0",
                )
                .unwrap()],
            ),

            txid: Txid::from_bytes_be(
                &hex_bytes("3c07a0a93360bc85047bbaadd49e30c8af770f73a37e10fec400174d2e5f27cf")
                    .unwrap(),
            )
            .unwrap(),
            vtxindex: 444,
            block_height: 125,
            burn_parent_modulus: (124 % BURN_BLOCK_MINED_AT_MODULUS) as u8,
            burn_header_hash: block_125_hash.clone(),
        };

        let mut db = SortitionDB::connect_test(first_block_height, &first_burn_hash).unwrap();
        let block_ops = vec![
            // 122
            vec![],
            // 123
            vec![],
            // 124
            vec![
                BlockstackOperationType::LeaderKeyRegister(leader_key_1.clone()),
                BlockstackOperationType::LeaderKeyRegister(leader_key_2.clone()),
            ],
            // 125
            vec![BlockstackOperationType::LeaderBlockCommit(
                block_commit_1.clone(),
            )],
            // 126
            vec![],
        ];

        let tip_index_root = {
            let mut prev_snapshot = SortitionDB::get_first_block_snapshot(db.conn()).unwrap();
            for i in 0..block_header_hashes.len() {
                let mut snapshot_row = BlockSnapshot {
                    accumulated_coinbase_ustx: 0,
                    pox_valid: true,
                    block_height: (i + 1 + first_block_height as usize) as u64,
                    burn_header_timestamp: get_epoch_time_secs(),
                    burn_header_hash: block_header_hashes[i].clone(),
                    sortition_id: SortitionId(block_header_hashes[i as usize].0.clone()),
                    parent_sortition_id: prev_snapshot.sortition_id.clone(),
                    parent_burn_header_hash: prev_snapshot.burn_header_hash.clone(),
                    consensus_hash: ConsensusHash::from_bytes(&[
                        0,
                        0,
                        0,
                        0,
                        0,
                        0,
                        0,
                        0,
                        0,
                        0,
                        0,
                        0,
                        0,
                        0,
                        0,
                        0,
                        0,
                        0,
                        0,
                        (i + 1) as u8,
                    ])
                    .unwrap(),
                    ops_hash: OpsHash::from_bytes(&[
                        0, 0, 0, 0, 0, 0, 0, 0, 0, 0, 0, 0, 0, 0, 0, 0, 0, 0, 0, 0, 0, 0, 0, 0, 0,
                        0, 0, 0, 0, 0, 0, i as u8,
                    ])
                    .unwrap(),
                    total_burn: i as u64,
                    sortition: true,
                    sortition_hash: SortitionHash::initial(),
                    winning_block_txid: Txid::from_hex(
                        "0000000000000000000000000000000000000000000000000000000000000000",
                    )
                    .unwrap(),
                    winning_stacks_block_hash: BlockHeaderHash::from_hex(
                        "0000000000000000000000000000000000000000000000000000000000000000",
                    )
                    .unwrap(),
                    index_root: TrieHash::from_empty_data(),
                    num_sortitions: (i + 1) as u64,
                    stacks_block_accepted: false,
                    stacks_block_height: 0,
                    arrival_index: 0,
                    canonical_stacks_tip_height: 0,
                    canonical_stacks_tip_hash: BlockHeaderHash([0u8; 32]),
                    canonical_stacks_tip_consensus_hash: ConsensusHash([0u8; 20]),
                    ..BlockSnapshot::initial(0, &first_burn_hash, 0)
                };
                let mut tx =
                    SortitionHandleTx::begin(&mut db, &prev_snapshot.sortition_id).unwrap();
                let next_index_root = tx
                    .append_chain_tip_snapshot(
                        &prev_snapshot,
                        &snapshot_row,
                        &block_ops[i],
                        &vec![],
                        None,
                        None,
                        None,
                    )
                    .unwrap();

                snapshot_row.index_root = next_index_root;
                tx.commit().unwrap();

                prev_snapshot = snapshot_row;
            }

            prev_snapshot.index_root.clone()
        };

        let block_height = 124;

        let fixtures = vec![
            CheckFixture {
                // reject -- predates start block
                op: LeaderBlockCommitOp {
                    sunset_burn: 0,
                    block_header_hash: BlockHeaderHash::from_bytes(
                        &hex_bytes(
                            "2222222222222222222222222222222222222222222222222222222222222222",
                        )
                        .unwrap(),
                    )
                    .unwrap(),
                    new_seed: VRFSeed::from_bytes(
                        &hex_bytes(
                            "3333333333333333333333333333333333333333333333333333333333333333",
                        )
                        .unwrap(),
                    )
                    .unwrap(),
                    parent_block_ptr: 50,
                    parent_vtxindex: 456,
                    key_block_ptr: 1,
                    key_vtxindex: 457,
                    memo: vec![0x80],
                    commit_outs: vec![],

                    burn_fee: 12345,
                    input: (Txid([0; 32]), 0),
                    apparent_sender: BurnchainSigner::mock_parts(
                        AddressHashMode::SerializeP2PKH,
                        1,
                        vec![StacksPublicKey::from_hex(
                            "02d8015134d9db8178ac93acbc43170a2f20febba5087a5b0437058765ad5133d0",
                        )
                        .unwrap()],
                    ),

                    txid: Txid::from_bytes_be(
                        &hex_bytes(
                            "3c07a0a93360bc85047bbaadd49e30c8af770f73a37e10fec400174d2e5f27cf",
                        )
                        .unwrap(),
                    )
                    .unwrap(),
                    vtxindex: 444,
                    block_height: 80,
                    burn_parent_modulus: (79 % BURN_BLOCK_MINED_AT_MODULUS) as u8,
                    burn_header_hash: block_126_hash.clone(),
                },
                res: Err(op_error::BlockCommitPredatesGenesis),
            },
            CheckFixture {
                // reject -- no such leader key
                op: LeaderBlockCommitOp {
                    sunset_burn: 0,
                    block_header_hash: BlockHeaderHash::from_bytes(
                        &hex_bytes(
                            "2222222222222222222222222222222222222222222222222222222222222222",
                        )
                        .unwrap(),
                    )
                    .unwrap(),
                    new_seed: VRFSeed::from_bytes(
                        &hex_bytes(
                            "3333333333333333333333333333333333333333333333333333333333333333",
                        )
                        .unwrap(),
                    )
                    .unwrap(),
                    parent_block_ptr: 1,
                    parent_vtxindex: 444,
                    key_block_ptr: 2,
                    key_vtxindex: 400,
                    memo: vec![0x80],
                    commit_outs: vec![],

                    burn_fee: 12345,
                    input: (Txid([0; 32]), 0),
                    apparent_sender: BurnchainSigner::mock_parts(
                        AddressHashMode::SerializeP2PKH,
                        1,
                        vec![StacksPublicKey::from_hex(
                            "02d8015134d9db8178ac93acbc43170a2f20febba5087a5b0437058765ad5133d0",
                        )
                        .unwrap()],
                    ),

                    txid: Txid::from_bytes_be(
                        &hex_bytes(
                            "3c07a0a93360bc85047bbaadd49e30c8af770f73a37e10fec400174d2e5f27cf",
                        )
                        .unwrap(),
                    )
                    .unwrap(),
                    vtxindex: 444,
                    block_height: 126,
                    burn_parent_modulus: (125 % BURN_BLOCK_MINED_AT_MODULUS) as u8,
                    burn_header_hash: block_126_hash.clone(),
                },
                res: Err(op_error::BlockCommitNoLeaderKey),
            },
            CheckFixture {
                // reject -- previous block must exist
                op: LeaderBlockCommitOp {
                    sunset_burn: 0,
                    block_header_hash: BlockHeaderHash::from_bytes(
                        &hex_bytes(
                            "2222222222222222222222222222222222222222222222222222222222222222",
                        )
                        .unwrap(),
                    )
                    .unwrap(),
                    new_seed: VRFSeed::from_bytes(
                        &hex_bytes(
                            "3333333333333333333333333333333333333333333333333333333333333333",
                        )
                        .unwrap(),
                    )
                    .unwrap(),
                    parent_block_ptr: 125,
                    parent_vtxindex: 445,
                    key_block_ptr: 124,
                    key_vtxindex: 457,
                    commit_outs: vec![],
                    memo: vec![0x80],

                    burn_fee: 12345,
                    input: (Txid([0; 32]), 0),
                    apparent_sender: BurnchainSigner::mock_parts(
                        AddressHashMode::SerializeP2PKH,
                        1,
                        vec![StacksPublicKey::from_hex(
                            "02d8015134d9db8178ac93acbc43170a2f20febba5087a5b0437058765ad5133d0",
                        )
                        .unwrap()],
                    ),

                    txid: Txid::from_bytes_be(
                        &hex_bytes(
                            "3c07a0a93360bc85047bbaadd49e30c8af770f73a37e10fec400174d2e5f27cf",
                        )
                        .unwrap(),
                    )
                    .unwrap(),
                    vtxindex: 445,
                    block_height: 126,
                    burn_parent_modulus: (125 % BURN_BLOCK_MINED_AT_MODULUS) as u8,
                    burn_header_hash: block_126_hash.clone(),
                },
                res: Err(op_error::BlockCommitNoParent),
            },
            CheckFixture {
                // reject -- previous block must exist in a different block
                op: LeaderBlockCommitOp {
                    sunset_burn: 0,
                    block_header_hash: BlockHeaderHash::from_bytes(
                        &hex_bytes(
                            "2222222222222222222222222222222222222222222222222222222222222222",
                        )
                        .unwrap(),
                    )
                    .unwrap(),
                    new_seed: VRFSeed::from_bytes(
                        &hex_bytes(
                            "3333333333333333333333333333333333333333333333333333333333333333",
                        )
                        .unwrap(),
                    )
                    .unwrap(),
                    parent_block_ptr: 126,
                    parent_vtxindex: 444,
                    key_block_ptr: 124,
                    key_vtxindex: 457,
                    memo: vec![0x80],
                    commit_outs: vec![],

                    burn_fee: 12345,
                    input: (Txid([0; 32]), 0),
                    apparent_sender: BurnchainSigner::mock_parts(
                        AddressHashMode::SerializeP2PKH,
                        1,
                        vec![StacksPublicKey::from_hex(
                            "02d8015134d9db8178ac93acbc43170a2f20febba5087a5b0437058765ad5133d0",
                        )
                        .unwrap()],
                    ),

                    txid: Txid::from_bytes_be(
                        &hex_bytes(
                            "3c07a0a93360bc85047bbaadd49e30c8af770f73a37e10fec400174d2e5f27cf",
                        )
                        .unwrap(),
                    )
                    .unwrap(),
                    vtxindex: 445,
                    block_height: 126,
                    burn_parent_modulus: (125 % BURN_BLOCK_MINED_AT_MODULUS) as u8,
                    burn_header_hash: block_126_hash.clone(),
                },
                res: Err(op_error::BlockCommitNoParent),
            },
            CheckFixture {
                // accept -- we can have a different burnchain signer (but whether or not it links
                // to another block-commit's UTXO chain is a different story, and is not checked
                // here)
                op: LeaderBlockCommitOp {
                    sunset_burn: 0,
                    block_header_hash: BlockHeaderHash::from_bytes(
                        &hex_bytes(
                            "2222222222222222222222222222222222222222222222222222222222222222",
                        )
                        .unwrap(),
                    )
                    .unwrap(),
                    new_seed: VRFSeed::from_bytes(
                        &hex_bytes(
                            "3333333333333333333333333333333333333333333333333333333333333333",
                        )
                        .unwrap(),
                    )
                    .unwrap(),
                    parent_block_ptr: 125,
                    parent_vtxindex: 444,
                    key_block_ptr: 124,
                    key_vtxindex: 457,
                    memo: vec![0x80],
                    commit_outs: vec![],

                    burn_fee: 12345,
                    input: (Txid([0; 32]), 0),
                    apparent_sender: BurnchainSigner::mock_parts(
                        AddressHashMode::SerializeP2PKH,
                        1,
                        vec![StacksPublicKey::from_hex(
                            "03984286096373539ae529bd997c92792d4e5b5967be72979a42f587a625394116",
                        )
                        .unwrap()],
                    ),

                    txid: Txid::from_bytes_be(
                        &hex_bytes(
                            "3c07a0a93360bc85047bbaadd49e30c8af770f73a37e10fec400174d2e5f27cf",
                        )
                        .unwrap(),
                    )
                    .unwrap(),
                    vtxindex: 445,
                    block_height: 126,
                    burn_parent_modulus: (125 % BURN_BLOCK_MINED_AT_MODULUS) as u8,
                    burn_header_hash: block_126_hash.clone(),
                },
                res: Ok(()),
            },
            CheckFixture {
                // reject -- fee is 0
                op: LeaderBlockCommitOp {
                    sunset_burn: 0,
                    block_header_hash: BlockHeaderHash::from_bytes(
                        &hex_bytes(
                            "2222222222222222222222222222222222222222222222222222222222222222",
                        )
                        .unwrap(),
                    )
                    .unwrap(),
                    new_seed: VRFSeed::from_bytes(
                        &hex_bytes(
                            "3333333333333333333333333333333333333333333333333333333333333333",
                        )
                        .unwrap(),
                    )
                    .unwrap(),
                    parent_block_ptr: 125,
                    parent_vtxindex: 444,
                    key_block_ptr: 124,
                    key_vtxindex: 457,
                    memo: vec![0x80],
                    commit_outs: vec![],

                    burn_fee: 0,
                    input: (Txid([0; 32]), 0),
                    apparent_sender: BurnchainSigner::mock_parts(
                        AddressHashMode::SerializeP2PKH,
                        1,
                        vec![StacksPublicKey::from_hex(
                            "02d8015134d9db8178ac93acbc43170a2f20febba5087a5b0437058765ad5133d0",
                        )
                        .unwrap()],
                    ),

                    txid: Txid::from_bytes_be(
                        &hex_bytes(
                            "3c07a0a93360bc85047bbaadd49e30c8af770f73a37e10fec400174d2e5f27cf",
                        )
                        .unwrap(),
                    )
                    .unwrap(),
                    vtxindex: 445,
                    block_height: 126,
                    burn_parent_modulus: (125 % BURN_BLOCK_MINED_AT_MODULUS) as u8,
                    burn_header_hash: block_126_hash.clone(),
                },
                res: Err(op_error::BlockCommitBadInput),
            },
            CheckFixture {
                // accept -- consumes leader_key_2
                op: LeaderBlockCommitOp {
                    sunset_burn: 0,
                    block_header_hash: BlockHeaderHash::from_bytes(
                        &hex_bytes(
                            "2222222222222222222222222222222222222222222222222222222222222222",
                        )
                        .unwrap(),
                    )
                    .unwrap(),
                    new_seed: VRFSeed::from_bytes(
                        &hex_bytes(
                            "3333333333333333333333333333333333333333333333333333333333333333",
                        )
                        .unwrap(),
                    )
                    .unwrap(),
                    parent_block_ptr: 125,
                    parent_vtxindex: 444,
                    key_block_ptr: 124,
                    key_vtxindex: 457,
                    memo: vec![0x80],
                    commit_outs: vec![],

                    burn_fee: 12345,
                    input: (Txid([0; 32]), 0),
                    apparent_sender: BurnchainSigner::mock_parts(
                        AddressHashMode::SerializeP2PKH,
                        1,
                        vec![StacksPublicKey::from_hex(
                            "02d8015134d9db8178ac93acbc43170a2f20febba5087a5b0437058765ad5133d0",
                        )
                        .unwrap()],
                    ),

                    txid: Txid::from_bytes_be(
                        &hex_bytes(
                            "3c07a0a93360bc85047bbaadd49e30c8af770f73a37e10fec400174d2e5f27cf",
                        )
                        .unwrap(),
                    )
                    .unwrap(),
                    vtxindex: 445,
                    block_height: 126,
                    burn_parent_modulus: (125 % BURN_BLOCK_MINED_AT_MODULUS) as u8,
                    burn_header_hash: block_126_hash.clone(),
                },
                res: Ok(()),
            },
            CheckFixture {
                // accept -- builds directly off of genesis block and consumes leader_key_2
                op: LeaderBlockCommitOp {
                    sunset_burn: 0,
                    block_header_hash: BlockHeaderHash::from_bytes(
                        &hex_bytes(
                            "2222222222222222222222222222222222222222222222222222222222222222",
                        )
                        .unwrap(),
                    )
                    .unwrap(),
                    new_seed: VRFSeed::from_bytes(
                        &hex_bytes(
                            "3333333333333333333333333333333333333333333333333333333333333333",
                        )
                        .unwrap(),
                    )
                    .unwrap(),
                    parent_block_ptr: 0,
                    parent_vtxindex: 0,
                    key_block_ptr: 124,
                    key_vtxindex: 457,
                    memo: vec![0x80],
                    commit_outs: vec![],

                    burn_fee: 12345,
                    input: (Txid([0; 32]), 0),
                    apparent_sender: BurnchainSigner::mock_parts(
                        AddressHashMode::SerializeP2PKH,
                        1,
                        vec![StacksPublicKey::from_hex(
                            "02d8015134d9db8178ac93acbc43170a2f20febba5087a5b0437058765ad5133d0",
                        )
                        .unwrap()],
                    ),

                    txid: Txid::from_bytes_be(
                        &hex_bytes(
                            "3c07a0a93360bc85047bbaadd49e30c8af770f73a37e10fec400174d2e5f27cf",
                        )
                        .unwrap(),
                    )
                    .unwrap(),
                    vtxindex: 445,
                    block_height: 126,
                    burn_parent_modulus: (125 % BURN_BLOCK_MINED_AT_MODULUS) as u8,
                    burn_header_hash: block_126_hash.clone(),
                },
                res: Ok(()),
            },
            CheckFixture {
                // accept -- also consumes leader_key_1
                op: LeaderBlockCommitOp {
                    sunset_burn: 0,
                    block_header_hash: BlockHeaderHash::from_bytes(
                        &hex_bytes(
                            "2222222222222222222222222222222222222222222222222222222222222222",
                        )
                        .unwrap(),
                    )
                    .unwrap(),
                    new_seed: VRFSeed::from_bytes(
                        &hex_bytes(
                            "3333333333333333333333333333333333333333333333333333333333333333",
                        )
                        .unwrap(),
                    )
                    .unwrap(),
                    parent_block_ptr: 0,
                    parent_vtxindex: 0,
                    key_block_ptr: 124,
                    key_vtxindex: 456,
                    memo: vec![0x80],
                    commit_outs: vec![],

                    burn_fee: 12345,
                    input: (Txid([0; 32]), 0),
                    apparent_sender: BurnchainSigner::mock_parts(
                        AddressHashMode::SerializeP2PKH,
                        1,
                        vec![StacksPublicKey::from_hex(
                            "02d8015134d9db8178ac93acbc43170a2f20febba5087a5b0437058765ad5133d0",
                        )
                        .unwrap()],
                    ),

                    txid: Txid::from_bytes_be(
                        &hex_bytes(
                            "3c07a0a93360bc85047bbaadd49e30c8af770f73a37e10fec400174d2e5f27cf",
                        )
                        .unwrap(),
                    )
                    .unwrap(),
                    vtxindex: 444,
                    block_height: 126,
                    burn_parent_modulus: (125 % BURN_BLOCK_MINED_AT_MODULUS) as u8,
                    burn_header_hash: block_126_hash.clone(),
                },
                res: Ok(()),
            },
        ];

        for (ix, fixture) in fixtures.iter().enumerate() {
            eprintln!("Processing {}", ix);
            let header = BurnchainBlockHeader {
                block_height: fixture.op.block_height,
                block_hash: fixture.op.burn_header_hash.clone(),
                parent_block_hash: fixture.op.burn_header_hash.clone(),
                num_txs: 1,
                timestamp: get_epoch_time_secs(),
            };
            let mut ic = SortitionHandleTx::begin(
                &mut db,
                &SortitionId::stubbed(&fixture.op.burn_header_hash),
            )
            .unwrap();
            assert_eq!(
                format!("{:?}", &fixture.res),
                format!("{:?}", &fixture.op.check(&burnchain, &mut ic, None))
            );
        }
    }

    #[test]
    fn test_epoch_marker() {
        let first_block_height = 121;
        let first_burn_hash = BurnchainHeaderHash::from_hex(
            "0000000000000000000000000000000000000000000000000000000000000001",
        )
        .unwrap();

        let burnchain = Burnchain {
<<<<<<< HEAD
            pox_constants: PoxConstants::new(6, 2, 2, 25, 5, 5000, 10000, u32::MAX),
=======
            pox_constants: PoxConstants::new(
                6,
                2,
                2,
                25,
                5,
                5000,
                10000,
                u32::MAX,
                u32::MAX,
                u32::MAX,
            ),
>>>>>>> b80dde40
            peer_version: 0x012345678,
            network_id: 0x9abcdef0,
            chain_name: "bitcoin".to_string(),
            network_name: "testnet".to_string(),
            working_dir: "/nope".to_string(),
            consensus_hash_lifetime: 24,
            stable_confirmations: 7,
            first_block_height,
            initial_reward_start_block: first_block_height,
            first_block_timestamp: 0,
            first_block_hash: first_burn_hash.clone(),
        };

        let epoch_2_05_start = 125;
        let epoch_2_1_start = 130;

        let mut rng = rand::thread_rng();
        let mut buf = [0u8; 32];
        rng.fill_bytes(&mut buf);
        let db_path_dir = format!(
            "/tmp/stacks-node-tests/unit-tests-sortdb/db-{}",
            to_hex(&buf)
        );

        let mut db = SortitionDB::connect(
            &db_path_dir,
            first_block_height,
            &first_burn_hash,
            get_epoch_time_secs(),
            &vec![
                StacksEpoch {
                    epoch_id: StacksEpochId::Epoch10,
                    start_height: 0,
                    end_height: first_block_height,
                    block_limit: ExecutionCost::max_value(),
                    network_epoch: PEER_VERSION_EPOCH_1_0,
                },
                StacksEpoch {
                    epoch_id: StacksEpochId::Epoch20,
                    start_height: first_block_height,
                    end_height: epoch_2_05_start,
                    block_limit: ExecutionCost::max_value(),
                    network_epoch: PEER_VERSION_EPOCH_2_0,
                },
                StacksEpoch {
                    epoch_id: StacksEpochId::Epoch2_05,
                    start_height: epoch_2_05_start,
                    end_height: epoch_2_1_start,
                    block_limit: ExecutionCost::max_value(),
                    network_epoch: PEER_VERSION_EPOCH_2_05,
                },
                StacksEpoch {
                    epoch_id: StacksEpochId::Epoch21,
                    start_height: epoch_2_1_start,
                    end_height: STACKS_EPOCH_MAX,
                    block_limit: ExecutionCost::max_value(),
                    network_epoch: PEER_VERSION_EPOCH_2_1,
                },
            ],
            PoxConstants::test_default(),
            true,
        )
        .unwrap();

        let leader_key = LeaderKeyRegisterOp {
            consensus_hash: ConsensusHash([0x01; 20]),
            public_key: VRFPublicKey::from_bytes(
                &hex_bytes("a366b51292bef4edd64063d9145c617fec373bceb0758e98cd72becd84d54c7a")
                    .unwrap(),
            )
            .unwrap(),
            memo: vec![01, 02, 03, 04, 05],
            txid: Txid([0x01; 32]),
            vtxindex: 456,
            block_height: first_block_height + 1,
            burn_header_hash: BurnchainHeaderHash([0x00; 32]), // to be filled in
        };

        let block_commit_pre_2_05 = LeaderBlockCommitOp {
            sunset_burn: 0,
            block_header_hash: BlockHeaderHash([0x02; 32]),
            new_seed: VRFSeed([0x03; 32]),
            parent_block_ptr: 0,
            parent_vtxindex: 0,
            key_block_ptr: leader_key.block_height as u32,
            key_vtxindex: leader_key.vtxindex as u16,
            memo: vec![0x80],
            commit_outs: vec![],

            burn_fee: 12345,
            input: (Txid([0; 32]), 0),
            apparent_sender: BurnchainSigner::mock_parts(
                AddressHashMode::SerializeP2PKH,
                1,
                vec![StacksPublicKey::from_hex(
                    "02d8015134d9db8178ac93acbc43170a2f20febba5087a5b0437058765ad5133d0",
                )
                .unwrap()],
            ),

            txid: Txid([0x02; 32]),
            vtxindex: 444,
            block_height: first_block_height + 2,
            burn_parent_modulus: ((first_block_height + 1) % BURN_BLOCK_MINED_AT_MODULUS) as u8,
            burn_header_hash: BurnchainHeaderHash([0x00; 32]), // to be filled in
        };

        let block_commit_post_2_05_valid = LeaderBlockCommitOp {
            sunset_burn: 0,
            block_header_hash: BlockHeaderHash([0x03; 32]),
            new_seed: VRFSeed([0x04; 32]),
            parent_block_ptr: 0,
            parent_vtxindex: 0,
            key_block_ptr: leader_key.block_height as u32,
            key_vtxindex: leader_key.vtxindex as u16,
            memo: vec![STACKS_EPOCH_2_05_MARKER],
            commit_outs: vec![],

            burn_fee: 12345,
            input: (Txid([0; 32]), 0),
            apparent_sender: BurnchainSigner::mock_parts(
                AddressHashMode::SerializeP2PKH,
                1,
                vec![StacksPublicKey::from_hex(
                    "02d8015134d9db8178ac93acbc43170a2f20febba5087a5b0437058765ad5133d0",
                )
                .unwrap()],
            ),

            txid: Txid([0x03; 32]),
            vtxindex: 444,
            block_height: epoch_2_05_start,
            burn_parent_modulus: ((epoch_2_05_start - 1) % BURN_BLOCK_MINED_AT_MODULUS) as u8,
            burn_header_hash: BurnchainHeaderHash([0x00; 32]), // to be filled in
        };

        let block_commit_post_2_05_valid_bigger_epoch = LeaderBlockCommitOp {
            sunset_burn: 0,
            block_header_hash: BlockHeaderHash([0x03; 32]),
            new_seed: VRFSeed([0x04; 32]),
            parent_block_ptr: 0,
            parent_vtxindex: 0,
            key_block_ptr: leader_key.block_height as u32,
            key_vtxindex: leader_key.vtxindex as u16,
            memo: vec![STACKS_EPOCH_2_05_MARKER + 1],
            commit_outs: vec![],

            burn_fee: 12345,
            input: (Txid([0; 32]), 0),
            apparent_sender: BurnchainSigner::mock_parts(
                AddressHashMode::SerializeP2PKH,
                1,
                vec![StacksPublicKey::from_hex(
                    "02d8015134d9db8178ac93acbc43170a2f20febba5087a5b0437058765ad5133d0",
                )
                .unwrap()],
            ),

            txid: Txid([0x13; 32]),
            vtxindex: 444,
            block_height: epoch_2_05_start,
            burn_parent_modulus: ((epoch_2_05_start - 1) % BURN_BLOCK_MINED_AT_MODULUS) as u8,
            burn_header_hash: BurnchainHeaderHash([0x00; 32]), // to be filled in
        };

        let block_commit_post_2_05_invalid_bad_memo = LeaderBlockCommitOp {
            sunset_burn: 0,
            block_header_hash: BlockHeaderHash([0x04; 32]),
            new_seed: VRFSeed([0x05; 32]),
            parent_block_ptr: 0,
            parent_vtxindex: 0,
            key_block_ptr: leader_key.block_height as u32,
            key_vtxindex: leader_key.vtxindex as u16,
            memo: vec![STACKS_EPOCH_2_05_MARKER - 1],
            commit_outs: vec![],

            burn_fee: 12345,
            input: (Txid([0; 32]), 0),
            apparent_sender: BurnchainSigner::mock_parts(
                AddressHashMode::SerializeP2PKH,
                1,
                vec![StacksPublicKey::from_hex(
                    "02d8015134d9db8178ac93acbc43170a2f20febba5087a5b0437058765ad5133d0",
                )
                .unwrap()],
            ),

            txid: Txid([0x04; 32]),
            vtxindex: 445,
            block_height: epoch_2_05_start,
            burn_parent_modulus: ((epoch_2_05_start - 1) % BURN_BLOCK_MINED_AT_MODULUS) as u8,
            burn_header_hash: BurnchainHeaderHash([0x00; 32]), // to be filled in
        };

        let block_commit_post_2_05_invalid_no_memo = LeaderBlockCommitOp {
            sunset_burn: 0,
            block_header_hash: BlockHeaderHash([0x05; 32]),
            new_seed: VRFSeed([0x06; 32]),
            parent_block_ptr: 0,
            parent_vtxindex: 0,
            key_block_ptr: leader_key.block_height as u32,
            key_vtxindex: leader_key.vtxindex as u16,
            memo: vec![],
            commit_outs: vec![],

            burn_fee: 12345,
            input: (Txid([0; 32]), 0),
            apparent_sender: BurnchainSigner::mock_parts(
                AddressHashMode::SerializeP2PKH,
                1,
                vec![StacksPublicKey::from_hex(
                    "02d8015134d9db8178ac93acbc43170a2f20febba5087a5b0437058765ad5133d0",
                )
                .unwrap()],
            ),

            txid: Txid([0x05; 32]),
            vtxindex: 446,
            block_height: epoch_2_05_start,
            burn_parent_modulus: ((epoch_2_05_start - 1) % BURN_BLOCK_MINED_AT_MODULUS) as u8,
            burn_header_hash: BurnchainHeaderHash([0x00; 32]), // to be filled in
        };

        let block_commit_post_2_1_valid = LeaderBlockCommitOp {
            sunset_burn: 0,
            block_header_hash: BlockHeaderHash([0x03; 32]),
            new_seed: VRFSeed([0x04; 32]),
            parent_block_ptr: 0,
            parent_vtxindex: 0,
            key_block_ptr: leader_key.block_height as u32,
            key_vtxindex: leader_key.vtxindex as u16,
            memo: vec![STACKS_EPOCH_2_1_MARKER],
            commit_outs: vec![],

            burn_fee: 12345,
            input: (Txid([0; 32]), 0),
            apparent_sender: BurnchainSigner::mock_parts(
                AddressHashMode::SerializeP2PKH,
                1,
                vec![StacksPublicKey::from_hex(
                    "024d8cdaef508d665dd9dd50ca7e9fbd9e7984ec8bfac8f02dea9f02a9232af1d7",
                )
                .unwrap()],
            ),

            txid: Txid([0x03; 32]),
            vtxindex: 444,
            block_height: epoch_2_1_start,
            burn_parent_modulus: ((epoch_2_1_start - 1) % BURN_BLOCK_MINED_AT_MODULUS) as u8,
            burn_header_hash: BurnchainHeaderHash([0x00; 32]), // to be filled in
        };

        let block_commit_post_2_1_valid_bigger_epoch = LeaderBlockCommitOp {
            sunset_burn: 0,
            block_header_hash: BlockHeaderHash([0x03; 32]),
            new_seed: VRFSeed([0x04; 32]),
            parent_block_ptr: 0,
            parent_vtxindex: 0,
            key_block_ptr: leader_key.block_height as u32,
            key_vtxindex: leader_key.vtxindex as u16,
            memo: vec![STACKS_EPOCH_2_1_MARKER + 1],
            commit_outs: vec![],

            burn_fee: 12345,
            input: (Txid([0; 32]), 0),
            apparent_sender: BurnchainSigner::mock_parts(
                AddressHashMode::SerializeP2PKH,
                1,
                vec![StacksPublicKey::from_hex(
                    "024d8cdaef508d665dd9dd50ca7e9fbd9e7984ec8bfac8f02dea9f02a9232af1d7",
                )
                .unwrap()],
            ),

            txid: Txid([0x13; 32]),
            vtxindex: 444,
            block_height: epoch_2_1_start,
            burn_parent_modulus: ((epoch_2_1_start - 1) % BURN_BLOCK_MINED_AT_MODULUS) as u8,
            burn_header_hash: BurnchainHeaderHash([0x00; 32]), // to be filled in
        };

        let block_commit_post_2_1_invalid_bad_memo = LeaderBlockCommitOp {
            sunset_burn: 0,
            block_header_hash: BlockHeaderHash([0x04; 32]),
            new_seed: VRFSeed([0x05; 32]),
            parent_block_ptr: 0,
            parent_vtxindex: 0,
            key_block_ptr: leader_key.block_height as u32,
            key_vtxindex: leader_key.vtxindex as u16,
            memo: vec![STACKS_EPOCH_2_1_MARKER - 1],
            commit_outs: vec![],

            burn_fee: 12345,
            input: (Txid([0; 32]), 0),
            apparent_sender: BurnchainSigner::mock_parts(
                AddressHashMode::SerializeP2PKH,
                1,
                vec![StacksPublicKey::from_hex(
                    "02b20f7d690afa0464d7eb17bdd86820261fb1acfdf489b2442a205a693da231ac",
                )
                .unwrap()],
            ),

            txid: Txid([0x04; 32]),
            vtxindex: 445,
            block_height: epoch_2_1_start,
            burn_parent_modulus: ((epoch_2_1_start - 1) % BURN_BLOCK_MINED_AT_MODULUS) as u8,
            burn_header_hash: BurnchainHeaderHash([0x00; 32]), // to be filled in
        };

        let block_commit_post_2_1_invalid_no_memo = LeaderBlockCommitOp {
            sunset_burn: 0,
            block_header_hash: BlockHeaderHash([0x05; 32]),
            new_seed: VRFSeed([0x06; 32]),
            parent_block_ptr: 0,
            parent_vtxindex: 0,
            key_block_ptr: leader_key.block_height as u32,
            key_vtxindex: leader_key.vtxindex as u16,
            memo: vec![],
            commit_outs: vec![],

            burn_fee: 12345,
            input: (Txid([0; 32]), 0),
            apparent_sender: BurnchainSigner::mock_parts(
                AddressHashMode::SerializeP2PKH,
                1,
                vec![StacksPublicKey::from_hex(
                    "02e371309f1c25abc5f00353d74632c6f5b95eb80e1e1edb9ba53e14b0d47bc0de",
                )
                .unwrap()],
            ),

            txid: Txid([0x05; 32]),
            vtxindex: 446,
            block_height: epoch_2_1_start,
            burn_parent_modulus: ((epoch_2_1_start - 1) % BURN_BLOCK_MINED_AT_MODULUS) as u8,
            burn_header_hash: BurnchainHeaderHash([0x00; 32]), // to be filled in
        };

        let all_leader_key_ops = vec![leader_key];

        let all_block_commit_ops = vec![
            (block_commit_pre_2_05, true),
            (block_commit_post_2_05_valid, true),
            (block_commit_post_2_05_valid_bigger_epoch, true),
            (block_commit_post_2_05_invalid_bad_memo, false),
            (block_commit_post_2_05_invalid_no_memo, false),
            (block_commit_post_2_1_valid, true),
            (block_commit_post_2_1_valid_bigger_epoch, true),
            (block_commit_post_2_1_invalid_bad_memo, false),
            (block_commit_post_2_1_invalid_no_memo, false),
        ];

        let mut sn = SortitionDB::get_first_block_snapshot(db.conn()).unwrap();
        for i in sn.block_height..(epoch_2_1_start + 2) {
            eprintln!("Block {}", i);
            let mut byte_pattern = [0u8; 32];
            byte_pattern[24..32].copy_from_slice(&i.to_be_bytes());
            let next_hash = BurnchainHeaderHash(byte_pattern);

            let mut block_ops = vec![];
            for op in all_leader_key_ops.iter() {
                if op.block_height == i + 1 {
                    let mut block_op = op.clone();
                    block_op.burn_header_hash = next_hash.clone();
                    block_ops.push(BlockstackOperationType::LeaderKeyRegister(block_op));
                }
            }

            {
                let tip = SortitionDB::get_canonical_burn_chain_tip(db.conn()).unwrap();
                eprintln!("Tip sortition is {}", &tip.sortition_id);
                let mut ic = SortitionHandleTx::begin(&mut db, &tip.sortition_id).unwrap();

                for (op, pass) in all_block_commit_ops.iter() {
                    if op.block_height == i + 1 {
                        match op.check(&burnchain, &mut ic, None) {
                            Ok(_) => {
                                assert!(
                                    pass,
                                    "Check succeeded when it should have failed: {:?}",
                                    &op
                                );
                                block_ops
                                    .push(BlockstackOperationType::LeaderBlockCommit(op.clone()));
                            }
                            Err(op_error::BlockCommitBadEpoch) => {
                                assert!(
                                    !pass,
                                    "Check failed when it should have succeeded: {:?}",
                                    &op
                                );
                            }
                            Err(e) => {
                                panic!("Unexpected error variant {}", &e);
                            }
                        }
                    }
                }
            }
            sn = test_append_snapshot(&mut db, next_hash, &block_ops);
        }
    }
}<|MERGE_RESOLUTION|>--- conflicted
+++ resolved
@@ -1776,9 +1776,6 @@
         ];
 
         let burnchain = Burnchain {
-<<<<<<< HEAD
-            pox_constants: PoxConstants::new(6, 2, 2, 25, 5, 5000, 10000, u32::MAX),
-=======
             pox_constants: PoxConstants::new(
                 6,
                 2,
@@ -1791,7 +1788,6 @@
                 u32::MAX,
                 u32::MAX,
             ),
->>>>>>> b80dde40
             peer_version: 0x012345678,
             network_id: 0x9abcdef0,
             chain_name: "bitcoin".to_string(),
@@ -2324,9 +2320,6 @@
         ];
 
         let burnchain = Burnchain {
-<<<<<<< HEAD
-            pox_constants: PoxConstants::new(6, 2, 2, 25, 5, 5000, 10000, u32::MAX),
-=======
             pox_constants: PoxConstants::new(
                 6,
                 2,
@@ -2339,7 +2332,6 @@
                 u32::MAX,
                 u32::MAX,
             ),
->>>>>>> b80dde40
             peer_version: 0x012345678,
             network_id: 0x9abcdef0,
             chain_name: "bitcoin".to_string(),
@@ -3029,9 +3021,6 @@
         .unwrap();
 
         let burnchain = Burnchain {
-<<<<<<< HEAD
-            pox_constants: PoxConstants::new(6, 2, 2, 25, 5, 5000, 10000, u32::MAX),
-=======
             pox_constants: PoxConstants::new(
                 6,
                 2,
@@ -3044,7 +3033,6 @@
                 u32::MAX,
                 u32::MAX,
             ),
->>>>>>> b80dde40
             peer_version: 0x012345678,
             network_id: 0x9abcdef0,
             chain_name: "bitcoin".to_string(),
