--- conflicted
+++ resolved
@@ -3212,15 +3212,9 @@
     /// (i.e. arbitrarily).  The staging block will be returned, but no block data will be filled
     /// in.
     pub fn get_stacks_chain_tip(&self, sortdb: &SortitionDB) -> Result<Option<StagingBlock>, Error> {
-<<<<<<< HEAD
-        let (burn_bhh, block_bhh) = SortitionDB::get_canonical_stacks_chain_tip_hash_stubbed(sortdb.conn())?;
-        let sql = "SELECT * FROM staging_blocks WHERE processed = 1 AND orphaned = 0 AND burn_header_hash = ?1 AND anchored_block_hash = ?2";
-        let args : &[&dyn ToSql] = &[&burn_bhh, &block_bhh];
-=======
-        let (consensus_hash, block_bhh) = SortitionDB::get_canonical_stacks_chain_tip_hash(&sortdb.conn)?;
+        let (consensus_hash, block_bhh) = SortitionDB::get_canonical_stacks_chain_tip_hash(sortdb.conn())?;
         let sql = "SELECT * FROM staging_blocks WHERE processed = 1 AND orphaned = 0 AND consensus_hash = ?1 AND anchored_block_hash = ?2";
         let args : &[&dyn ToSql] = &[&consensus_hash, &block_bhh];
->>>>>>> f4e9a4b6
         query_row(&self.blocks_db, sql, args).map_err(Error::DBError)
     }
 
@@ -5122,11 +5116,7 @@
                     Some(block) => {
                         let ic = sortdb.index_conn();
                         let snapshot = SortitionDB::get_block_snapshot_for_winning_stacks_block(&ic, &tip.sortition_id, &block.block_hash()).unwrap().unwrap();      // succeeds because we don't fork
-<<<<<<< HEAD
-                        StacksChainState::get_anchored_block_header_info(chainstate.headers_db(), &snapshot.burn_header_hash, &snapshot.winning_stacks_block_hash).unwrap().unwrap()
-=======
-                        StacksChainState::get_anchored_block_header_info(&chainstate.headers_db, &snapshot.consensus_hash, &snapshot.winning_stacks_block_hash).unwrap().unwrap()
->>>>>>> f4e9a4b6
+                        StacksChainState::get_anchored_block_header_info(chainstate.headers_db(), &snapshot.consensus_hash, &snapshot.winning_stacks_block_hash).unwrap().unwrap()
                     }
                 };
                 
