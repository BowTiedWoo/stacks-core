--- conflicted
+++ resolved
@@ -942,10 +942,7 @@
             }
 
             clarity_tx.connection().as_transaction(|clarity| {
-<<<<<<< HEAD
                 // Balances
-=======
->>>>>>> 89a40aea
                 if let Some(get_balances) = boot_data.get_bulk_initial_balances.take() {
                     info!("Initializing chain with balances");
                     let mut balances_count = 0;
@@ -973,10 +970,7 @@
                     info!("Committing {} balances to genesis tx", balances_count);
                 }
 
-<<<<<<< HEAD
                 // Lockups
-=======
->>>>>>> 89a40aea
                 if let Some(get_schedules) = boot_data.get_bulk_initial_lockups.take() {
                     info!("Initializing chain with lockups");
                     let mut lockups_per_block: BTreeMap<u64, Vec<Value>> = BTreeMap::new();
@@ -1018,7 +1012,6 @@
                         })
                         .unwrap();
                 }
-<<<<<<< HEAD
 
                 // BNS Namespace
                 let bns_contract_id = boot_code_id("bns");
@@ -1178,8 +1171,6 @@
                         })
                         .unwrap();
                 }
-=======
->>>>>>> 89a40aea
             });
 
             let allocations_tx = StacksTransaction::new(
