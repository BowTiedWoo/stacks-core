/*
 copyright: (c) 2013-2019 by Blockstack PBC, a public benefit corporation.

 This file is part of Blockstack.

 Blockstack is free software. You may redistribute or modify
 it under the terms of the GNU General Public License as published by
 the Free Software Foundation, either version 3 of the License or
 (at your option) any later version.

 Blockstack is distributed in the hope that it will be useful,
 but WITHOUT ANY WARRANTY, including without the implied warranty of
 MERCHANTABILITY or FITNESS FOR A PARTICULAR PURPOSE. See the
 GNU General Public License for more details.

 You should have received a copy of the GNU General Public License
 along with Blockstack. If not, see <http://www.gnu.org/licenses/>.
*/

use std::fs;
use chainstate::stacks::Error;
use chainstate::stacks::*;
use chainstate::stacks::db::{
    ClarityTx,
    StacksChainState,
    blocks::MemPoolRejection
};
use chainstate::stacks::index::TrieHash;
use chainstate::burn::BlockHeaderHash;

use net::StacksMessageCodec;
use net::Error as net_error;
use net::codec::{read_next, write_next};

use util::hash::MerkleTree;
use util::hash::Sha512Trunc256Sum;
use util::secp256k1::MessageSignature;

use net::StacksPublicKeyBuffer;

use chainstate::burn::*;
use chainstate::burn::operations::*;

use burnchains::BurnchainHeaderHash;
use burnchains::PrivateKey;
use burnchains::PublicKey;

use util::vrf::*;

use core::*;

impl StacksBlockBuilder {
    pub fn from_parent(miner_id: usize, parent_chain_tip: &StacksHeaderInfo, total_work: &StacksWorkScore, proof: &VRFProof, microblock_privkey: &StacksPrivateKey) -> StacksBlockBuilder {
        let mut pubk = StacksPublicKey::from_private(microblock_privkey);
        pubk.set_compressed(true);

        let pubkh = Hash160::from_data(&pubk.to_bytes());
        let header = StacksBlockHeader::from_parent_empty(&parent_chain_tip.anchored_header, parent_chain_tip.microblock_tail.as_ref(), total_work, proof, &pubkh);

        let mut header_bytes = vec![];
        header.consensus_serialize(&mut header_bytes).expect("FATAL: failed to serialize to vec");
        let bytes_so_far = header_bytes.len() as u64;
        
        StacksBlockBuilder {
            chain_tip: parent_chain_tip.clone(),
            header: header,
            txs: vec![],
            micro_txs: vec![],
            bytes_so_far: bytes_so_far,
            anchored_done: false,
            prev_microblock_header: StacksMicroblockHeader::first_unsigned(&EMPTY_MICROBLOCK_PARENT_HASH, &Sha512Trunc256Sum([0u8; 32])),       // will be updated
            miner_privkey: microblock_privkey.clone(),
            miner_payouts: None,
            miner_id: miner_id
        }
    }
    
    pub fn first(miner_id: usize, genesis_burn_header_hash: &BurnchainHeaderHash, genesis_burn_header_timestamp: u64, proof: &VRFProof, microblock_privkey: &StacksPrivateKey) -> StacksBlockBuilder {
        let genesis_chain_tip = StacksHeaderInfo {
            anchored_header: StacksBlockHeader::genesis(),
            microblock_tail: None,
            block_height: 0,
            index_root: TrieHash([0u8; 32]),
            burn_header_hash: genesis_burn_header_hash.clone(),
            burn_header_timestamp: genesis_burn_header_timestamp
        };

        let mut builder = StacksBlockBuilder::from_parent(miner_id, &genesis_chain_tip, &StacksWorkScore::initial(), proof, microblock_privkey);
        builder.header.parent_block = EMPTY_MICROBLOCK_PARENT_HASH.clone();
        builder
    }

    /// Assign the block parent
    pub fn set_parent_block(&mut self, parent_block_hash: &BlockHeaderHash) -> () {
        self.header.parent_block = parent_block_hash.clone();
    }

    /// Assign the anchored block's parent microblock (used for testing orphaning)
    pub fn set_parent_microblock(&mut self, parent_mblock_hash: &BlockHeaderHash, parent_mblock_seq: u16) -> () {
        self.header.parent_microblock = parent_mblock_hash.clone();
        self.header.parent_microblock_sequence = parent_mblock_seq;
    }

    /// Append a transaction if doing so won't exceed the epoch data size.
    pub fn try_mine_tx<'a>(&mut self, clarity_tx: &mut ClarityTx<'a>, tx: &StacksTransaction) -> Result<(), Error> {
        let mut tx_bytes = vec![];
        tx.consensus_serialize(&mut tx_bytes).map_err(Error::NetError)?;
        let tx_len = tx_bytes.len() as u64;
        
        if self.bytes_so_far + tx_len >= MAX_EPOCH_SIZE.into() {
            return Err(Error::BlockTooBigError);
        }

        if !self.anchored_done {
            // building up the anchored blocks
            if tx.anchor_mode != TransactionAnchorMode::OnChainOnly && tx.anchor_mode != TransactionAnchorMode::Any {
                return Err(Error::InvalidStacksTransaction("Invalid transaction anchor mode for anchored data".to_string()));
            }

            StacksChainState::process_transaction(clarity_tx, tx)?;

            // save
            self.txs.push(tx.clone());
        }
        else {
            // building up the anchored blocks
            if tx.anchor_mode != TransactionAnchorMode::OffChainOnly && tx.anchor_mode != TransactionAnchorMode::Any {
                return Err(Error::InvalidStacksTransaction("Invalid transaction anchor mode for streamed data".to_string()));
            }
            
            StacksChainState::process_transaction(clarity_tx, tx)?;

            self.micro_txs.push(tx.clone());
        }

        self.bytes_so_far += tx_len;
        Ok(())
    }

    /// Append a transaction if doing so won't exceed the epoch data size.
    /// Does not check for errors
    #[cfg(test)]
    pub fn force_mine_tx<'a>(&mut self, clarity_tx: &mut ClarityTx<'a>, tx: &StacksTransaction) -> Result<(), Error> {
        let mut tx_bytes = vec![];
        tx.consensus_serialize(&mut tx_bytes).map_err(Error::NetError)?;
        let tx_len = tx_bytes.len() as u64;
        
        if !self.anchored_done {
            // save
            match StacksChainState::process_transaction(clarity_tx, tx) {
                Ok(_) => {},
                Err(e) => {
                    warn!("Invalid transaction {} in anchored block, but forcing inclusion (error: {:?})", &tx.txid(), &e);
                }
            }

            self.txs.push(tx.clone());
        }
        else {
            match StacksChainState::process_transaction(clarity_tx, tx) {
                Ok(_) => {},
                Err(e) => {
                    warn!("Invalid transaction {} in microblock, but forcing inclusion (error: {:?})", &tx.txid(), &e);
                }
            }

            self.micro_txs.push(tx.clone());
        }

        self.bytes_so_far += tx_len;
        Ok(())
    }    

    /// Finish building the anchored block.
    /// TODO: expand to deny mining a block whose anchored static checks fail (and allow the caller
    /// to disable this, in order to test mining invalid blocks)
    pub fn mine_anchored_block<'a>(&mut self, clarity_tx: &mut ClarityTx<'a>) -> StacksBlock {
        assert!(!self.anchored_done);

        // add miner payments
        if let Some(ref mature_miner_rewards) = self.miner_payouts {
            // grant in order by miner, then users
            StacksChainState::process_matured_miner_rewards(clarity_tx, mature_miner_rewards)
                .expect("FATAL: failed to process miner rewards");
        }

        let txid_vecs = self.txs
            .iter()
            .map(|tx| tx.txid().as_bytes().to_vec())
            .collect();

        let merkle_tree = MerkleTree::<Sha512Trunc256Sum>::new(&txid_vecs);
        let tx_merkle_root = merkle_tree.root();
        let state_root_hash = clarity_tx.get_root_hash();

        self.header.tx_merkle_root = tx_merkle_root;
        self.header.state_index_root = state_root_hash;
        
        let block = StacksBlock {
            header: self.header.clone(),
            txs: self.txs.clone()
        };

        self.prev_microblock_header = StacksMicroblockHeader::first_unsigned(&block.block_hash(), &Sha512Trunc256Sum([0u8; 32]));

        self.prev_microblock_header.prev_block = block.block_hash();
        self.anchored_done = true;

        test_debug!("\n\nMiner {}: Mined anchored block {}, {} transactions, state root is {}\n", self.miner_id, block.block_hash(), block.txs.len(), state_root_hash);

        block
    }

    /// Cut the next microblock.
    pub fn mine_next_microblock<'a>(&mut self) -> Result<StacksMicroblock, Error> {
        let txid_vecs = self.micro_txs
            .iter()
            .map(|tx| tx.txid().as_bytes().to_vec())
            .collect();

        let merkle_tree = MerkleTree::<Sha512Trunc256Sum>::new(&txid_vecs);
        let tx_merkle_root = merkle_tree.root();
        let mut next_microblock_header =
            if self.prev_microblock_header.tx_merkle_root == Sha512Trunc256Sum([0u8; 32]) {
                // .prev_block is the hash of the parent anchored block
                StacksMicroblockHeader::first_unsigned(&self.prev_microblock_header.prev_block, &tx_merkle_root)
            }
            else {
                StacksMicroblockHeader::from_parent_unsigned(&self.prev_microblock_header, &tx_merkle_root)
                    .ok_or(Error::MicroblockStreamTooLongError)?
            };

        test_debug!("Sign with {}", self.miner_privkey.to_hex());

        next_microblock_header.sign(&self.miner_privkey).unwrap();
        next_microblock_header.verify(&self.header.microblock_pubkey_hash).unwrap();

        self.prev_microblock_header = next_microblock_header.clone();

        let microblock = StacksMicroblock {
            header: next_microblock_header,
            txs: self.micro_txs.clone()
        };

        self.micro_txs.clear();
        
        test_debug!("\n\nMiner {}: Mined microblock block {} (seq={}): {} transaction(s)\n", self.miner_id, microblock.block_hash(), microblock.header.sequence, microblock.txs.len());
        Ok(microblock)
    }

    pub fn will_admit_mempool_tx<R: Read>(&self, chainstate: &mut StacksChainState, fd: &mut R) -> Result<StacksTransaction, MemPoolRejection> {
        chainstate.will_admit_mempool_tx(&self.chain_tip.burn_header_hash, &self.header.parent_block, fd)
    }
    
    /// Begin mining an epoch's transactions.
    /// NOTE: even though we don't yet know the block hash, the Clarity VM ensures that a
    /// transaction can't query information about the _current_ block (i.e. information that is not
    /// yet known).
    pub fn epoch_begin<'a>(&mut self, chainstate: &'a mut StacksChainState) -> Result<ClarityTx<'a>, Error> {
        // find matured miner rewards, so we can grant them within the Clarity DB tx.
        let matured_miner_rewards_opt = {
            let mut tx = chainstate.headers_tx_begin()?;
            StacksChainState::find_mature_miner_rewards(&mut tx, &self.chain_tip)?
        };

        self.miner_payouts = matured_miner_rewards_opt;
        
        // there's no way the miner can learn either the burn block hash or the stacks block hash,
        // so use a sentinel hash value for each that will never occur in practice.
        let new_burn_hash = MINER_BLOCK_BURN_HEADER_HASH.clone();
        let new_block_hash = MINER_BLOCK_HEADER_HASH.clone();

        test_debug!("\n\nMiner {} epoch begin off of {}/{}\n", self.miner_id, self.chain_tip.burn_header_hash, self.header.parent_block);

        if let Some(ref _payout) = self.miner_payouts {
            test_debug!("Miner payout to process: {:?}", _payout);
        }

        let parent_burn_header_hash = self.chain_tip.burn_header_hash.clone();
        let parent_header_hash = self.header.parent_block.clone();
        
        // apply all known parent microblocks before beginning our tenure 
        let parent_microblocks = match StacksChainState::load_staging_microblock_stream(&chainstate.blocks_db, &chainstate.blocks_path, &parent_burn_header_hash, &parent_header_hash, u16::max_value())? {
            Some(mblocks) => mblocks,
            None => vec![]
        };

        let mut tx = chainstate.block_begin(&parent_burn_header_hash, &parent_header_hash, &new_burn_hash, &new_block_hash);

        test_debug!("Miner {}: Apply {} parent microblocks", self.miner_id, parent_microblocks.len());

        if parent_microblocks.len() == 0 {
            self.set_parent_microblock(&EMPTY_MICROBLOCK_PARENT_HASH, 0);
        }
        else {
            match StacksChainState::process_microblocks_transactions(&mut tx, &parent_microblocks) {
                Ok(_) => { },
                Err((e, mblock_header_hash)) => {
                    let msg = format!("Invalid Stacks microblocks {},{} (offender {}): {:?}", parent_burn_header_hash, parent_header_hash, mblock_header_hash, &e);
                    warn!("{}", &msg);

                    return Err(Error::InvalidStacksMicroblock(msg, mblock_header_hash));
                }
            };
            let num_mblocks = parent_microblocks.len();
            let last_mblock_hdr = parent_microblocks[num_mblocks-1].header.clone();
            self.set_parent_microblock(&last_mblock_hdr.block_hash(), last_mblock_hdr.sequence);
        };
        
        test_debug!("Miner {}: Finished applying {} parent microblocks\n", self.miner_id, parent_microblocks.len());

        Ok(tx)
    }

    /// Finish up mining an epoch's transactions
    pub fn epoch_finish<'a>(self, mut tx: ClarityTx<'a>) {
        let new_burn_hash = MINER_BLOCK_BURN_HEADER_HASH.clone();
        let new_block_hash = MINER_BLOCK_HEADER_HASH.clone();
        
        let index_block_hash = StacksBlockHeader::make_index_block_hash(&new_burn_hash, &new_block_hash);

        // clear out the block trie we just created, so the block validator logic doesn't step all
        // over it.
        let moved_filename = format!("{}.mined", index_block_hash);
        let block_pathbuf = tx.get_block_path(&new_burn_hash, &new_block_hash);
        let mut mined_block_pathbuf = block_pathbuf.clone();
        mined_block_pathbuf.set_file_name(&moved_filename);

        // write out the trie...
        tx.commit_block_will_move(&moved_filename);

        // ...and move it (possibly overwriting)
        // TODO: this is atomic but _not_ crash-consistent!
        fs::rename(&block_pathbuf, &mined_block_pathbuf)
            .expect(&format!("FATAL: failed to rename {:?} to {:?}", &block_pathbuf, &mined_block_pathbuf));

        debug!("Moved {:?} -> {:?}", &block_pathbuf, &mined_block_pathbuf);

        test_debug!("\n\nMiner {}: Finished mining child of {}/{}. Trie is in {:?}\n", self.miner_id, self.chain_tip.burn_header_hash, self.chain_tip.anchored_header.block_hash(), &mined_block_pathbuf);
    }
}

#[cfg(test)]
pub mod test {
    use super::*;
    use std::fs;
    use std::io;
    use std::path::{Path, PathBuf};

    use std::collections::HashMap;
    use std::collections::HashSet;
    use std::collections::VecDeque;
    use address::*;
    use chainstate::stacks::*;
    use chainstate::stacks::db::*;
    use chainstate::stacks::db::test::*;
    use chainstate::burn::*;
    use chainstate::burn::db::burndb::*;
    use chainstate::burn::operations::*;

    use burnchains::*;
    use burnchains::test::*;

    use util::vrf::*;

    use vm::types::*;

    use rand::Rng;
    use rand::thread_rng;
    use rand::seq::SliceRandom;

    pub const COINBASE : u128 = 500 * 100_000;

    pub fn coinbase_total_at(stacks_height: u64) -> u128 {
        if stacks_height > MINER_REWARD_MATURITY + MINER_REWARD_WINDOW {
            COINBASE * ((stacks_height - MINER_REWARD_MATURITY - MINER_REWARD_WINDOW) as u128)
        }
        else {
            0
        }
    }

    pub fn path_join(dir: &str, path: &str) -> String {
        // force path to be relative
        let tail = 
            if !path.starts_with("/") {
                path.to_string()
            }
            else {
                String::from_utf8(path.as_bytes()[1..].to_vec()).unwrap()
            };

        let p = PathBuf::from(dir);
        let res = p.join(PathBuf::from(tail));
        res.to_str().unwrap().to_string()
    }

    // copy src to dest
    pub fn copy_dir(src_dir: &str, dest_dir: &str) -> Result<(), io::Error> {
        eprintln!("Copy directory {} to {}", src_dir, dest_dir);

        let mut dir_queue = VecDeque::new();
        dir_queue.push_back("/".to_string());

        while dir_queue.len() > 0 {
            let next_dir = dir_queue.pop_front().unwrap();
            let next_src_dir = path_join(&src_dir, &next_dir);
            let next_dest_dir = path_join(&dest_dir, &next_dir);

            eprintln!("mkdir {}", &next_dest_dir);
            fs::create_dir_all(&next_dest_dir)?;

            for dirent_res in fs::read_dir(&next_src_dir)? {
                let dirent = dirent_res?;
                let path = dirent.path();
                let md = fs::metadata(&path)?;
                if md.is_dir() {
                    let frontier = path_join(&next_dir, &dirent.file_name().to_str().unwrap());
                    eprintln!("push {}", &frontier);
                    dir_queue.push_back(frontier);
                }
                else {
                    let dest_path = path_join(&next_dest_dir, &dirent.file_name().to_str().unwrap());
                    eprintln!("copy {} to {}", &path.to_str().unwrap(), &dest_path);
                    fs::copy(path, dest_path)?;
                }
            }
        }
        Ok(())
    }

    // one point per round
    pub struct TestMinerTracePoint {
        pub fork_snapshots: HashMap<usize, BlockSnapshot>,  // map miner ID to snapshot
        pub stacks_blocks: HashMap<usize, StacksBlock>,     // map miner ID to stacks block 
        pub microblocks: HashMap<usize, Vec<StacksMicroblock>>,  // map miner ID to microblocks
        pub block_commits: HashMap<usize, LeaderBlockCommitOp>,  // map miner ID to block commit
        pub miner_node_map: HashMap<usize, String>,              // map miner ID to the node it worked on
    }

    impl TestMinerTracePoint {
        pub fn new() -> TestMinerTracePoint {
            TestMinerTracePoint {
                fork_snapshots: HashMap::new(),
                stacks_blocks: HashMap::new(),
                microblocks: HashMap::new(),
                block_commits: HashMap::new(),
                miner_node_map: HashMap::new()
            }
        }

        pub fn add(&mut self, miner_id: usize, node_name: String, fork_snapshot: BlockSnapshot, stacks_block: StacksBlock, microblocks: Vec<StacksMicroblock>, block_commit: LeaderBlockCommitOp) -> () {
            self.fork_snapshots.insert(miner_id, fork_snapshot);
            self.stacks_blocks.insert(miner_id, stacks_block);
            self.microblocks.insert(miner_id, microblocks);
            self.block_commits.insert(miner_id, block_commit);
            self.miner_node_map.insert(miner_id, node_name);
        }

        pub fn get_block_snapshot(&self, miner_id: usize) -> Option<BlockSnapshot> {
            self.fork_snapshots.get(&miner_id).cloned()
        }

        pub fn get_stacks_block(&self, miner_id: usize) -> Option<StacksBlock> {
            self.stacks_blocks.get(&miner_id).cloned()
        }
        
        pub fn get_microblocks(&self, miner_id: usize) -> Option<Vec<StacksMicroblock>> {
            self.microblocks.get(&miner_id).cloned()
        }

        pub fn get_block_commit(&self, miner_id: usize) -> Option<LeaderBlockCommitOp> {
            self.block_commits.get(&miner_id).cloned()
        }

        pub fn get_node_name(&self, miner_id: usize) -> Option<String> {
            self.miner_node_map.get(&miner_id).cloned()
        }

        pub fn get_miner_ids(&self) -> Vec<usize> {
            let mut miner_ids = HashSet::new();
            for miner_id in self.fork_snapshots.keys() {
                miner_ids.insert(*miner_id);
            }
            for miner_id in self.stacks_blocks.keys() {
                miner_ids.insert(*miner_id);
            }
            for miner_id in self.microblocks.keys() {
                miner_ids.insert(*miner_id);
            }
            for miner_id in self.block_commits.keys() {
                miner_ids.insert(*miner_id);
            }
            let mut ret = vec![];
            for miner_id in miner_ids.iter() {
                ret.push(*miner_id);
            }
            ret
        }
    }

    pub struct TestMinerTrace {
        pub points: Vec<TestMinerTracePoint>,
        pub burn_node: TestBurnchainNode,
        pub miners: Vec<TestMiner>,
    }

    impl TestMinerTrace {
        pub fn new(burn_node: TestBurnchainNode, miners: Vec<TestMiner>, points: Vec<TestMinerTracePoint>) -> TestMinerTrace {
            TestMinerTrace {
                points: points,
                burn_node: burn_node,
                miners: miners,
            }
        }

        /// how many blocks represented here?
        pub fn get_num_blocks(&self) -> usize {
            let mut num_blocks = 0;
            for p in self.points.iter() {
                for miner_id in p.stacks_blocks.keys() {
                    if p.stacks_blocks.get(miner_id).is_some() {
                        num_blocks += 1;
                    }
                }
            }
            num_blocks
        }
        
        /// how many sortitions represented here?
        pub fn get_num_sortitions(&self) -> usize {
            let mut num_sortitions = 0;
            for p in self.points.iter() {
                for miner_id in p.fork_snapshots.keys() {
                    if p.fork_snapshots.get(miner_id).is_some() {
                        num_sortitions += 1;
                    }
                }
            }
            num_sortitions
        }

        /// how many rounds did this trace go for?
        pub fn rounds(&self) -> usize {
            self.points.len()
        }

        /// what are the chainstate directories?
        pub fn get_test_names(&self) -> Vec<String> {
            let mut all_test_names = HashSet::new();
            for p in self.points.iter() {
                for miner_id in p.miner_node_map.keys() {
                    if let Some(ref test_name) = p.miner_node_map.get(miner_id) {
                        if !all_test_names.contains(test_name) {
                            all_test_names.insert(test_name.clone());
                        }
                    }
                }
            }
            let mut ret = vec![];
            for name in all_test_names.drain() {
                ret.push(name.to_owned());
            }
            ret
        }
    }

    pub struct TestStacksNode {
        pub chainstate: StacksChainState,
        pub prev_keys: Vec<LeaderKeyRegisterOp>,        // _all_ keys generated
        pub key_ops: HashMap<VRFPublicKey, usize>,      // map VRF public keys to their locations in the prev_keys array
        pub anchored_blocks: Vec<StacksBlock>,
        pub microblocks: Vec<Vec<StacksMicroblock>>,
        pub commit_ops: HashMap<BlockHeaderHash, usize>,
        pub test_name: String
    }

    impl TestStacksNode {
        pub fn new(mainnet: bool, chain_id: u32, test_name: &str) -> TestStacksNode {
            let chainstate = instantiate_chainstate(mainnet, chain_id, test_name);
            TestStacksNode {
                chainstate: chainstate,
                prev_keys: vec![],
                key_ops: HashMap::new(),
                anchored_blocks: vec![],
                microblocks: vec![],
                commit_ops: HashMap::new(),
                test_name: test_name.to_string()
            }
        }
        
        pub fn open(mainnet: bool, chain_id: u32, test_name: &str) -> TestStacksNode {
            let chainstate = open_chainstate(mainnet, chain_id, test_name);
            TestStacksNode {
                chainstate: chainstate,
                prev_keys: vec![],
                key_ops: HashMap::new(),
                anchored_blocks: vec![],
                microblocks: vec![],
                commit_ops: HashMap::new(),
                test_name: test_name.to_string()
            }
        }

        pub fn fork(&self, new_test_name: &str) -> TestStacksNode {
            match fs::metadata(&chainstate_path(new_test_name)) {
                Ok(_) => {
                    fs::remove_dir_all(&chainstate_path(new_test_name)).unwrap();
                },
                Err(_) => {}
            }

            copy_dir(&chainstate_path(&self.test_name), &chainstate_path(new_test_name)).unwrap();
            let chainstate = open_chainstate(self.chainstate.mainnet, self.chainstate.chain_id, new_test_name);
            TestStacksNode {
                chainstate: chainstate,
                prev_keys: self.prev_keys.clone(),
                key_ops: self.key_ops.clone(),
                anchored_blocks: self.anchored_blocks.clone(),
                microblocks: self.microblocks.clone(),
                commit_ops: self.commit_ops.clone(),
                test_name: new_test_name.to_string()
            }
        }

        pub fn next_burn_block(burn_node: &mut TestBurnchainNode, fork: &mut TestBurnchainFork) -> TestBurnchainBlock {
            let burn_block = {
                let mut tx = burn_node.burndb.tx_begin().unwrap();
                fork.next_block(&mut tx)
            };
            burn_block
        }

        pub fn add_key_register(&mut self, block: &mut TestBurnchainBlock, miner: &mut TestMiner) -> LeaderKeyRegisterOp {
            let key_register_op = block.add_leader_key_register(miner);
            self.prev_keys.push(key_register_op.clone());
            self.key_ops.insert(key_register_op.public_key.clone(), self.prev_keys.len()-1);
            key_register_op
        }

        pub fn add_block_commit(burn_node: &mut TestBurnchainNode, burn_block: &mut TestBurnchainBlock, miner: &mut TestMiner, block_hash: &BlockHeaderHash, burn_amount: u64, key_op: &LeaderKeyRegisterOp, parent_block_snapshot: Option<&BlockSnapshot>) -> LeaderBlockCommitOp {
            let block_commit_op = {
                let mut tx = burn_node.burndb.tx_begin().unwrap();
                let parent_snapshot = burn_block.parent_snapshot.clone();
                burn_block.add_leader_block_commit(&mut tx, miner, block_hash, burn_amount, key_op, Some(&parent_snapshot), parent_block_snapshot)
            };
            block_commit_op
        }

        pub fn get_last_key(&self, miner: &TestMiner) -> LeaderKeyRegisterOp {
            let last_vrf_pubkey = miner.last_VRF_public_key().unwrap();
            let idx = *self.key_ops.get(&last_vrf_pubkey).unwrap();
            self.prev_keys[idx].clone()
        }

        pub fn get_last_anchored_block(&self, miner: &TestMiner) -> Option<StacksBlock> {
            match miner.last_block_commit() {
                None => None,
                Some(block_commit_op) => match self.commit_ops.get(&block_commit_op.block_header_hash) {
                    None => None,
                    Some(idx) => Some(self.anchored_blocks[*idx].clone())
                }
            }
        }

        pub fn get_last_accepted_anchored_block(&self, miner: &TestMiner) -> Option<StacksBlock> {
            for bc in miner.block_commits.iter().rev() {
                if StacksChainState::has_stored_block(&self.chainstate.blocks_db, &self.chainstate.blocks_path, &bc.burn_header_hash, &bc.block_header_hash).unwrap() &&
                  !StacksChainState::is_block_orphaned(&self.chainstate.blocks_db, &bc.burn_header_hash, &bc.block_header_hash).unwrap() {
                    match self.commit_ops.get(&bc.block_header_hash) {
                        None => {
                            continue;
                        }
                        Some(idx) => {
                            return Some(self.anchored_blocks[*idx].clone());
                        }
                    }
                }
            }
            return None;
        }        

        pub fn get_microblock_stream(&self, miner: &TestMiner, block_hash: &BlockHeaderHash) -> Option<Vec<StacksMicroblock>> {
            match self.commit_ops.get(block_hash) {
                None => None,
                Some(idx) => Some(self.microblocks[*idx].clone())
            }
        }

        pub fn get_anchored_block(&self, block_hash: &BlockHeaderHash) -> Option<StacksBlock> {
            match self.commit_ops.get(block_hash) {
                None => None,
                Some(idx) => Some(self.anchored_blocks[*idx].clone())
            }
        }

        pub fn get_last_winning_snapshot<'a>(tx: &mut BurnDBTx<'a>, fork_tip: &BlockSnapshot, miner: &TestMiner) -> Option<BlockSnapshot> {
            for commit_op in miner.block_commits.iter().rev() {
                match BurnDB::get_block_snapshot_for_winning_stacks_block(tx, &fork_tip.burn_header_hash, &commit_op.block_header_hash).unwrap() {
                    Some(sn) => {
                        return Some(sn);
                    }
                    None => {}
                }
            }
            return None;
        }

        pub fn get_miner_status<'a>(clarity_tx: &mut ClarityTx<'a>, addr: &StacksAddress) -> Option<(bool, u128)> {
            let boot_code_address = StacksAddress::from_string(&STACKS_BOOT_CODE_CONTRACT_ADDRESS.to_string()).unwrap();
            let miner_contract_id = QualifiedContractIdentifier::new(StandardPrincipalData::from(boot_code_address.clone()), ContractName::try_from(BOOT_CODE_MINER_CONTRACT_NAME.to_string()).unwrap());
            
            let miner_participant_principal = ClarityName::try_from(BOOT_CODE_MINER_REWARDS_PARTICIPANT.to_string()).unwrap();
            let miner_available_name = ClarityName::try_from(BOOT_CODE_MINER_REWARDS_AVAILABLE.to_string()).unwrap();
            let miner_authorized_name = ClarityName::try_from(BOOT_CODE_MINER_REWARDS_AUTHORIZED.to_string()).unwrap();
            
            let miner_principal = Value::Tuple(TupleData::from_data(vec![
                    (miner_participant_principal, Value::Principal(PrincipalData::Standard(StandardPrincipalData::from(addr.clone()))))])
                .expect("FATAL: failed to construct miner principal key"));

            let miner_status = clarity_tx.connection().with_clarity_db_readonly(|ref mut db| {
                let miner_status_opt = db.fetch_entry(&miner_contract_id, BOOT_CODE_MINER_REWARDS_MAP, &miner_principal)?;
                let miner_status = match miner_status_opt {
                    Value::Optional(ref optional_data) => {
                        match optional_data.data {
                            None => None,
                            Some(ref miner_status) => {
                                match **miner_status {
                                    Value::Tuple(ref tuple) => {
                                        let authorized = match tuple.get(&miner_authorized_name).expect("FATAL: no miner authorized in tuple") {
                                            Value::Bool(ref authorized) => *authorized,
                                            _ => {
                                                panic!("FATAL: miner reward data map is malformed");
                                            }
                                        };

                                        let available = match tuple.get(&miner_available_name).expect("FATAL: no miner available in tuple") {
                                            Value::UInt(ref available) => *available,
                                            _ => {
                                                panic!("FATAL: miner reward data map is malformed");
                                            }
                                        };
                                        
                                        Some((authorized, available))
                                    },
                                    ref x => {
                                        panic!("FATAL: miner status is not a tuple: {:?}", &x);
                                    }
                                }
                            }
                        }
                    },
                    ref x => {
                        panic!("FATAL: fetched miner status it not an optional: {:?}", &x);
                    }
                };
            
                Ok(miner_status)
            }).unwrap();

            miner_status
        }

        fn mine_stacks_block<F>(&mut self,
                                burn_node: &mut TestBurnchainNode,
                                miner: &mut TestMiner, 
                                burn_block: &mut TestBurnchainBlock, 
                                miner_key: &LeaderKeyRegisterOp, 
                                parent_stacks_block: Option<&StacksBlock>, 
                                burn_amount: u64,
                                block_assembler: F) -> (StacksBlock, Vec<StacksMicroblock>, LeaderBlockCommitOp) 
        where
            F: FnOnce(StacksBlockBuilder, &mut TestMiner) -> (StacksBlock, Vec<StacksMicroblock>)
        {
            let proof = miner.make_proof(&miner_key.public_key, &burn_block.parent_snapshot.sortition_hash)
                .expect(&format!("FATAL: no private key for {}", miner_key.public_key.to_hex()));

            let (builder, parent_block_snapshot_opt) = match parent_stacks_block {
                None => {
                    // first stacks block
                    let builder = StacksBlockBuilder::first(miner.id, &burn_block.parent_snapshot.burn_header_hash, burn_block.parent_snapshot.burn_header_timestamp, &proof, &miner.next_microblock_privkey());
                    (builder, None)
                },
                Some(parent_stacks_block) => {
                    // building off an existing stacks block
                    let parent_stacks_block_snapshot = {
                        let mut tx = burn_node.burndb.tx_begin().unwrap();
                        let parent_stacks_block_snapshot = BurnDB::get_block_snapshot_for_winning_stacks_block(&mut tx, &burn_block.parent_snapshot.burn_header_hash, &parent_stacks_block.block_hash()).unwrap().unwrap();
                        let burned_last = BurnDB::get_block_burn_amount(&mut tx, burn_block.parent_snapshot.block_height, &burn_block.parent_snapshot.burn_header_hash).unwrap();
                        parent_stacks_block_snapshot
                    };

                    let parent_chain_tip = StacksChainState::get_anchored_block_header_info(&self.chainstate.headers_db, &parent_stacks_block_snapshot.burn_header_hash, &parent_stacks_block.header.block_hash()).unwrap().unwrap();

                    let new_work = StacksWorkScore {
                        burn: parent_stacks_block_snapshot.total_burn,
                        work: parent_stacks_block.header.total_work.work.checked_add(1).expect("FATAL: stacks block height overflow")
                    };

                    test_debug!("Work in {} {}: {},{}", burn_block.block_height, burn_block.parent_snapshot.burn_header_hash, new_work.burn, new_work.work);
                    let builder = StacksBlockBuilder::from_parent(miner.id, &parent_chain_tip, &new_work, &proof, &miner.next_microblock_privkey());
                    (builder, Some(parent_stacks_block_snapshot))
                }
            };

            test_debug!("Miner {}: Assemble stacks block from {}", miner.id, miner.origin_address().unwrap().to_string());

            let (stacks_block, microblocks) = block_assembler(builder, miner);
            self.anchored_blocks.push(stacks_block.clone());
            self.microblocks.push(microblocks.clone());
            
            test_debug!("Miner {}: Commit to stacks block {} (work {},{})", miner.id, stacks_block.block_hash(), stacks_block.header.total_work.burn, stacks_block.header.total_work.work);

            // send block commit for this block
            let block_commit_op = TestStacksNode::add_block_commit(burn_node, burn_block, miner, &stacks_block.block_hash(), burn_amount, miner_key, parent_block_snapshot_opt.as_ref());
            self.commit_ops.insert(block_commit_op.block_header_hash.clone(), self.anchored_blocks.len()-1);

            (stacks_block, microblocks, block_commit_op)
        }
    }

    /// Return Some(bool) to indicate whether or not the anchored block was accepted into the queue.
    /// Return None if the block was not submitted at all.
    fn preprocess_stacks_block_data(node: &mut TestStacksNode, burn_node: &mut TestBurnchainNode, fork_snapshot: &BlockSnapshot, stacks_block: &StacksBlock, stacks_microblocks: &Vec<StacksMicroblock>, block_commit_op: &LeaderBlockCommitOp) -> Option<bool> {
        let block_hash = stacks_block.block_hash();

        let mut tx = burn_node.burndb.tx_begin().unwrap();
        let parent_block_burn_header_hash = match BurnDB::get_block_commit_parent(&mut tx, block_commit_op.parent_block_ptr.into(), block_commit_op.parent_vtxindex.into(), &fork_snapshot.burn_header_hash).unwrap() {
            Some(parent_commit) => parent_commit.burn_header_hash.clone(),
            None => {
                // only allowed if this is the first-ever block in the stacks fork
                assert_eq!(block_commit_op.parent_block_ptr, 0);
                assert_eq!(block_commit_op.parent_vtxindex, 0);
                assert!(stacks_block.header.is_genesis());

                FIRST_BURNCHAIN_BLOCK_HASH.clone()
            }
        };
    
        let commit_snapshot = match BurnDB::get_block_snapshot_for_winning_stacks_block(&mut tx, &fork_snapshot.burn_header_hash, &block_hash).unwrap() {
            Some(sn) => sn,
            None => {
                test_debug!("Block commit did not win sorition: {:?}", block_commit_op);
                return None;
            }
        };

        // "discover" this stacks block
        test_debug!("\n\nPreprocess Stacks block {}/{}", &commit_snapshot.burn_header_hash, &block_hash);
        let block_res = node.chainstate.preprocess_anchored_block(&mut tx, &commit_snapshot.burn_header_hash, commit_snapshot.burn_header_timestamp, &stacks_block, &parent_block_burn_header_hash).unwrap();

        // "discover" this stacks microblock stream
        for mblock in stacks_microblocks.iter() {
            test_debug!("Preprocess Stacks microblock {}-{} (seq {})", &block_hash, mblock.block_hash(), mblock.header.sequence);
            let mblock_res = node.chainstate.preprocess_streamed_microblock(&commit_snapshot.burn_header_hash, &stacks_block.block_hash(), mblock).unwrap();
            if !mblock_res {
                return Some(mblock_res)
            }
        }

        Some(block_res)
    }
    
    /// Verify that the stacks block's state root matches the state root in the chain state
    fn check_block_state_index_root(chainstate: &mut StacksChainState, burn_header_hash: &BurnchainHeaderHash, stacks_header: &StacksBlockHeader) -> bool {
        let index_block_hash = StacksBlockHeader::make_index_block_hash(burn_header_hash, &stacks_header.block_hash());
        let mut state_root_index = StacksChainState::open_index(&chainstate.clarity_state_index_path, Some(&StacksBlockHeader::make_index_block_hash(&MINER_BLOCK_BURN_HEADER_HASH, &MINER_BLOCK_HEADER_HASH))).unwrap();
        let state_root = state_root_index.borrow_storage_backend().read_block_root_hash(&index_block_hash).unwrap();
        state_root == stacks_header.state_index_root
    }

    /// Verify that the miner got the expected block reward
    fn check_mining_reward<'a>(clarity_tx: &mut ClarityTx<'a>, miner: &mut TestMiner, block_height: u64, prev_block_rewards: &Vec<Vec<MinerPaymentSchedule>>) -> bool {
        let mut total : u128 = 0;
        if block_height >= MINER_REWARD_MATURITY + MINER_REWARD_WINDOW {
            for (i, prev_block_reward) in prev_block_rewards.iter().enumerate() {
                if i as u64 > block_height - MINER_REWARD_MATURITY - MINER_REWARD_WINDOW {
                    break;
                }
                for recipient in prev_block_reward {
                    if recipient.address == miner.origin_address().unwrap() {
                        let reward : u128 = recipient.coinbase;     // TODO: expand to cover tx fees
                        test_debug!("Miner {} received a reward {} at block {}", &recipient.address.to_string(), reward, i);
                        total += reward;
                    }
                }
            }
        }

        let miner_status_opt = TestStacksNode::get_miner_status(clarity_tx, &miner.origin_address().unwrap());
        match miner_status_opt {
            None => {
                test_debug!("Miner {} '{}' has no mature funds in this fork", miner.id, miner.origin_address().unwrap().to_string());
                return total == 0;
            }
            Some((authorized, amount)) => {
                test_debug!("Miner {} '{}' is authorized: {}, with amount: {} in this fork", miner.id, miner.origin_address().unwrap().to_string(), authorized, amount);
                if amount != total {
                    test_debug!("Amount {} != {}", amount, total);
                    return false;
                }
                return true;
            }
        }
    }

    fn get_last_microblock_header(node: &TestStacksNode, miner: &TestMiner, parent_block_opt: Option<&StacksBlock>) -> Option<StacksMicroblockHeader> {
        let last_microblocks_opt = match parent_block_opt {
            Some(ref block) => node.get_microblock_stream(&miner, &block.block_hash()),
            None => None
        };

        let last_microblock_header_opt = match last_microblocks_opt {
            Some(last_microblocks) => { 
                if last_microblocks.len() == 0 {
                    None
                }
                else {
                    let l = last_microblocks.len() - 1;
                    Some(last_microblocks[l].header.clone())
                }
            },
            None => {
                None
            }
        };

        last_microblock_header_opt
    }

    fn get_all_mining_rewards(chainstate: &mut StacksChainState, tip: &StacksHeaderInfo, block_height: u64) -> Vec<Vec<MinerPaymentSchedule>> {
        let mut ret = vec![];
        let mut tx = chainstate.headers_tx_begin().unwrap();

        for i in 0..block_height {
            let block_rewards = StacksChainState::get_scheduled_block_rewards_in_fork(&mut tx, tip, i).unwrap();
            ret.push(block_rewards);
        }

        ret
    }

    /*
    // TODO: can't use this until we stop using get_simmed_block_height
    fn clarity_get_block_hash<'a>(clarity_tx: &mut ClarityTx<'a>, block_height: u64) -> Option<BlockHeaderHash> {
        let block_hash_value = clarity_tx.connection().clarity_eval_raw(&format!("(get-block-info? header-hash u{})", &block_height)).unwrap();

        match block_hash_value {
            Value::Buffer(block_hash_buff) => {
                assert_eq!(block_hash_buff.data.len(), 32);
                let mut buf = [0u8; 32];
                buf.copy_from_slice(&block_hash_buff.data[0..32]);
                Some(BlockHeaderHash(buf))
            },
            _ => {
                None
            }
        }
    }
    */

    /// Simplest end-to-end test: create 1 fork of N Stacks epochs, mined on 1 burn chain fork,
    /// all from the same miner.
    fn mine_stacks_blocks_1_fork_1_miner_1_burnchain<F, G>(test_name: &String, rounds: usize, mut block_builder: F, mut check_oracle: G) -> TestMinerTrace
    where
        F: FnMut(&mut ClarityTx, &mut StacksBlockBuilder, &mut TestMiner, usize, Option<&StacksMicroblockHeader>) -> (StacksBlock, Vec<StacksMicroblock>),
        G: FnMut(&StacksBlock, &Vec<StacksMicroblock>) -> bool
    {
        let full_test_name = format!("{}-1_fork_1_miner_1_burnchain", test_name);
        let mut node = TestStacksNode::new(false, 0x80000000, &full_test_name);
        let mut burn_node = TestBurnchainNode::new();
        let mut miner_factory = TestMinerFactory::new();
        let mut miner = miner_factory.next_miner(&burn_node.burnchain, 1, 1, AddressHashMode::SerializeP2PKH); 

        let first_snapshot = BurnDB::get_first_block_snapshot(burn_node.burndb.conn()).unwrap();
        let mut fork = TestBurnchainFork::new(first_snapshot.block_height, &first_snapshot.burn_header_hash, &first_snapshot.index_root, 0);
        
        let mut first_burn_block = TestStacksNode::next_burn_block(&mut burn_node, &mut fork);

        // first, register a VRF key
        node.add_key_register(&mut first_burn_block, &mut miner);

        test_debug!("Mine {} initial transactions", first_burn_block.txs.len());

        fork.append_block(first_burn_block);
        burn_node.mine_fork(&mut fork);

        let mut miner_trace = vec![];

        // next, build up some stacks blocks
        for i in 0..rounds {
            let mut burn_block = {
                let mut tx = burn_node.burndb.tx_begin().unwrap();
                fork.next_block(&mut tx)
            };
            
            let last_key = node.get_last_key(&miner);
            let parent_block_opt = node.get_last_accepted_anchored_block(&miner);
            let last_microblock_header = get_last_microblock_header(&node, &miner, parent_block_opt.as_ref());
            
            // next key
            node.add_key_register(&mut burn_block, &mut miner);

            let (stacks_block, microblocks, block_commit_op) = node.mine_stacks_block(&mut burn_node, &mut miner, &mut burn_block, &last_key, parent_block_opt.as_ref(), 1000, |mut builder, ref mut miner| {
                test_debug!("Produce anchored stacks block");

                let mut miner_chainstate = open_chainstate(false, 0x80000000, &full_test_name);
                let all_prev_mining_rewards = get_all_mining_rewards(&mut miner_chainstate, &builder.chain_tip, builder.chain_tip.block_height);

                let mut epoch = builder.epoch_begin(&mut miner_chainstate).unwrap();
                let (stacks_block, microblocks) = block_builder(&mut epoch, &mut builder, miner, i, last_microblock_header.as_ref());

                assert!(check_mining_reward(&mut epoch, miner, builder.chain_tip.block_height, &all_prev_mining_rewards));

                builder.epoch_finish(epoch);
                (stacks_block, microblocks)
            });

            // process burn chain
            fork.append_block(burn_block);
            let fork_snapshot = burn_node.mine_fork(&mut fork);

            // "discover" the stacks block and its microblocks
            preprocess_stacks_block_data(&mut node, &mut burn_node, &fork_snapshot, &stacks_block, &microblocks, &block_commit_op);

            // process all blocks
            test_debug!("Process Stacks block {} and {} microblocks", &stacks_block.block_hash(), microblocks.len());
            let tip_info_list = node.chainstate.process_blocks(1).unwrap();

            let expect_success = check_oracle(&stacks_block, &microblocks);
            if expect_success {            
                // processed _this_ block
                assert_eq!(tip_info_list.len(), 1);
                let (chain_tip_opt, poison_opt) = tip_info_list[0].clone();

                assert!(chain_tip_opt.is_some());
                assert!(poison_opt.is_none());

<<<<<<< HEAD
            let (chain_tip, _) = chain_tip_opt.unwrap();
=======
                let chain_tip = chain_tip_opt.unwrap();
>>>>>>> cd13956d

                assert_eq!(chain_tip.anchored_header.block_hash(), stacks_block.block_hash());
                assert_eq!(chain_tip.burn_header_hash, fork_snapshot.burn_header_hash);

                // MARF trie exists for the block header's chain state, so we can make merkle proofs on it
                assert!(check_block_state_index_root(&mut node.chainstate, &fork_snapshot.burn_header_hash, &chain_tip.anchored_header));
            }

            let mut next_miner_trace = TestMinerTracePoint::new();
            next_miner_trace.add(miner.id, full_test_name.clone(), fork_snapshot, stacks_block, microblocks, block_commit_op);
            miner_trace.push(next_miner_trace);
        }

        TestMinerTrace::new(burn_node, vec![miner], miner_trace)
    }

    /// one miner begins a chain, and another miner joins it in the same fork at rounds/2.
    fn mine_stacks_blocks_1_fork_2_miners_1_burnchain<F>(test_name: &String, rounds: usize, mut miner_1_block_builder: F, mut miner_2_block_builder: F) -> TestMinerTrace 
    where
        F: FnMut(&mut ClarityTx, &mut StacksBlockBuilder, &mut TestMiner, usize, Option<&StacksMicroblockHeader>) -> (StacksBlock, Vec<StacksMicroblock>)
    {

        let full_test_name = format!("{}-1_fork_2_miners_1_burnchain", test_name);
        let mut node = TestStacksNode::new(false, 0x80000000, &full_test_name);
        let mut burn_node = TestBurnchainNode::new();
        let mut miner_factory = TestMinerFactory::new();
        let mut miner_1 = miner_factory.next_miner(&burn_node.burnchain, 1, 1, AddressHashMode::SerializeP2PKH); 
        let mut miner_2 = miner_factory.next_miner(&burn_node.burnchain, 1, 1, AddressHashMode::SerializeP2PKH); 

        let mut sortition_winners = vec![];

        let first_snapshot = BurnDB::get_first_block_snapshot(burn_node.burndb.conn()).unwrap();
        let mut fork = TestBurnchainFork::new(first_snapshot.block_height, &first_snapshot.burn_header_hash, &first_snapshot.index_root, 0);
        
        let mut first_burn_block = TestStacksNode::next_burn_block(&mut burn_node, &mut fork);

        // first, register a VRF key
        node.add_key_register(&mut first_burn_block, &mut miner_1);

        test_debug!("Mine {} initial transactions", first_burn_block.txs.len());

        fork.append_block(first_burn_block);
        burn_node.mine_fork(&mut fork);
        
        let mut miner_trace = vec![];

        // next, build up some stacks blocks
        for i in 0..rounds/2 {
            let mut burn_block = {
                let mut tx = burn_node.burndb.tx_begin().unwrap();
                fork.next_block(&mut tx)
            };
            
            let last_key = node.get_last_key(&miner_1);
            let parent_block_opt = node.get_last_anchored_block(&miner_1);
            let last_microblock_header_opt = get_last_microblock_header(&node, &miner_1, parent_block_opt.as_ref());

            // send next key (key for block i+1)
            node.add_key_register(&mut burn_block, &mut miner_1);
            node.add_key_register(&mut burn_block, &mut miner_2);

            let (stacks_block, microblocks, block_commit_op) = node.mine_stacks_block(&mut burn_node, &mut miner_1, &mut burn_block, &last_key, parent_block_opt.as_ref(), 1000, |mut builder, ref mut miner| {
                test_debug!("Produce anchored stacks block");

                let mut miner_chainstate = open_chainstate(false, 0x80000000, &full_test_name);
                let all_prev_mining_rewards = get_all_mining_rewards(&mut miner_chainstate, &builder.chain_tip, builder.chain_tip.block_height);

                let mut epoch = builder.epoch_begin(&mut miner_chainstate).unwrap();
                let (stacks_block, microblocks) = miner_1_block_builder(&mut epoch, &mut builder, miner, i, last_microblock_header_opt.as_ref());

                assert!(check_mining_reward(&mut epoch, miner, builder.chain_tip.block_height, &all_prev_mining_rewards));

                builder.epoch_finish(epoch);
                (stacks_block, microblocks)
            });

            // process burn chain
            fork.append_block(burn_block);
            let fork_snapshot = burn_node.mine_fork(&mut fork);

            // "discover" the stacks block and its microblocks
            preprocess_stacks_block_data(&mut node, &mut burn_node, &fork_snapshot, &stacks_block, &microblocks, &block_commit_op);

            // process all blocks
            test_debug!("Process Stacks block {} and {} microblocks", &stacks_block.block_hash(), microblocks.len());
            let tip_info_list = node.chainstate.process_blocks(1).unwrap();

            // processed _this_ block
            assert_eq!(tip_info_list.len(), 1);
            let (chain_tip_opt, poison_opt) = tip_info_list[0].clone();

            assert!(chain_tip_opt.is_some());
            assert!(poison_opt.is_none());

            let (chain_tip, _) = chain_tip_opt.unwrap();

            assert_eq!(chain_tip.anchored_header.block_hash(), stacks_block.block_hash());
            assert_eq!(chain_tip.burn_header_hash, fork_snapshot.burn_header_hash);

            // MARF trie exists for the block header's chain state, so we can make merkle proofs on it
            assert!(check_block_state_index_root(&mut node.chainstate, &fork_snapshot.burn_header_hash, &chain_tip.anchored_header));

            sortition_winners.push(miner_1.origin_address().unwrap());

            let mut next_miner_trace = TestMinerTracePoint::new();
            next_miner_trace.add(miner_1.id, full_test_name.clone(), fork_snapshot, stacks_block, microblocks, block_commit_op);
            miner_trace.push(next_miner_trace);
        }

        // miner 2 begins mining
        for i in rounds/2..rounds {
            let mut burn_block = {
                let mut tx = burn_node.burndb.tx_begin().unwrap();
                fork.next_block(&mut tx)
            };
            
            let last_key_1 = node.get_last_key(&miner_1);
            let last_key_2 = node.get_last_key(&miner_2);

            let last_winning_snapshot = {
                let first_block_height= burn_node.burndb.first_block_height;
                let mut tx = burn_node.burndb.tx_begin().unwrap();
                let chain_tip = fork.get_tip(&mut tx);
                BurnDB::get_last_snapshot_with_sortition(&mut tx, first_block_height + (i as u64) + 1, &chain_tip.burn_header_hash).expect("FATAL: no prior snapshot with sortition")
            };

            let parent_block_opt = Some(node.get_anchored_block(&last_winning_snapshot.winning_stacks_block_hash).expect("FATAL: no prior block from last winning snapshot"));

            let last_microblock_header_opt = match get_last_microblock_header(&node, &miner_1, parent_block_opt.as_ref()) {
                Some(stream) => Some(stream),
                None => get_last_microblock_header(&node, &miner_2, parent_block_opt.as_ref())
            };

            // send next key (key for block i+1)
            node.add_key_register(&mut burn_block, &mut miner_1);
            node.add_key_register(&mut burn_block, &mut miner_2);
            
            let (stacks_block_1, microblocks_1, block_commit_op_1) = node.mine_stacks_block(&mut burn_node, &mut miner_1, &mut burn_block, &last_key_1, parent_block_opt.as_ref(), 1000, |mut builder, ref mut miner| {
                test_debug!("Produce anchored stacks block in stacks fork 1 via {}", miner.origin_address().unwrap().to_string());

                let mut miner_chainstate = open_chainstate(false, 0x80000000, &full_test_name);
                let all_prev_mining_rewards = get_all_mining_rewards(&mut miner_chainstate, &builder.chain_tip, builder.chain_tip.block_height);

                let mut epoch = builder.epoch_begin(&mut miner_chainstate).unwrap();
                let (stacks_block, microblocks) = miner_1_block_builder(&mut epoch, &mut builder, miner, i, last_microblock_header_opt.as_ref());

                assert!(check_mining_reward(&mut epoch, miner, builder.chain_tip.block_height, &all_prev_mining_rewards));

                builder.epoch_finish(epoch);
                (stacks_block, microblocks)
            });
            
            let (stacks_block_2, microblocks_2, block_commit_op_2) = node.mine_stacks_block(&mut burn_node, &mut miner_2, &mut burn_block, &last_key_2, parent_block_opt.as_ref(), 1000, |mut builder, ref mut miner| {
                test_debug!("Produce anchored stacks block in stacks fork 2 via {}", miner.origin_address().unwrap().to_string());

                let mut miner_chainstate = open_chainstate(false, 0x80000000, &full_test_name);
                let all_prev_mining_rewards = get_all_mining_rewards(&mut miner_chainstate, &builder.chain_tip, builder.chain_tip.block_height);

                let mut epoch = builder.epoch_begin(&mut miner_chainstate).unwrap();
                let (stacks_block, microblocks) = miner_2_block_builder(&mut epoch, &mut builder, miner, i, last_microblock_header_opt.as_ref());

                assert!(check_mining_reward(&mut epoch, miner, builder.chain_tip.block_height, &all_prev_mining_rewards));

                builder.epoch_finish(epoch);
                (stacks_block, microblocks)
            });

            // process burn chain
            fork.append_block(burn_block);
            let fork_snapshot = burn_node.mine_fork(&mut fork);

            // "discover" the stacks blocks
            let res_1 = preprocess_stacks_block_data(&mut node, &mut burn_node, &fork_snapshot, &stacks_block_1, &microblocks_1, &block_commit_op_1);
            let res_2 = preprocess_stacks_block_data(&mut node, &mut burn_node, &fork_snapshot, &stacks_block_2, &microblocks_2, &block_commit_op_2);

            // exactly one stacks block will have been queued up, since sortition picks only one.
            match (res_1, res_2) {
                (Some(res), None) => {},
                (None, Some(res)) => {},
                (_, _) => assert!(false)
            }

            // process all blocks
            test_debug!("Process Stacks block {}", &fork_snapshot.winning_stacks_block_hash);
            let tip_info_list = node.chainstate.process_blocks(2).unwrap();

            // processed exactly one block, but got back two tip-infos
            assert_eq!(tip_info_list.len(), 1);
            let (chain_tip_opt, poison_opt) = tip_info_list[0].clone();

            assert!(chain_tip_opt.is_some());
            assert!(poison_opt.is_none());

            let (chain_tip, _) = chain_tip_opt.unwrap();

            // selected block is the sortition-winning block
            assert_eq!(chain_tip.anchored_header.block_hash(), fork_snapshot.winning_stacks_block_hash);
            assert_eq!(chain_tip.burn_header_hash, fork_snapshot.burn_header_hash);
            
            let mut next_miner_trace = TestMinerTracePoint::new();
            if fork_snapshot.winning_stacks_block_hash == stacks_block_1.block_hash() {
                test_debug!("\n\nMiner 1 ({}) won sortition\n", miner_1.origin_address().unwrap().to_string());

                // MARF trie exists for the block header's chain state, so we can make merkle proofs on it
                assert!(check_block_state_index_root(&mut node.chainstate, &fork_snapshot.burn_header_hash, &stacks_block_1.header));
                sortition_winners.push(miner_1.origin_address().unwrap());
            
                next_miner_trace.add(miner_1.id, full_test_name.clone(), fork_snapshot, stacks_block_1, microblocks_1, block_commit_op_1);
            }
            else {
                test_debug!("\n\nMiner 2 ({}) won sortition\n", miner_2.origin_address().unwrap().to_string());
                
                // MARF trie exists for the block header's chain state, so we can make merkle proofs on it
                assert!(check_block_state_index_root(&mut node.chainstate, &fork_snapshot.burn_header_hash, &stacks_block_2.header));
                sortition_winners.push(miner_2.origin_address().unwrap());
            
                next_miner_trace.add(miner_2.id, full_test_name.clone(), fork_snapshot, stacks_block_2, microblocks_2, block_commit_op_2);
            }

            miner_trace.push(next_miner_trace);
        }

        TestMinerTrace::new(burn_node, vec![miner_1, miner_2], miner_trace)
    }

    /// two miners begin working on the same stacks chain, and then the stacks chain forks
    /// (resulting in two chainstates).  The burnchain is unaffected.  One miner continues on one
    /// chainstate, and the other continues on the other chainstate.  Fork happens on rounds/2
    fn mine_stacks_blocks_2_forks_2_miners_1_burnchain<F>(test_name: &String, rounds: usize, mut miner_1_block_builder: F, mut miner_2_block_builder: F) -> TestMinerTrace 
    where
        F: FnMut(&mut ClarityTx, &mut StacksBlockBuilder, &mut TestMiner, usize, Option<&StacksMicroblockHeader>) -> (StacksBlock, Vec<StacksMicroblock>)
    {

        let full_test_name = format!("{}-2_forks_2_miners_1_burnchain", test_name);
        let mut node = TestStacksNode::new(false, 0x80000000, &full_test_name);
        let mut burn_node = TestBurnchainNode::new();
        let mut miner_factory = TestMinerFactory::new();
        let mut miner_1 = miner_factory.next_miner(&burn_node.burnchain, 1, 1, AddressHashMode::SerializeP2PKH); 
        let mut miner_2 = miner_factory.next_miner(&burn_node.burnchain, 1, 1, AddressHashMode::SerializeP2PKH); 

        let mut sortition_winners = vec![];

        let first_snapshot = BurnDB::get_first_block_snapshot(burn_node.burndb.conn()).unwrap();
        let mut fork = TestBurnchainFork::new(first_snapshot.block_height, &first_snapshot.burn_header_hash, &first_snapshot.index_root, 0);
        
        let mut first_burn_block = TestStacksNode::next_burn_block(&mut burn_node, &mut fork);

        // first, register a VRF key
        node.add_key_register(&mut first_burn_block, &mut miner_1);
        node.add_key_register(&mut first_burn_block, &mut miner_2);

        test_debug!("Mine {} initial transactions", first_burn_block.txs.len());

        fork.append_block(first_burn_block);
        burn_node.mine_fork(&mut fork);
        
        let mut miner_trace = vec![];
        
        // miner 1 and 2 cooperate to build a shared fork
        for i in 0..rounds/2 {
            let mut burn_block = {
                let mut tx = burn_node.burndb.tx_begin().unwrap();
                fork.next_block(&mut tx)
            };
            
            let last_key_1 = node.get_last_key(&miner_1);
            let last_key_2 = node.get_last_key(&miner_2);

            let last_winning_snapshot = {
                let first_block_height = burn_node.burndb.first_block_height;
                let mut tx = burn_node.burndb.tx_begin().unwrap();
                let chain_tip = fork.get_tip(&mut tx);
                BurnDB::get_last_snapshot_with_sortition(&mut tx, first_block_height + (i as u64) + 1, &chain_tip.burn_header_hash).expect("FATAL: no prior snapshot with sortition")
            };

            let (parent_block_opt, last_microblock_header_opt) = 
                if last_winning_snapshot.num_sortitions == 0 {
                    // this is the first block
                    (None, None)
                }
                else {
                    // this is a subsequent block
                    let parent_block_opt = Some(node.get_anchored_block(&last_winning_snapshot.winning_stacks_block_hash).expect("FATAL: no prior block from last winning snapshot"));
                    let last_microblock_header_opt = match get_last_microblock_header(&node, &miner_1, parent_block_opt.as_ref()) {
                        Some(stream) => Some(stream),
                        None => get_last_microblock_header(&node, &miner_2, parent_block_opt.as_ref())
                    };
                    (parent_block_opt, last_microblock_header_opt)
                };

            // send next key (key for block i+1)
            node.add_key_register(&mut burn_block, &mut miner_1);
            node.add_key_register(&mut burn_block, &mut miner_2);
            
            let (stacks_block_1, microblocks_1, block_commit_op_1) = node.mine_stacks_block(&mut burn_node, &mut miner_1, &mut burn_block, &last_key_1, parent_block_opt.as_ref(), 1000, |mut builder, ref mut miner| {
                test_debug!("Produce anchored stacks block in stacks fork 1 via {}", miner.origin_address().unwrap().to_string());

                let mut miner_chainstate = open_chainstate(false, 0x80000000, &full_test_name);
                let all_prev_mining_rewards = get_all_mining_rewards(&mut miner_chainstate, &builder.chain_tip, builder.chain_tip.block_height);

                let mut epoch = builder.epoch_begin(&mut miner_chainstate).unwrap();
                let (stacks_block, microblocks) = miner_1_block_builder(&mut epoch, &mut builder, miner, i, last_microblock_header_opt.as_ref());
                
                assert!(check_mining_reward(&mut epoch, miner, builder.chain_tip.block_height, &all_prev_mining_rewards));

                builder.epoch_finish(epoch);
                (stacks_block, microblocks)
            });
            
            let (stacks_block_2, microblocks_2, block_commit_op_2) = node.mine_stacks_block(&mut burn_node, &mut miner_2, &mut burn_block, &last_key_2, parent_block_opt.as_ref(), 1000, |mut builder, ref mut miner| {
                test_debug!("Produce anchored stacks block in stacks fork 2 via {}", miner.origin_address().unwrap().to_string());

                let mut miner_chainstate = open_chainstate(false, 0x80000000, &full_test_name);
                let all_prev_mining_rewards = get_all_mining_rewards(&mut miner_chainstate, &builder.chain_tip, builder.chain_tip.block_height);

                let mut epoch = builder.epoch_begin(&mut miner_chainstate).unwrap();
                let (stacks_block, microblocks) = miner_2_block_builder(&mut epoch, &mut builder, miner, i, last_microblock_header_opt.as_ref());

                assert!(check_mining_reward(&mut epoch, miner, builder.chain_tip.block_height, &all_prev_mining_rewards));

                builder.epoch_finish(epoch);
                (stacks_block, microblocks)
            });

            // process burn chain
            fork.append_block(burn_block);
            let fork_snapshot = burn_node.mine_fork(&mut fork);

            // "discover" the stacks block and its microblocks
            preprocess_stacks_block_data(&mut node, &mut burn_node, &fork_snapshot, &stacks_block_1, &microblocks_1, &block_commit_op_1);
            preprocess_stacks_block_data(&mut node, &mut burn_node, &fork_snapshot, &stacks_block_2, &microblocks_2, &block_commit_op_2);

            // process all blocks
            test_debug!("Process Stacks block {} and {} microblocks", &stacks_block_1.block_hash(), microblocks_1.len());
            test_debug!("Process Stacks block {} and {} microblocks", &stacks_block_2.block_hash(), microblocks_2.len());
            let tip_info_list = node.chainstate.process_blocks(2).unwrap();

            // processed _one_ block
            assert_eq!(tip_info_list.len(), 1);
            let (chain_tip_opt, poison_opt) = tip_info_list[0].clone();

            assert!(chain_tip_opt.is_some());
            assert!(poison_opt.is_none());

            let chain_tip = chain_tip_opt.unwrap();

            let mut next_miner_trace = TestMinerTracePoint::new();
            if fork_snapshot.winning_stacks_block_hash == stacks_block_1.block_hash() {
                test_debug!("\n\nMiner 1 ({}) won sortition\n", miner_1.origin_address().unwrap().to_string());

                // MARF trie exists for the block header's chain state, so we can make merkle proofs on it
                assert!(check_block_state_index_root(&mut node.chainstate, &fork_snapshot.burn_header_hash, &stacks_block_1.header));
                sortition_winners.push(miner_1.origin_address().unwrap());
            }
            else {
                test_debug!("\n\nMiner 2 ({}) won sortition\n", miner_2.origin_address().unwrap().to_string());
                
                // MARF trie exists for the block header's chain state, so we can make merkle proofs on it
                assert!(check_block_state_index_root(&mut node.chainstate, &fork_snapshot.burn_header_hash, &stacks_block_2.header));
                sortition_winners.push(miner_2.origin_address().unwrap());
            }

            // add both blocks to the miner trace, because in this test runner, there will be _two_
            // nodes that process _all_ blocks
            next_miner_trace.add(miner_1.id, full_test_name.clone(), fork_snapshot.clone(), stacks_block_1.clone(), microblocks_1.clone(), block_commit_op_1.clone());
            next_miner_trace.add(miner_2.id, full_test_name.clone(), fork_snapshot.clone(), stacks_block_2.clone(), microblocks_2.clone(), block_commit_op_2.clone());
            miner_trace.push(next_miner_trace);
        }

        test_debug!("\n\nMiner 1 and Miner 2 now separate\n\n");

        let mut sortition_winners_1 = sortition_winners.clone();
        let mut sortition_winners_2 = sortition_winners.clone();
        let snapshot_at_fork = {
            let mut tx = burn_node.burndb.tx_begin().unwrap();
            let tip = fork.get_tip(&mut tx);
            tip
        };
        
        assert_eq!(snapshot_at_fork.num_sortitions, (rounds/2) as u64);
  
        // give miner 2 its own chain state directory
        let full_test_name_2 = format!("{}.2", &full_test_name);
        let mut node_2 = node.fork(&full_test_name_2);

        // miner 1 begins working on its own fork.
        // miner 2 begins working on its own fork.
        for i in rounds/2..rounds {
            let mut burn_block = {
                let mut tx = burn_node.burndb.tx_begin().unwrap();
                fork.next_block(&mut tx)
            };
            
            let last_key_1 = node.get_last_key(&miner_1);
            let last_key_2 = node_2.get_last_key(&miner_2);

            let mut last_winning_snapshot_1 = {
                let mut tx = burn_node.burndb.tx_begin().unwrap();
                let tip = fork.get_tip(&mut tx);
                match TestStacksNode::get_last_winning_snapshot(&mut tx, &tip, &miner_1) {
                    Some(sn) => sn,
                    None => BurnDB::get_first_block_snapshot(&mut tx).unwrap()
                }
            };

            let mut last_winning_snapshot_2 = {
                let mut tx = burn_node.burndb.tx_begin().unwrap();
                let tip = fork.get_tip(&mut tx);
                match TestStacksNode::get_last_winning_snapshot(&mut tx, &tip, &miner_2) {
                    Some(sn) => sn,
                    None => BurnDB::get_first_block_snapshot(&mut tx).unwrap()
                }
            };

            // build off of the point where the fork occurred, regardless of who won that sortition
            if last_winning_snapshot_1.num_sortitions < snapshot_at_fork.num_sortitions {
                last_winning_snapshot_1 = snapshot_at_fork.clone();
            }
            if last_winning_snapshot_2.num_sortitions < snapshot_at_fork.num_sortitions {
                last_winning_snapshot_2 = snapshot_at_fork.clone();
            }
            
            let parent_block_opt_1 = node.get_anchored_block(&last_winning_snapshot_1.winning_stacks_block_hash);
            let parent_block_opt_2 = node_2.get_anchored_block(&last_winning_snapshot_2.winning_stacks_block_hash);

            let last_microblock_header_opt_1 = get_last_microblock_header(&node, &miner_1, parent_block_opt_1.as_ref());
            let last_microblock_header_opt_2 = get_last_microblock_header(&node_2, &miner_2, parent_block_opt_2.as_ref());

            // send next key (key for block i+1)
            node.add_key_register(&mut burn_block, &mut miner_1);
            node_2.add_key_register(&mut burn_block, &mut miner_2);
            
            let (stacks_block_1, microblocks_1, block_commit_op_1) = node.mine_stacks_block(&mut burn_node, &mut miner_1, &mut burn_block, &last_key_1, parent_block_opt_1.as_ref(), 1000, |mut builder, ref mut miner| {
                test_debug!("Miner {}: Produce anchored stacks block in stacks fork 1 via {}", miner.id, miner.origin_address().unwrap().to_string());

                let mut miner_chainstate = open_chainstate(false, 0x80000000, &full_test_name);
                let all_prev_mining_rewards = get_all_mining_rewards(&mut miner_chainstate, &builder.chain_tip, builder.chain_tip.block_height);

                let mut epoch = builder.epoch_begin(&mut miner_chainstate).unwrap();
                let (stacks_block, microblocks) = miner_1_block_builder(&mut epoch, &mut builder, miner, i, last_microblock_header_opt_1.as_ref());

                assert!(check_mining_reward(&mut epoch, miner, builder.chain_tip.block_height, &all_prev_mining_rewards));

                builder.epoch_finish(epoch);
                (stacks_block, microblocks)
            });
            
            let (stacks_block_2, microblocks_2, block_commit_op_2) = node_2.mine_stacks_block(&mut burn_node, &mut miner_2, &mut burn_block, &last_key_2, parent_block_opt_2.as_ref(), 1000, |mut builder, ref mut miner| {
                test_debug!("Miner {}: Produce anchored stacks block in stacks fork 2 via {}", miner.id, miner.origin_address().unwrap().to_string());

                let mut miner_chainstate = open_chainstate(false, 0x80000000, &full_test_name_2);
                let all_prev_mining_rewards = get_all_mining_rewards(&mut miner_chainstate, &builder.chain_tip, builder.chain_tip.block_height);

                let mut epoch = builder.epoch_begin(&mut miner_chainstate).unwrap();
                let (stacks_block, microblocks) = miner_2_block_builder(&mut epoch, &mut builder, miner, i, last_microblock_header_opt_2.as_ref());

                assert!(check_mining_reward(&mut epoch, miner, builder.chain_tip.block_height, &all_prev_mining_rewards));

                builder.epoch_finish(epoch);
                (stacks_block, microblocks)
            });

            // process burn chain
            fork.append_block(burn_block);
            let fork_snapshot = burn_node.mine_fork(&mut fork);

            // "discover" the stacks blocks
            let res_1 = preprocess_stacks_block_data(&mut node, &mut burn_node, &fork_snapshot, &stacks_block_1, &microblocks_1, &block_commit_op_1);
            let res_2 = preprocess_stacks_block_data(&mut node_2, &mut burn_node, &fork_snapshot, &stacks_block_2, &microblocks_2, &block_commit_op_2);

            // exactly one stacks block will have been queued up, since sortition picks only one.
            match (res_1, res_2) {
                (Some(res), None) => assert!(res),
                (None, Some(res)) => assert!(res),
                (_, _) => assert!(false)
            }

            // process all blocks
            test_debug!("Process Stacks block {}", &fork_snapshot.winning_stacks_block_hash);
            let mut tip_info_list = node.chainstate.process_blocks(2).unwrap();
            let mut tip_info_list_2 = node_2.chainstate.process_blocks(2).unwrap();

            tip_info_list.append(&mut tip_info_list_2);

            // processed exactly one block, but got back two tip-infos
            assert_eq!(tip_info_list.len(), 1);
            let (chain_tip_opt, poison_opt) = tip_info_list[0].clone();

            assert!(chain_tip_opt.is_some());
            assert!(poison_opt.is_none());

            let (chain_tip, _) = chain_tip_opt.unwrap();

            // selected block is the sortition-winning block
            assert_eq!(chain_tip.anchored_header.block_hash(), fork_snapshot.winning_stacks_block_hash);
            assert_eq!(chain_tip.burn_header_hash, fork_snapshot.burn_header_hash);
            
            let mut next_miner_trace = TestMinerTracePoint::new();
            if fork_snapshot.winning_stacks_block_hash == stacks_block_1.block_hash() {
                test_debug!("\n\nMiner 1 ({}) won sortition\n", miner_1.origin_address().unwrap().to_string());

                // MARF trie exists for the block header's chain state, so we can make merkle proofs on it
                assert!(check_block_state_index_root(&mut node.chainstate, &fork_snapshot.burn_header_hash, &stacks_block_1.header));
                sortition_winners_1.push(miner_1.origin_address().unwrap());
            }
            else {
                test_debug!("\n\nMiner 2 ({}) won sortition\n", miner_2.origin_address().unwrap().to_string());
                
                // MARF trie exists for the block header's chain state, so we can make merkle proofs on it
                assert!(check_block_state_index_root(&mut node_2.chainstate, &fork_snapshot.burn_header_hash, &stacks_block_2.header));
                sortition_winners_2.push(miner_2.origin_address().unwrap());
            }
           
            // each miner produced a block; just one of them got accepted
            next_miner_trace.add(miner_1.id, full_test_name.clone(), fork_snapshot.clone(), stacks_block_1.clone(), microblocks_1.clone(), block_commit_op_1.clone());
            next_miner_trace.add(miner_2.id, full_test_name_2.clone(), fork_snapshot.clone(), stacks_block_2.clone(), microblocks_2.clone(), block_commit_op_2.clone());
            miner_trace.push(next_miner_trace);

            // keep chainstates in sync with one another -- each node discovers each other nodes'
            // block data.
            preprocess_stacks_block_data(&mut node, &mut burn_node, &fork_snapshot, &stacks_block_2, &microblocks_2, &block_commit_op_2);
            preprocess_stacks_block_data(&mut node_2, &mut burn_node, &fork_snapshot, &stacks_block_1, &microblocks_1, &block_commit_op_1);
            let _ = node.chainstate.process_blocks(2).unwrap();
            let _ = node_2.chainstate.process_blocks(2).unwrap();
        }
        
        TestMinerTrace::new(burn_node, vec![miner_1, miner_2], miner_trace)
    }
    
    /// two miners work on the same fork, and the burnchain splits them.
    /// the split happens at rounds/2
    fn mine_stacks_blocks_1_fork_2_miners_2_burnchains<F>(test_name: &String, rounds: usize, mut miner_1_block_builder: F, mut miner_2_block_builder: F) -> TestMinerTrace 
    where
        F: FnMut(&mut ClarityTx, &mut StacksBlockBuilder, &mut TestMiner, usize, Option<&StacksMicroblockHeader>) -> (StacksBlock, Vec<StacksMicroblock>)
    {
        let full_test_name = format!("{}-1_fork_2_miners_2_burnchain", test_name);
        let mut burn_node = TestBurnchainNode::new();
        let mut node = TestStacksNode::new(false, 0x80000000, &full_test_name);
        let mut miner_factory = TestMinerFactory::new();
        let mut miner_1 = miner_factory.next_miner(&burn_node.burnchain, 1, 1, AddressHashMode::SerializeP2PKH); 
        let mut miner_2 = miner_factory.next_miner(&burn_node.burnchain, 1, 1, AddressHashMode::SerializeP2PKH); 

        let first_snapshot = BurnDB::get_first_block_snapshot(burn_node.burndb.conn()).unwrap();
        let mut fork_1 = TestBurnchainFork::new(first_snapshot.block_height, &first_snapshot.burn_header_hash, &first_snapshot.index_root, 0);
        
        let mut first_burn_block = TestStacksNode::next_burn_block(&mut burn_node, &mut fork_1);

        // first, register a VRF key
        node.add_key_register(&mut first_burn_block, &mut miner_1);
        node.add_key_register(&mut first_burn_block, &mut miner_2);

        test_debug!("Mine {} initial transactions", first_burn_block.txs.len());

        fork_1.append_block(first_burn_block);
        burn_node.mine_fork(&mut fork_1);
        
        let mut miner_trace = vec![];

        // next, build up some stacks blocks, cooperatively
        for i in 0..rounds/2 {
            let mut burn_block = {
                let mut tx = burn_node.burndb.tx_begin().unwrap();
                fork_1.next_block(&mut tx)
            };
            
            let last_key_1 = node.get_last_key(&miner_1);
            let last_key_2 = node.get_last_key(&miner_2);

            let last_winning_snapshot = {
                let first_block_height = burn_node.burndb.first_block_height;
                let mut tx = burn_node.burndb.tx_begin().unwrap();
                let chain_tip = fork_1.get_tip(&mut tx);
                BurnDB::get_last_snapshot_with_sortition(&mut tx, first_block_height + (i as u64) + 1, &chain_tip.burn_header_hash).expect("FATAL: no prior snapshot with sortition")
            };

            let (parent_block_opt, last_microblock_header_opt) = 
                if last_winning_snapshot.num_sortitions == 0 {
                    // this is the first block
                    (None, None)
                }
                else {
                    // this is a subsequent block
                    let parent_block_opt = Some(node.get_anchored_block(&last_winning_snapshot.winning_stacks_block_hash).expect("FATAL: no prior block from last winning snapshot"));
                    let last_microblock_header_opt = match get_last_microblock_header(&node, &miner_1, parent_block_opt.as_ref()) {
                        Some(stream) => Some(stream),
                        None => get_last_microblock_header(&node, &miner_2, parent_block_opt.as_ref())
                    };
                    (parent_block_opt, last_microblock_header_opt)
                };

            // send next key (key for block i+1)
            node.add_key_register(&mut burn_block, &mut miner_1);
            node.add_key_register(&mut burn_block, &mut miner_2);

            let (stacks_block_1, microblocks_1, block_commit_op_1) = node.mine_stacks_block(&mut burn_node, &mut miner_1, &mut burn_block, &last_key_1, parent_block_opt.as_ref(), 1000, |mut builder, ref mut miner| {
                test_debug!("Produce anchored stacks block from miner 1");

                let mut miner_chainstate = open_chainstate(false, 0x80000000, &full_test_name);
                let all_prev_mining_rewards = get_all_mining_rewards(&mut miner_chainstate, &builder.chain_tip, builder.chain_tip.block_height);

                let mut epoch = builder.epoch_begin(&mut miner_chainstate).unwrap();
                let (stacks_block, microblocks) = miner_1_block_builder(&mut epoch, &mut builder, miner, i, last_microblock_header_opt.as_ref());

                assert!(check_mining_reward(&mut epoch, miner, builder.chain_tip.block_height, &all_prev_mining_rewards));

                builder.epoch_finish(epoch);
                (stacks_block, microblocks)
            });
            
            let (stacks_block_2, microblocks_2, block_commit_op_2) = node.mine_stacks_block(&mut burn_node, &mut miner_2, &mut burn_block, &last_key_2, parent_block_opt.as_ref(), 1000, |mut builder, ref mut miner| {
                test_debug!("Produce anchored stacks block from miner 2");

                let mut miner_chainstate = open_chainstate(false, 0x80000000, &full_test_name);
                let all_prev_mining_rewards = get_all_mining_rewards(&mut miner_chainstate, &builder.chain_tip, builder.chain_tip.block_height);

                let mut epoch = builder.epoch_begin(&mut miner_chainstate).unwrap();
                let (stacks_block, microblocks) = miner_2_block_builder(&mut epoch, &mut builder, miner, i, last_microblock_header_opt.as_ref());

                assert!(check_mining_reward(&mut epoch, miner, builder.chain_tip.block_height, &all_prev_mining_rewards));

                builder.epoch_finish(epoch);
                (stacks_block, microblocks)
            });

            // process burn chain
            fork_1.append_block(burn_block);
            let fork_snapshot = burn_node.mine_fork(&mut fork_1);

            // "discover" the stacks block
            preprocess_stacks_block_data(&mut node, &mut burn_node, &fork_snapshot, &stacks_block_1, &microblocks_1, &block_commit_op_1);
            preprocess_stacks_block_data(&mut node, &mut burn_node, &fork_snapshot, &stacks_block_2, &microblocks_2, &block_commit_op_2);

            // process all blocks
            test_debug!("Process Stacks block {} and {} microblocks", &stacks_block_1.block_hash(), microblocks_1.len());
            test_debug!("Process Stacks block {} and {} microblocks", &stacks_block_2.block_hash(), microblocks_2.len());
            let tip_info_list = node.chainstate.process_blocks(2).unwrap();

            // processed _one_ block
            assert_eq!(tip_info_list.len(), 1);
            let (chain_tip_opt, poison_opt) = tip_info_list[0].clone();

            assert!(chain_tip_opt.is_some());
            assert!(poison_opt.is_none());

            let (chain_tip, _) = chain_tip_opt.unwrap();

            // selected block is the sortition-winning block
            assert_eq!(chain_tip.anchored_header.block_hash(), fork_snapshot.winning_stacks_block_hash);
            assert_eq!(chain_tip.burn_header_hash, fork_snapshot.burn_header_hash);
            
            let mut next_miner_trace = TestMinerTracePoint::new();
            if fork_snapshot.winning_stacks_block_hash == stacks_block_1.block_hash() {
                test_debug!("\n\nMiner 1 ({}) won sortition\n", miner_1.origin_address().unwrap().to_string());

                // MARF trie exists for the block header's chain state, so we can make merkle proofs on it
                assert!(check_block_state_index_root(&mut node.chainstate, &fork_snapshot.burn_header_hash, &stacks_block_1.header));
                next_miner_trace.add(miner_1.id, full_test_name.clone(), fork_snapshot, stacks_block_1, microblocks_1, block_commit_op_1);
            }
            else {
                test_debug!("\n\nMiner 2 ({}) won sortition\n", miner_2.origin_address().unwrap().to_string());
                
                // MARF trie exists for the block header's chain state, so we can make merkle proofs on it
                assert!(check_block_state_index_root(&mut node.chainstate, &fork_snapshot.burn_header_hash, &stacks_block_2.header));
                next_miner_trace.add(miner_2.id, full_test_name.clone(), fork_snapshot, stacks_block_2, microblocks_2, block_commit_op_2);
            }
            miner_trace.push(next_miner_trace);
        }

        let mut fork_2 = fork_1.fork();

        test_debug!("\n\n\nbegin burnchain fork\n\n");

        // next, build up some stacks blocks on two separate burnchain forks.
        // send the same leader key register transactions to both forks.
        for i in rounds/2..rounds {
            let mut burn_block_1 = {
                let mut tx = burn_node.burndb.tx_begin().unwrap();
                fork_1.next_block(&mut tx)
            };
            let mut burn_block_2 = {
                let mut tx = burn_node.burndb.tx_begin().unwrap();
                fork_2.next_block(&mut tx)
            };
            
            let last_key_1 = node.get_last_key(&miner_1);
            let last_key_2 = node.get_last_key(&miner_2);

            let block_1_snapshot = {
                let first_block_height = burn_node.burndb.first_block_height;
                let mut tx = burn_node.burndb.tx_begin().unwrap();
                let chain_tip = fork_1.get_tip(&mut tx);
                BurnDB::get_last_snapshot_with_sortition(&mut tx, first_block_height + (i as u64) + 1, &chain_tip.burn_header_hash).expect("FATAL: no prior snapshot with sortition")
            };

            let block_2_snapshot = {
                let first_block_height = burn_node.burndb.first_block_height;
                let mut tx = burn_node.burndb.tx_begin().unwrap();
                let chain_tip = fork_2.get_tip(&mut tx);
                BurnDB::get_last_snapshot_with_sortition(&mut tx, first_block_height + (i as u64) + 1, &chain_tip.burn_header_hash).expect("FATAL: no prior snapshot with sortition")
            };

            let parent_block_opt_1 = node.get_anchored_block(&block_1_snapshot.winning_stacks_block_hash);
            let parent_block_opt_2 = node.get_anchored_block(&block_2_snapshot.winning_stacks_block_hash);

            // send next key (key for block i+1)
            node.add_key_register(&mut burn_block_1, &mut miner_1);
            node.add_key_register(&mut burn_block_2, &mut miner_2);

            let last_microblock_header_opt_1 = get_last_microblock_header(&node, &miner_1, parent_block_opt_1.as_ref());
            let last_microblock_header_opt_2 = get_last_microblock_header(&node, &miner_2, parent_block_opt_2.as_ref());

            let (stacks_block_1, microblocks_1, block_commit_op_1) = node.mine_stacks_block(&mut burn_node, &mut miner_1, &mut burn_block_1, &last_key_1, parent_block_opt_1.as_ref(), 1000, |mut builder, ref mut miner| {
                test_debug!("Produce anchored stacks block in stacks fork 1 via {}", miner.origin_address().unwrap().to_string());

                let mut miner_chainstate = open_chainstate(false, 0x80000000, &full_test_name);
                let all_prev_mining_rewards = get_all_mining_rewards(&mut miner_chainstate, &builder.chain_tip, builder.chain_tip.block_height);

                let mut epoch = builder.epoch_begin(&mut miner_chainstate).unwrap();
                let (stacks_block, microblocks) = miner_1_block_builder(&mut epoch, &mut builder, miner, i, last_microblock_header_opt_1.as_ref());
                
                assert!(check_mining_reward(&mut epoch, miner, builder.chain_tip.block_height, &all_prev_mining_rewards));

                builder.epoch_finish(epoch);
                (stacks_block, microblocks)
            });
            
            let (stacks_block_2, microblocks_2, block_commit_op_2) = node.mine_stacks_block(&mut burn_node, &mut miner_2, &mut burn_block_2, &last_key_2, parent_block_opt_2.as_ref(), 1000, |mut builder, ref mut miner| {
                test_debug!("Produce anchored stacks block in stacks fork 2 via {}", miner.origin_address().unwrap().to_string());

                let mut miner_chainstate = open_chainstate(false, 0x80000000, &full_test_name);
                let all_prev_mining_rewards = get_all_mining_rewards(&mut miner_chainstate, &builder.chain_tip, builder.chain_tip.block_height);

                let mut epoch = builder.epoch_begin(&mut miner_chainstate).unwrap();
                let (stacks_block, microblocks) = miner_2_block_builder(&mut epoch, &mut builder, miner, i, last_microblock_header_opt_2.as_ref());
                
                assert!(check_mining_reward(&mut epoch, miner, builder.chain_tip.block_height, &all_prev_mining_rewards));

                builder.epoch_finish(epoch);
                (stacks_block, microblocks)
            });

            // process burn chain
            fork_1.append_block(burn_block_1);
            fork_2.append_block(burn_block_2);
            let fork_snapshot_1 = burn_node.mine_fork(&mut fork_1);
            let fork_snapshot_2 = burn_node.mine_fork(&mut fork_2);
            
            assert!(fork_snapshot_1.burn_header_hash != fork_snapshot_2.burn_header_hash);
            assert!(fork_snapshot_1.consensus_hash != fork_snapshot_2.consensus_hash);

            // "discover" the stacks block
            test_debug!("preprocess fork 1 {}", stacks_block_1.block_hash());
            preprocess_stacks_block_data(&mut node, &mut burn_node, &fork_snapshot_1, &stacks_block_1, &microblocks_1, &block_commit_op_1);
            
            test_debug!("preprocess fork 2 {}", stacks_block_1.block_hash());
            preprocess_stacks_block_data(&mut node, &mut burn_node, &fork_snapshot_2, &stacks_block_2, &microblocks_2, &block_commit_op_2);

            // process all blocks
            test_debug!("Process all Stacks blocks: {}, {}", &stacks_block_1.block_hash(), &stacks_block_2.block_hash());
            let tip_info_list = node.chainstate.process_blocks(2).unwrap();

            // processed all stacks blocks -- one on each burn chain fork
            assert_eq!(tip_info_list.len(), 2);

            for (ref chain_tip_opt, ref poison_opt) in tip_info_list.iter() {
                assert!(chain_tip_opt.is_some());
                assert!(poison_opt.is_none());
            }

            // fork 1?
            let mut found_fork_1 = false;
            for (ref chain_tip_opt, ref poison_opt) in tip_info_list.iter() {
                let (chain_tip, _) = chain_tip_opt.clone().unwrap();
                if chain_tip.burn_header_hash == fork_snapshot_1.burn_header_hash {
                    found_fork_1 = true;
                    assert_eq!(chain_tip.anchored_header.block_hash(), stacks_block_1.block_hash());
            
                    // MARF trie exists for the block header's chain state, so we can make merkle proofs on it
                    assert!(check_block_state_index_root(&mut node.chainstate, &fork_snapshot_1.burn_header_hash, &chain_tip.anchored_header));
                }
            }

            assert!(found_fork_1);

            let mut found_fork_2 = false;
            for (ref chain_tip_opt, ref poison_opt) in tip_info_list.iter() {
                let (chain_tip, _) = chain_tip_opt.clone().unwrap();
                if chain_tip.burn_header_hash == fork_snapshot_2.burn_header_hash {
                    found_fork_2 = true;
                    assert_eq!(chain_tip.anchored_header.block_hash(), stacks_block_2.block_hash());
                    
                    // MARF trie exists for the block header's chain state, so we can make merkle proofs on it
                    assert!(check_block_state_index_root(&mut node.chainstate, &fork_snapshot_2.burn_header_hash, &chain_tip.anchored_header));
                }
            }

            assert!(found_fork_2);
            
            let mut next_miner_trace = TestMinerTracePoint::new();
            next_miner_trace.add(miner_1.id, full_test_name.clone(), fork_snapshot_1, stacks_block_1, microblocks_1, block_commit_op_1);
            next_miner_trace.add(miner_2.id, full_test_name.clone(), fork_snapshot_2, stacks_block_2, microblocks_2, block_commit_op_2);
            miner_trace.push(next_miner_trace);
        }
        
        TestMinerTrace::new(burn_node, vec![miner_1, miner_2], miner_trace)
    }


    /// two miners begin working on separate forks, and the burnchain splits out under them,
    /// putting each one on a different fork.
    /// split happens at rounds/2
    fn mine_stacks_blocks_2_forks_2_miners_2_burnchains<F>(test_name: &String, rounds: usize, mut miner_1_block_builder: F, mut miner_2_block_builder: F) -> TestMinerTrace 
    where
        F: FnMut(&mut ClarityTx, &mut StacksBlockBuilder, &mut TestMiner, usize, Option<&StacksMicroblockHeader>) -> (StacksBlock, Vec<StacksMicroblock>)
    {
        let full_test_name = format!("{}-2_forks_2_miner_2_burnchains", test_name);
        let mut burn_node = TestBurnchainNode::new();
        let mut node = TestStacksNode::new(false, 0x80000000, &full_test_name);
        let mut miner_factory = TestMinerFactory::new();
        let mut miner_1 = miner_factory.next_miner(&burn_node.burnchain, 1, 1, AddressHashMode::SerializeP2PKH); 
        let mut miner_2 = miner_factory.next_miner(&burn_node.burnchain, 1, 1, AddressHashMode::SerializeP2PKH); 

        let first_snapshot = BurnDB::get_first_block_snapshot(burn_node.burndb.conn()).unwrap();
        let mut fork_1 = TestBurnchainFork::new(first_snapshot.block_height, &first_snapshot.burn_header_hash, &first_snapshot.index_root, 0);
        
        let mut first_burn_block = TestStacksNode::next_burn_block(&mut burn_node, &mut fork_1);

        // first, register a VRF key
        node.add_key_register(&mut first_burn_block, &mut miner_1);
        node.add_key_register(&mut first_burn_block, &mut miner_2);

        test_debug!("Mine {} initial transactions", first_burn_block.txs.len());

        fork_1.append_block(first_burn_block);
        burn_node.mine_fork(&mut fork_1);
        
        let mut miner_trace = vec![];

        // next, build up some stacks blocks. miners cooperate
        for i in 0..rounds/2 {
            let mut burn_block = {
                let mut tx = burn_node.burndb.tx_begin().unwrap();
                fork_1.next_block(&mut tx)
            };
            
            let last_key_1 = node.get_last_key(&miner_1);
            let last_key_2 = node.get_last_key(&miner_2);

            let (block_1_snapshot_opt, block_2_snapshot_opt) = {
                let mut tx = burn_node.burndb.tx_begin().unwrap();
                let chain_tip = fork_1.get_tip(&mut tx);
                let block_1_snapshot_opt = TestStacksNode::get_last_winning_snapshot(&mut tx, &chain_tip, &miner_1);
                let block_2_snapshot_opt = TestStacksNode::get_last_winning_snapshot(&mut tx, &chain_tip, &miner_2);
                (block_1_snapshot_opt, block_2_snapshot_opt)
            };
            
            let parent_block_opt_1 = match block_1_snapshot_opt {
                Some(sn) => node.get_anchored_block(&sn.winning_stacks_block_hash),
                None => None
            };
            
            let parent_block_opt_2 = match block_2_snapshot_opt {
                Some(sn) => node.get_anchored_block(&sn.winning_stacks_block_hash),
                None => parent_block_opt_1.clone()
            };

            let last_microblock_header_opt_1 = get_last_microblock_header(&node, &miner_1, parent_block_opt_1.as_ref());
            let last_microblock_header_opt_2 = get_last_microblock_header(&node, &miner_2, parent_block_opt_2.as_ref());

            // send next key (key for block i+1)
            node.add_key_register(&mut burn_block, &mut miner_1);
            node.add_key_register(&mut burn_block, &mut miner_2);

            let (stacks_block_1, microblocks_1, block_commit_op_1) = node.mine_stacks_block(&mut burn_node, &mut miner_1, &mut burn_block, &last_key_1, parent_block_opt_1.as_ref(), 1000, |mut builder, ref mut miner| {
                test_debug!("Produce anchored stacks block");

                let mut miner_chainstate = open_chainstate(false, 0x80000000, &full_test_name);
                let all_prev_mining_rewards = get_all_mining_rewards(&mut miner_chainstate, &builder.chain_tip, builder.chain_tip.block_height);

                let mut epoch = builder.epoch_begin(&mut miner_chainstate).unwrap();
                let (stacks_block, microblocks) = miner_1_block_builder(&mut epoch, &mut builder, miner, i, last_microblock_header_opt_1.as_ref());

                assert!(check_mining_reward(&mut epoch, miner, builder.chain_tip.block_height, &all_prev_mining_rewards));

                builder.epoch_finish(epoch);
                (stacks_block, microblocks)
            });
            
            let (stacks_block_2, microblocks_2, block_commit_op_2) = node.mine_stacks_block(&mut burn_node, &mut miner_2, &mut burn_block, &last_key_2, parent_block_opt_2.as_ref(), 1000, |mut builder, ref mut miner| {
                test_debug!("Produce anchored stacks block");

                let mut miner_chainstate = open_chainstate(false, 0x80000000, &full_test_name);
                let all_prev_mining_rewards = get_all_mining_rewards(&mut miner_chainstate, &builder.chain_tip, builder.chain_tip.block_height);

                let mut epoch = builder.epoch_begin(&mut miner_chainstate).unwrap();
                let (stacks_block, microblocks) = miner_2_block_builder(&mut epoch, &mut builder, miner, i, last_microblock_header_opt_2.as_ref());

                assert!(check_mining_reward(&mut epoch, miner, builder.chain_tip.block_height, &all_prev_mining_rewards));

                builder.epoch_finish(epoch);
                (stacks_block, microblocks)
            });

            // process burn chain
            fork_1.append_block(burn_block);
            let fork_snapshot = burn_node.mine_fork(&mut fork_1);

            // "discover" the stacks block
            preprocess_stacks_block_data(&mut node, &mut burn_node, &fork_snapshot, &stacks_block_1, &microblocks_1, &block_commit_op_1);
            preprocess_stacks_block_data(&mut node, &mut burn_node, &fork_snapshot, &stacks_block_2, &microblocks_2, &block_commit_op_2);

            // process all blocks
            test_debug!("Process Stacks block {} and {} microblocks", &stacks_block_1.block_hash(), microblocks_1.len());
            test_debug!("Process Stacks block {} and {} microblocks", &stacks_block_2.block_hash(), microblocks_2.len());
            let tip_info_list = node.chainstate.process_blocks(2).unwrap();

            // processed _one_ block
            assert_eq!(tip_info_list.len(), 1);
            let (chain_tip_opt, poison_opt) = tip_info_list[0].clone();

            assert!(chain_tip_opt.is_some());
            assert!(poison_opt.is_none());

            let (chain_tip, _) = chain_tip_opt.unwrap();

            // selected block is the sortition-winning block
            assert_eq!(chain_tip.anchored_header.block_hash(), fork_snapshot.winning_stacks_block_hash);
            assert_eq!(chain_tip.burn_header_hash, fork_snapshot.burn_header_hash);
            
            let mut next_miner_trace = TestMinerTracePoint::new();
            if fork_snapshot.winning_stacks_block_hash == stacks_block_1.block_hash() {
                test_debug!("\n\nMiner 1 ({}) won sortition\n", miner_1.origin_address().unwrap().to_string());

                // MARF trie exists for the block header's chain state, so we can make merkle proofs on it
                assert!(check_block_state_index_root(&mut node.chainstate, &fork_snapshot.burn_header_hash, &stacks_block_1.header));
                next_miner_trace.add(miner_1.id, full_test_name.clone(), fork_snapshot.clone(), stacks_block_1, microblocks_1, block_commit_op_1);
            }
            else {
                test_debug!("\n\nMiner 2 ({}) won sortition\n", miner_2.origin_address().unwrap().to_string());
                
                // MARF trie exists for the block header's chain state, so we can make merkle proofs on it
                assert!(check_block_state_index_root(&mut node.chainstate, &fork_snapshot.burn_header_hash, &stacks_block_2.header));
                next_miner_trace.add(miner_2.id, full_test_name.clone(), fork_snapshot, stacks_block_2, microblocks_2, block_commit_op_2);
            }

            miner_trace.push(next_miner_trace);
        }

        let mut fork_2 = fork_1.fork();

        test_debug!("\n\n\nbegin burnchain fork\n\n");

        // next, build up some stacks blocks on two separate burnchain forks.
        // send the same leader key register transactions to both forks.
        // miner 1 works on fork 1
        // miner 2 works on fork 2
        for i in rounds/2..rounds {
            let mut burn_block_1 = {
                let mut tx = burn_node.burndb.tx_begin().unwrap();
                fork_1.next_block(&mut tx)
            };
            let mut burn_block_2 = {
                let mut tx = burn_node.burndb.tx_begin().unwrap();
                fork_2.next_block(&mut tx)
            };
            
            let last_key_1 = node.get_last_key(&miner_1);
            let last_key_2 = node.get_last_key(&miner_2);
            let block_1_snapshot_opt = {
                let mut tx = burn_node.burndb.tx_begin().unwrap();
                let chain_tip = fork_1.get_tip(&mut tx);
                TestStacksNode::get_last_winning_snapshot(&mut tx, &chain_tip, &miner_1)
            };
            let block_2_snapshot_opt = {
                let mut tx = burn_node.burndb.tx_begin().unwrap();
                let chain_tip = fork_2.get_tip(&mut tx);
                TestStacksNode::get_last_winning_snapshot(&mut tx, &chain_tip, &miner_2)
            };
            
            let parent_block_opt_1 = match block_1_snapshot_opt {
                Some(sn) => node.get_anchored_block(&sn.winning_stacks_block_hash),
                None => None
            };
            
            let parent_block_opt_2 = match block_2_snapshot_opt {
                Some(sn) => node.get_anchored_block(&sn.winning_stacks_block_hash),
                None => parent_block_opt_1.clone()
            };

            // send next key (key for block i+1)
            node.add_key_register(&mut burn_block_1, &mut miner_1);
            node.add_key_register(&mut burn_block_2, &mut miner_2);

            let last_microblock_header_opt_1 = get_last_microblock_header(&node, &miner_1, parent_block_opt_1.as_ref());
            let last_microblock_header_opt_2 = get_last_microblock_header(&node, &miner_2, parent_block_opt_2.as_ref());

            let (stacks_block_1, microblocks_1, block_commit_op_1) = node.mine_stacks_block(&mut burn_node, &mut miner_1, &mut burn_block_1, &last_key_1, parent_block_opt_1.as_ref(), 1000, |mut builder, ref mut miner| {
                test_debug!("Produce anchored stacks block in stacks fork 1 via {}", miner.origin_address().unwrap().to_string());

                let mut miner_chainstate = open_chainstate(false, 0x80000000, &full_test_name);
                let all_prev_mining_rewards = get_all_mining_rewards(&mut miner_chainstate, &builder.chain_tip, builder.chain_tip.block_height);

                let mut epoch = builder.epoch_begin(&mut miner_chainstate).unwrap();
                let (stacks_block, microblocks) = miner_1_block_builder(&mut epoch, &mut builder, miner, i, last_microblock_header_opt_1.as_ref());
                
                assert!(check_mining_reward(&mut epoch, miner, builder.chain_tip.block_height, &all_prev_mining_rewards));

                builder.epoch_finish(epoch);
                (stacks_block, microblocks)
            });
            
            let (stacks_block_2, microblocks_2, block_commit_op_2) = node.mine_stacks_block(&mut burn_node, &mut miner_2, &mut burn_block_2, &last_key_2, parent_block_opt_2.as_ref(), 1000, |mut builder, ref mut miner| {
                test_debug!("Produce anchored stacks block in stacks fork 2 via {}", miner.origin_address().unwrap().to_string());

                let mut miner_chainstate = open_chainstate(false, 0x80000000, &full_test_name);
                let all_prev_mining_rewards = get_all_mining_rewards(&mut miner_chainstate, &builder.chain_tip, builder.chain_tip.block_height);

                let mut epoch = builder.epoch_begin(&mut miner_chainstate).unwrap();
                let (stacks_block, microblocks) = miner_2_block_builder(&mut epoch, &mut builder, miner, i, last_microblock_header_opt_2.as_ref());
                
                assert!(check_mining_reward(&mut epoch, miner, builder.chain_tip.block_height, &all_prev_mining_rewards));

                builder.epoch_finish(epoch);
                (stacks_block, microblocks)
            });

            // process burn chain
            fork_1.append_block(burn_block_1);
            fork_2.append_block(burn_block_2);
            let fork_snapshot_1 = burn_node.mine_fork(&mut fork_1);
            let fork_snapshot_2 = burn_node.mine_fork(&mut fork_2);
            
            assert!(fork_snapshot_1.burn_header_hash != fork_snapshot_2.burn_header_hash);
            assert!(fork_snapshot_1.consensus_hash != fork_snapshot_2.consensus_hash);

            // "discover" the stacks block
            test_debug!("preprocess fork 1 {}", stacks_block_1.block_hash());
            preprocess_stacks_block_data(&mut node, &mut burn_node, &fork_snapshot_1, &stacks_block_1, &microblocks_1, &block_commit_op_1);
            
            test_debug!("preprocess fork 2 {}", stacks_block_1.block_hash());
            preprocess_stacks_block_data(&mut node, &mut burn_node, &fork_snapshot_2, &stacks_block_2, &microblocks_2, &block_commit_op_2);

            // process all blocks
            test_debug!("Process all Stacks blocks: {}, {}", &stacks_block_1.block_hash(), &stacks_block_2.block_hash());
            let tip_info_list = node.chainstate.process_blocks(2).unwrap();

            // processed all stacks blocks -- one on each burn chain fork
            assert_eq!(tip_info_list.len(), 2);

            for (ref chain_tip_opt, ref poison_opt) in tip_info_list.iter() {
                assert!(chain_tip_opt.is_some());
                assert!(poison_opt.is_none());
            }

            // fork 1?
            let mut found_fork_1 = false;
            for (ref chain_tip_opt, ref poison_opt) in tip_info_list.iter() {
                let (chain_tip, _) = chain_tip_opt.clone().unwrap();
                if chain_tip.burn_header_hash == fork_snapshot_1.burn_header_hash {
                    found_fork_1 = true;
                    assert_eq!(chain_tip.anchored_header.block_hash(), stacks_block_1.block_hash());
            
                    // MARF trie exists for the block header's chain state, so we can make merkle proofs on it
                    assert!(check_block_state_index_root(&mut node.chainstate, &fork_snapshot_1.burn_header_hash, &chain_tip.anchored_header));
                }
            }

            assert!(found_fork_1);

            let mut found_fork_2 = false;
            for (ref chain_tip_opt, ref poison_opt) in tip_info_list.iter() {
                let (chain_tip, _) = chain_tip_opt.clone().unwrap();
                if chain_tip.burn_header_hash == fork_snapshot_2.burn_header_hash {
                    found_fork_2 = true;
                    assert_eq!(chain_tip.anchored_header.block_hash(), stacks_block_2.block_hash());
                    
                    // MARF trie exists for the block header's chain state, so we can make merkle proofs on it
                    assert!(check_block_state_index_root(&mut node.chainstate, &fork_snapshot_2.burn_header_hash, &chain_tip.anchored_header));
                }
            }

            assert!(found_fork_2);
            
            let mut next_miner_trace = TestMinerTracePoint::new();
            next_miner_trace.add(miner_1.id, full_test_name.clone(), fork_snapshot_1, stacks_block_1, microblocks_1, block_commit_op_1);
            next_miner_trace.add(miner_2.id, full_test_name.clone(), fork_snapshot_2, stacks_block_2, microblocks_2, block_commit_op_2);
            miner_trace.push(next_miner_trace);
        }
        
        TestMinerTrace::new(burn_node, vec![miner_1, miner_2], miner_trace)
    }

    /// compare two chainstates to see if they have exactly the same blocks and microblocks.
    fn assert_chainstate_blocks_eq(test_name_1: &str, test_name_2: &str) {
        let ch1 = open_chainstate(false, 0x80000000, test_name_1);
        let ch2 = open_chainstate(false, 0x80000000, test_name_2);

        // check presence of anchored blocks
        let mut all_blocks_1 = StacksChainState::list_blocks(&ch1.blocks_db).unwrap();
        let mut all_blocks_2 = StacksChainState::list_blocks(&ch2.blocks_db).unwrap();

        all_blocks_1.sort();
        all_blocks_2.sort();

        assert_eq!(all_blocks_1.len(), all_blocks_2.len());
        for i in 0..all_blocks_1.len() {
            assert_eq!(all_blocks_1[i], all_blocks_2[i]);
        }

        // check presence and ordering of microblocks
        let mut all_microblocks_1 = StacksChainState::list_microblocks(&ch1.blocks_db, &ch1.blocks_path).unwrap();
        let mut all_microblocks_2 = StacksChainState::list_microblocks(&ch2.blocks_db, &ch2.blocks_path).unwrap();

        all_microblocks_1.sort();
        all_microblocks_2.sort();

        assert_eq!(all_microblocks_1.len(), all_microblocks_2.len());
        for i in 0..all_microblocks_1.len() {
            assert_eq!(all_microblocks_1[i].0, all_microblocks_2[i].0);
            assert_eq!(all_microblocks_1[i].1, all_microblocks_2[i].1);

            assert_eq!(all_microblocks_1[i].2.len(), all_microblocks_2[i].2.len());
            for j in 0..all_microblocks_1[i].2.len() {
                assert_eq!(all_microblocks_1[i].2[j], all_microblocks_2[i].2[j]);
            }
        }

        // compare block status (staging vs confirmed) and contents
        for i in 0..all_blocks_1.len() {
            let staging_1_opt = StacksChainState::load_staging_block(&ch1.blocks_db, &ch2.blocks_path, &all_blocks_1[i].0, &all_blocks_1[i].1).unwrap();
            let staging_2_opt = StacksChainState::load_staging_block(&ch2.blocks_db, &ch2.blocks_path, &all_blocks_2[i].0, &all_blocks_2[i].1).unwrap();

            let chunk_1_opt = StacksChainState::load_block(&ch1.blocks_path, &all_blocks_1[i].0, &all_blocks_1[i].1).unwrap();
            let chunk_2_opt = StacksChainState::load_block(&ch2.blocks_path, &all_blocks_2[i].0, &all_blocks_2[i].1).unwrap();

            match (staging_1_opt, staging_2_opt) {
                (Some(staging_1), Some(staging_2)) => {
                    assert_eq!(staging_1.block_data, staging_2.block_data);
                },
                (None, None) => {},
                (_, _) => {
                    assert!(false);
                }
            }

            match (chunk_1_opt, chunk_2_opt) {
                (Some(block_1), Some(block_2)) => {
                    assert_eq!(block_1, block_2);
                },
                (None, None) => {},
                (_, _) => {
                    assert!(false);
                }
            }
        }

        for i in 0..all_microblocks_1.len() {
            if all_microblocks_1[i].2.len() == 0 {
                continue;
            }
            let chunk_1_opt = StacksChainState::load_staging_microblock_stream(&ch1.blocks_db, &ch1.blocks_path, &all_microblocks_1[i].0, &all_microblocks_1[i].1, u16::max_value()).unwrap();
            let chunk_2_opt = StacksChainState::load_staging_microblock_stream(&ch1.blocks_db, &ch2.blocks_path, &all_microblocks_2[i].0, &all_microblocks_2[i].1, u16::max_value()).unwrap();

            match (chunk_1_opt, chunk_2_opt) {
                (Some(chunk_1), Some(chunk_2)) => {
                    assert_eq!(chunk_1, chunk_2);
                },
                (None, None) => {},
                (_, _) => {
                    assert!(false);
                }
            }
            for j in 0..all_microblocks_1[i].2.len() {
                // staging status is the same
                let staging_1_opt = StacksChainState::load_staging_microblock(&ch1.blocks_db, &all_microblocks_1[i].0, &all_microblocks_1[i].1, &all_microblocks_1[i].2[j]).unwrap();
                let staging_2_opt = StacksChainState::load_staging_microblock(&ch2.blocks_db, &all_microblocks_2[i].0, &all_microblocks_2[i].1, &all_microblocks_2[i].2[j]).unwrap();

                match (staging_1_opt, staging_2_opt) {
                    (Some(staging_1), Some(staging_2)) => {
                        assert_eq!(staging_1.block_data, staging_2.block_data);
                    },
                    (None, None) => {},
                    (_, _) => {
                        assert!(false);
                    }
                }
            }
        }
    }

    /// produce all stacks blocks, but don't process them in order.  Instead, queue them all up and
    /// process them in randomized order.
    /// This works by running mine_stacks_blocks_1_fork_1_miner_1_burnchain, extracting the blocks,
    /// and then re-processing them in a different chainstate directory.
    fn miner_trace_replay_randomized(miner_trace: &mut TestMinerTrace) {
        test_debug!("\n\n");
        test_debug!("------------------------------------------------------------------------");
        test_debug!("                   Randomize and re-apply blocks");
        test_debug!("------------------------------------------------------------------------");
        test_debug!("\n\n");

        let rounds = miner_trace.rounds();
        let test_names = miner_trace.get_test_names();
        let mut nodes = HashMap::new();
        for (i, test_name) in test_names.iter().enumerate() {
            let rnd_test_name = format!("{}-replay_randomized", test_name);
            let next_node = TestStacksNode::new(false, 0x80000000, &rnd_test_name);
            nodes.insert(test_name, next_node);
        }

        let expected_num_sortitions = miner_trace.get_num_sortitions();
        let expected_num_blocks = miner_trace.get_num_blocks();
        let mut num_processed = 0;

        let mut rng = thread_rng();
        miner_trace.points.as_mut_slice().shuffle(&mut rng);

        // "discover" blocks in random order
        for point in miner_trace.points.drain(..) {
            let mut miner_ids = point.get_miner_ids();
            miner_ids.as_mut_slice().shuffle(&mut rng);

            for miner_id in miner_ids {
                let fork_snapshot_opt = point.get_block_snapshot(miner_id);
                let stacks_block_opt = point.get_stacks_block(miner_id);
                let microblocks_opt = point.get_microblocks(miner_id);
                let block_commit_op_opt = point.get_block_commit(miner_id);

                if fork_snapshot_opt.is_none() || block_commit_op_opt.is_none() {
                    // no sortition by this miner at this point in time
                    continue;
                }

                let fork_snapshot = fork_snapshot_opt.unwrap();
                let block_commit_op = block_commit_op_opt.unwrap();

                match stacks_block_opt {
                    Some(stacks_block) => {
                        let mut microblocks = microblocks_opt.unwrap_or(vec![]);

                        // "discover" the stacks block and its microblocks in all nodes
                        // TODO: randomize microblock discovery order too
                        for (node_name, mut node) in nodes.iter_mut() {

                            microblocks.as_mut_slice().shuffle(&mut rng);
                            
                            preprocess_stacks_block_data(&mut node, &mut miner_trace.burn_node, &fork_snapshot, &stacks_block, &vec![], &block_commit_op);
                            
                            if microblocks.len() > 0 {
                                for mblock in microblocks.iter() {
                                    preprocess_stacks_block_data(&mut node, &mut miner_trace.burn_node, &fork_snapshot, &stacks_block, &vec![mblock.clone()], &block_commit_op);
                                
                                    // process all the blocks we can 
                                    test_debug!("Process Stacks block {} and microblock {} {}", &stacks_block.block_hash(), mblock.block_hash(), mblock.header.sequence);
                                    let tip_info_list = node.chainstate.process_blocks(expected_num_blocks).unwrap();

                                    num_processed += tip_info_list.len();
                                }
                            }
                            else {
                                // process all the blocks we can 
                                test_debug!("Process Stacks block {} and {} microblocks in {}", &stacks_block.block_hash(), microblocks.len(), &node_name);
                                let tip_info_list = node.chainstate.process_blocks(expected_num_blocks).unwrap();

                                num_processed += tip_info_list.len();
                            }
                        }
                    },
                    None => {
                        // no block announced at this point in time
                        test_debug!("Miner {} did not produce a Stacks block for {:?} (commit {:?})", miner_id, &fork_snapshot, &block_commit_op);
                        continue;
                    }
                }
            }
        }

        // must have processed the same number of blocks in all nodes
        assert_eq!(num_processed, expected_num_blocks);

        // must have processed all blocks the same way
        for test_name in test_names.iter() {
            let rnd_test_name = format!("{}-replay_randomized", test_name);
            assert_chainstate_blocks_eq(test_name, &rnd_test_name);
        }
    }

    fn mine_coinbase<'a>(clarity_tx: &mut ClarityTx<'a>, builder: &mut StacksBlockBuilder, miner: &mut TestMiner, burnchain_height: usize) -> StacksTransaction {
        // make a coinbase for this miner
        let mut tx_coinbase = StacksTransaction::new(TransactionVersion::Testnet, miner.as_transaction_auth().unwrap(), TransactionPayload::Coinbase(CoinbasePayload([(burnchain_height % 256) as u8; 32])));
        tx_coinbase.chain_id = 0x80000000;
        tx_coinbase.anchor_mode = TransactionAnchorMode::OnChainOnly;
        tx_coinbase.auth.set_origin_nonce(miner.get_nonce());

        let mut tx_signer = StacksTransactionSigner::new(&tx_coinbase);
        miner.sign_as_origin(&mut tx_signer);
        let tx_coinbase_signed = tx_signer.get_tx().unwrap();
        tx_coinbase_signed
    }

    fn mine_empty_anchored_block<'a>(clarity_tx: &mut ClarityTx<'a>, builder: &mut StacksBlockBuilder, miner: &mut TestMiner, burnchain_height: usize, parent_microblock_header: Option<&StacksMicroblockHeader>) -> (StacksBlock, Vec<StacksMicroblock>) {
        let miner_account = StacksChainState::get_account(clarity_tx, &miner.origin_address().unwrap().to_account_principal());
        miner.set_nonce(miner_account.nonce);

        // make a coinbase for this miner
        let tx_coinbase_signed = mine_coinbase(clarity_tx, builder, miner, burnchain_height);

        builder.try_mine_tx(clarity_tx, &tx_coinbase_signed).unwrap();

        let stacks_block = builder.mine_anchored_block(clarity_tx);
        
        test_debug!("Produce anchored stacks block at burnchain height {} stacks height {}", burnchain_height, stacks_block.header.total_work.work);
        (stacks_block, vec![])
    }
    
    fn make_smart_contract<'a>(clarity_tx: &mut ClarityTx<'a>, builder: &mut StacksBlockBuilder, miner: &mut TestMiner, burnchain_height: usize) -> StacksTransaction {
        // make a smart contract
        let contract = "
        (define-data-var bar int 0)
        (define-public (get-bar) (ok (var-get bar)))
        (define-public (set-bar (x int) (y int))
          (begin (var-set bar (/ x y)) (ok (var-get bar))))";
        
        test_debug!("Make smart contract block at hello-world-{}-{}", burnchain_height, builder.header.total_work.work);

        let mut tx_contract = StacksTransaction::new(TransactionVersion::Testnet,
                                                     miner.as_transaction_auth().unwrap(),
                                                     TransactionPayload::new_smart_contract(&format!("hello-world-{}-{}", burnchain_height, builder.header.total_work.work), &contract.to_string()).unwrap());

        tx_contract.chain_id = 0x80000000;
        tx_contract.auth.set_origin_nonce(miner.get_nonce());
        tx_contract.set_fee_rate(0);
        
        let mut tx_signer = StacksTransactionSigner::new(&tx_contract);
        miner.sign_as_origin(&mut tx_signer);
        let tx_contract_signed = tx_signer.get_tx().unwrap();

        tx_contract_signed
    }

    /// paired with make_smart_contract
    fn make_contract_call<'a>(clarity_tx: &mut ClarityTx<'a>, builder: &mut StacksBlockBuilder, miner: &mut TestMiner, burnchain_height: usize, arg1: i128, arg2: i128) -> StacksTransaction {
        let addr = miner.origin_address().unwrap();
        let mut tx_contract_call = StacksTransaction::new(TransactionVersion::Testnet,
                                                          miner.as_transaction_auth().unwrap(),
                                                          TransactionPayload::new_contract_call(addr.clone(), &format!("hello-world-{}-{}", burnchain_height, builder.header.total_work.work), "set-bar", vec![Value::Int(arg1), Value::Int(arg2)]).unwrap());

        tx_contract_call.chain_id = 0x80000000;
        tx_contract_call.auth.set_origin_nonce(miner.get_nonce());
        tx_contract_call.set_fee_rate(0);

        let mut tx_signer = StacksTransactionSigner::new(&tx_contract_call);
        miner.sign_as_origin(&mut tx_signer);
        let tx_contract_call_signed = tx_signer.get_tx().unwrap();
        tx_contract_call_signed
    }
    
    /// mine a smart contract in an anchored block, and mine a contract-call in the same anchored
    /// block
    fn mine_smart_contract_contract_call_block<'a>(clarity_tx: &mut ClarityTx<'a>, builder: &mut StacksBlockBuilder, miner: &mut TestMiner, burnchain_height: usize, parent_microblock_header: Option<&StacksMicroblockHeader>) -> (StacksBlock, Vec<StacksMicroblock>) {
        let miner_account = StacksChainState::get_account(clarity_tx, &miner.origin_address().unwrap().to_account_principal());
        miner.set_nonce(miner_account.nonce);

        // make a coinbase for this miner
        let tx_coinbase_signed = mine_coinbase(clarity_tx, builder, miner, burnchain_height);
        builder.try_mine_tx(clarity_tx, &tx_coinbase_signed).unwrap();

        // make a smart contract
        let tx_contract_signed = make_smart_contract(clarity_tx, builder, miner, burnchain_height);
        builder.try_mine_tx(clarity_tx, &tx_contract_signed).unwrap();

        // make a contract call 
        let tx_contract_call_signed = make_contract_call(clarity_tx, builder, miner, burnchain_height, 6, 2);
        builder.try_mine_tx(clarity_tx, &tx_contract_call_signed).unwrap();

        let stacks_block = builder.mine_anchored_block(clarity_tx);

        // TODO: test value of 'bar' in last contract(s)
        
        test_debug!("Produce anchored stacks block {} with smart contract and contract call at burnchain height {} stacks height {}", stacks_block.block_hash(), burnchain_height, stacks_block.header.total_work.work);
        (stacks_block, vec![])
    }
    
    /// mine a smart contract in an anchored block, and mine some contract-calls to it in a microblock tail
    fn mine_smart_contract_block_contract_call_microblock<'a>(clarity_tx: &mut ClarityTx<'a>, builder: &mut StacksBlockBuilder, miner: &mut TestMiner, burnchain_height: usize, parent_microblock_header: Option<&StacksMicroblockHeader>) -> (StacksBlock, Vec<StacksMicroblock>) {
        if burnchain_height > 0 && builder.chain_tip.anchored_header.total_work.work > 0 {
            // find previous contract in this fork
            for i in (0..burnchain_height).rev() {
                let prev_contract_id = QualifiedContractIdentifier::new(StandardPrincipalData::from(miner.origin_address().unwrap()), ContractName::try_from(format!("hello-world-{}-{}", i, builder.chain_tip.anchored_header.total_work.work).as_str()).unwrap());
                let contract = StacksChainState::get_contract(clarity_tx, &prev_contract_id).unwrap();
                if contract.is_none() {
                    continue;
                }

                let prev_bar_value = StacksChainState::get_data_var(clarity_tx, &prev_contract_id, "bar").unwrap();
                assert_eq!(prev_bar_value, Some(Value::Int((6 + 3 - 1) / (2 + 3 - 1))));
                break;
            }
        }

        let miner_account = StacksChainState::get_account(clarity_tx, &miner.origin_address().unwrap().to_account_principal());
        miner.set_nonce(miner_account.nonce);

        // make a coinbase for this miner
        let tx_coinbase_signed = mine_coinbase(clarity_tx, builder, miner, burnchain_height);
        builder.try_mine_tx(clarity_tx, &tx_coinbase_signed).unwrap();

        // make a smart contract
        let tx_contract_signed = make_smart_contract(clarity_tx, builder, miner, burnchain_height);
        builder.try_mine_tx(clarity_tx, &tx_contract_signed).unwrap();

        let stacks_block = builder.mine_anchored_block(clarity_tx);

        let mut microblocks = vec![];
        for i in 0..3 {
            // make a contract call
            let tx_contract_call_signed = make_contract_call(clarity_tx, builder, miner, burnchain_height, 6 + i, 2 + i);
            builder.try_mine_tx(clarity_tx, &tx_contract_call_signed).unwrap();
            
            // put the contract-call into a microblock 
            let microblock = builder.mine_next_microblock().unwrap();
            microblocks.push(microblock);
        }

        test_debug!("Produce anchored stacks block {} with smart contract and {} microblocks with contract call at burnchain height {} stacks height {}", 
                    stacks_block.block_hash(), microblocks.len(), burnchain_height, stacks_block.header.total_work.work);

        (stacks_block, microblocks)
    }
    
    /// mine a smart contract in an anchored block, and mine a contract-call to it in a microblock.
    /// Make it so all microblocks throw a runtime exception, but confirm that they are still mined
    /// anyway.
    fn mine_smart_contract_block_contract_call_microblock_exception<'a>(clarity_tx: &mut ClarityTx<'a>, 
                                                                        builder: &mut StacksBlockBuilder, 
                                                                        miner: &mut TestMiner, 
                                                                        burnchain_height: usize, 
                                                                        parent_microblock_header: Option<&StacksMicroblockHeader>) -> (StacksBlock, Vec<StacksMicroblock>) {
        if burnchain_height > 0 && builder.chain_tip.anchored_header.total_work.work > 0 {
            // find previous contract in this fork
            for i in (0..burnchain_height).rev() {
                let prev_contract_id = QualifiedContractIdentifier::new(StandardPrincipalData::from(miner.origin_address().unwrap()), ContractName::try_from(format!("hello-world-{}-{}", i, builder.chain_tip.anchored_header.total_work.work).as_str()).unwrap());
                let contract = StacksChainState::get_contract(clarity_tx, &prev_contract_id).unwrap();
                if contract.is_none() {
                    continue;
                }

                test_debug!("Found contract {:?}", &prev_contract_id);
                let prev_bar_value = StacksChainState::get_data_var(clarity_tx, &prev_contract_id, "bar").unwrap();
                assert_eq!(prev_bar_value, Some(Value::Int(0)));
                break;
            }
        }

        let miner_account = StacksChainState::get_account(clarity_tx, &miner.origin_address().unwrap().to_account_principal());
        miner.set_nonce(miner_account.nonce);

        // make a coinbase for this miner
        let tx_coinbase_signed = mine_coinbase(clarity_tx, builder, miner, burnchain_height);
        builder.try_mine_tx(clarity_tx, &tx_coinbase_signed).unwrap();

        // make a smart contract
        let tx_contract_signed = make_smart_contract(clarity_tx, builder, miner, burnchain_height);
        builder.try_mine_tx(clarity_tx, &tx_contract_signed).unwrap();

        let stacks_block = builder.mine_anchored_block(clarity_tx);

        let mut microblocks = vec![];
        for i in 0..3 {
            // make a contract call (note: triggers a divide-by-zero runtime error)
            let tx_contract_call_signed = make_contract_call(clarity_tx, builder, miner, burnchain_height, 6 + i, 0);
            builder.try_mine_tx(clarity_tx, &tx_contract_call_signed).unwrap();
            
            // put the contract-call into a microblock 
            let microblock = builder.mine_next_microblock().unwrap();
            microblocks.push(microblock);
        }
        
        test_debug!("Produce anchored stacks block {} with smart contract and {} microblocks with contract call at burnchain height {} stacks height {}", 
                    stacks_block.block_hash(), microblocks.len(), burnchain_height, stacks_block.header.total_work.work);

        (stacks_block, microblocks)
    }

    /// make a token transfer
    pub fn make_token_transfer<'a>(clarity_tx: &mut ClarityTx<'a>, builder: &mut StacksBlockBuilder, miner: &mut TestMiner, burnchain_height: usize, nonce: Option<u64>, recipient: &StacksAddress, amount: u64, memo: &TokenTransferMemo) -> StacksTransaction {
        let addr = miner.origin_address().unwrap();
        let mut tx_stx_transfer = StacksTransaction::new(TransactionVersion::Testnet,
                                                          miner.as_transaction_auth().unwrap(),
                                                          TransactionPayload::TokenTransfer((*recipient).clone(), amount, (*memo).clone()));
        
        tx_stx_transfer.chain_id = 0x80000000;
        tx_stx_transfer.auth.set_origin_nonce(nonce.unwrap_or(miner.get_nonce()));
        tx_stx_transfer.set_fee_rate(0);
        
        let mut tx_signer = StacksTransactionSigner::new(&tx_stx_transfer);
        miner.sign_as_origin(&mut tx_signer);
        let tx_stx_transfer_signed = tx_signer.get_tx().unwrap();
        tx_stx_transfer_signed
    }    

    /// Mine invalid token transfers
    pub fn mine_invalid_token_transfers_block<'a>(clarity_tx: &mut ClarityTx<'a>, builder: &mut StacksBlockBuilder, miner: &mut TestMiner, burnchain_height: usize, parent_microblock_header: Option<&StacksMicroblockHeader>) -> (StacksBlock, Vec<StacksMicroblock>) {
        let miner_account = StacksChainState::get_account(clarity_tx, &miner.origin_address().unwrap().to_account_principal());
        miner.set_nonce(miner_account.nonce);
        
        // make a coinbase for this miner
        let tx_coinbase_signed = mine_coinbase(clarity_tx, builder, miner, burnchain_height);
        builder.try_mine_tx(clarity_tx, &tx_coinbase_signed).unwrap();

        let recipient = StacksAddress::new(C32_ADDRESS_VERSION_TESTNET_SINGLESIG, Hash160([0xff; 20]));
        let tx1 = make_token_transfer(clarity_tx, builder, miner, burnchain_height, Some(1), &recipient, 11111, &TokenTransferMemo([1u8; 34]));
        builder.force_mine_tx(clarity_tx, &tx1).unwrap();

        let tx2 = make_token_transfer(clarity_tx, builder, miner, burnchain_height, Some(2), &recipient, 22222, &TokenTransferMemo([2u8; 34]));
        builder.force_mine_tx(clarity_tx, &tx2).unwrap();
        
        let tx3 = make_token_transfer(clarity_tx, builder, miner, burnchain_height, Some(1), &recipient, 33333, &TokenTransferMemo([3u8; 34]));
        builder.force_mine_tx(clarity_tx, &tx3).unwrap();

        let tx4 = make_token_transfer(clarity_tx, builder, miner, burnchain_height, Some(2), &recipient, 44444, &TokenTransferMemo([4u8; 34]));
        builder.force_mine_tx(clarity_tx, &tx4).unwrap();

        let stacks_block = builder.mine_anchored_block(clarity_tx);

        test_debug!("Produce anchored stacks block {} with invalid token transfers at burnchain height {} stacks height {}", stacks_block.block_hash(), burnchain_height, stacks_block.header.total_work.work);
        (stacks_block, vec![])
    }

    /*
    // TODO: blocked on get-block-info's reliance on get_simmed_block_height

    /// In the first epoch, mine an anchored block followed by 100 microblocks.
    /// In all following epochs, build off of one of the microblocks.
    fn mine_smart_contract_block_contract_call_microblocks_same_stream<'a>(clarity_tx: &mut ClarityTx<'a>, 
                                                                           builder: &mut StacksBlockBuilder, 
                                                                           miner: &mut TestMiner, 
                                                                           burnchain_height: usize, 
                                                                           parent_microblock_header: Option<&StacksMicroblockHeader>) -> (StacksBlock, Vec<StacksMicroblock>) {

        let miner_account = StacksChainState::get_account(clarity_tx, &miner.origin_address().unwrap().to_account_principal());
        miner.set_nonce(miner_account.nonce);

        // make a coinbase for this miner
        let tx_coinbase_signed = mine_coinbase(clarity_tx, builder, miner, burnchain_height);
        builder.try_mine_tx(clarity_tx, &tx_coinbase_signed).unwrap();
        
        if burnchain_height == 0 {
            // make a smart contract
            let tx_contract_signed = make_smart_contract(clarity_tx, builder, miner, 0);
            builder.try_mine_tx(clarity_tx, &tx_contract_signed).unwrap();
            
            let stacks_block = builder.mine_anchored_block(clarity_tx);

            // create the initial 20 contract calls in microblocks
            let mut stacks_microblocks = vec![];
            for i in 0..20 {
                let tx_contract_call_signed = make_contract_call_at(clarity_tx, builder, miner, 0, 1, i+1, 1);
                builder.try_mine_tx(clarity_tx, &tx_contract_call_signed).unwrap();

                let microblock = builder.mine_next_microblock().unwrap();
                stacks_microblocks.push(microblock);
            }

            (stacks_block, stacks_microblocks)
        }
        else {
            // set parent at block 1
            let first_block_hash = clarity_get_block_hash(clarity_tx, 1).unwrap();
            builder.set_parent_block(&first_block_hash);
            
            let mut stacks_block = builder.mine_anchored_block(clarity_tx);

            // re-create the initial 100 contract calls in microblocks
            let mut stacks_microblocks = vec![];
            for i in 0..20 {
                let tx_contract_call_signed = make_contract_call_at(clarity_tx, builder, miner, 0, 1, i+1, 1);
                builder.try_mine_tx(clarity_tx, &tx_contract_call_signed).unwrap();

                let microblock = builder.mine_next_microblock().unwrap();
                stacks_microblocks.push(microblock);
            }

            // builder.set_parent_microblock(&stacks_microblocks[burnchain_height].block_hash(), stacks_microblocks[burnchain_height].header.sequence);
            stacks_block.header.parent_microblock = stacks_microblocks[burnchain_height].block_hash();
            stacks_block.header.parent_microblock_sequence = stacks_microblocks[burnchain_height].header.sequence;

            (stacks_block, vec![])
        }
    }
    */

    #[test]
    fn mine_anchored_empty_blocks_single() {
        mine_stacks_blocks_1_fork_1_miner_1_burnchain(&"empty-anchored-blocks".to_string(), 10, mine_empty_anchored_block, |_, _| true);
    }
    
    #[test]
    fn mine_anchored_empty_blocks_random() {
        let mut miner_trace = mine_stacks_blocks_1_fork_1_miner_1_burnchain(&"empty-anchored-blocks-random".to_string(), 10, mine_empty_anchored_block, |_, _| true);
        miner_trace_replay_randomized(&mut miner_trace);
    }

    #[test]
    fn mine_anchored_empty_blocks_multiple_miners() {
        mine_stacks_blocks_1_fork_2_miners_1_burnchain(&"empty-anchored-blocks-multiple-miners".to_string(), 10, mine_empty_anchored_block, mine_empty_anchored_block);
    }
    
    #[test]
    fn mine_anchored_empty_blocks_multiple_miners_random() {
        let mut miner_trace = mine_stacks_blocks_1_fork_2_miners_1_burnchain(&"empty-anchored-blocks-multiple-miners-random".to_string(), 10, mine_empty_anchored_block, mine_empty_anchored_block);
        miner_trace_replay_randomized(&mut miner_trace);
    }
    
    #[test]
    fn mine_anchored_empty_blocks_stacks_fork() {
        mine_stacks_blocks_2_forks_2_miners_1_burnchain(&"empty-anchored-blocks-stacks-fork".to_string(), 10, mine_empty_anchored_block, mine_empty_anchored_block);
    }
    
    #[test]
    fn mine_anchored_empty_blocks_stacks_fork_random() {
        let mut miner_trace = mine_stacks_blocks_2_forks_2_miners_1_burnchain(&"empty-anchored-blocks-stacks-fork-random".to_string(), 10, mine_empty_anchored_block, mine_empty_anchored_block);
        miner_trace_replay_randomized(&mut miner_trace);
    }

    #[test]
    fn mine_anchored_empty_blocks_burnchain_fork() {
        mine_stacks_blocks_1_fork_2_miners_2_burnchains(&"empty-anchored-blocks-burnchain-fork".to_string(), 10, mine_empty_anchored_block, mine_empty_anchored_block);
    }
    
    #[test]
    fn mine_anchored_empty_blocks_burnchain_fork_random() {
        let mut miner_trace = mine_stacks_blocks_1_fork_2_miners_2_burnchains(&"empty-anchored-blocks-burnchain-fork-random".to_string(), 10, mine_empty_anchored_block, mine_empty_anchored_block);
        miner_trace_replay_randomized(&mut miner_trace);
    }
    
    #[test]
    fn mine_anchored_empty_blocks_burnchain_fork_stacks_fork() {
        mine_stacks_blocks_2_forks_2_miners_2_burnchains(&"empty-anchored-blocks-burnchain-stacks-fork".to_string(), 10, mine_empty_anchored_block, mine_empty_anchored_block);
    }
    
    #[test]
    fn mine_anchored_empty_blocks_burnchain_fork_stacks_fork_random() {
        let mut miner_trace = mine_stacks_blocks_2_forks_2_miners_2_burnchains(&"empty-anchored-blocks-burnchain-stacks-fork-random".to_string(), 10, mine_empty_anchored_block, mine_empty_anchored_block);
        miner_trace_replay_randomized(&mut miner_trace);
    }
    
    #[test]
    fn mine_anchored_smart_contract_contract_call_blocks_single() {
        mine_stacks_blocks_1_fork_1_miner_1_burnchain(&"smart-contract-contract-call-anchored-blocks".to_string(), 10, mine_smart_contract_contract_call_block, |_, _| true);
    }
    
    #[test]
    fn mine_anchored_smart_contract_contract_call_blocks_single_random() {
        let mut miner_trace = mine_stacks_blocks_1_fork_1_miner_1_burnchain(&"smart-contract-contract-call-anchored-blocks-random".to_string(), 10, mine_smart_contract_contract_call_block, |_, _| true);
        miner_trace_replay_randomized(&mut miner_trace);
    }

    #[test]
    fn mine_anchored_smart_contract_contract_call_blocks_multiple_miners() {
        mine_stacks_blocks_1_fork_2_miners_1_burnchain(&"smart-contract-contract-call-anchored-blocks-multiple-miners".to_string(), 10, mine_smart_contract_contract_call_block, mine_smart_contract_contract_call_block);
    }
    
    #[test]
    fn mine_anchored_smart_contract_contract_call_blocks_multiple_miners_random() {
        let mut miner_trace = mine_stacks_blocks_1_fork_2_miners_1_burnchain(&"smart-contract-contract-call-anchored-blocks-multiple-miners-random".to_string(), 10, mine_smart_contract_contract_call_block, mine_smart_contract_contract_call_block);
        miner_trace_replay_randomized(&mut miner_trace);
    }
    
    #[test]
    fn mine_anchored_smart_contract_contract_call_blocks_stacks_fork() {
        mine_stacks_blocks_2_forks_2_miners_1_burnchain(&"smart-contract-contract-call-anchored-blocks-stacks-fork".to_string(), 10, mine_smart_contract_contract_call_block, mine_smart_contract_contract_call_block);
    }
    
    #[test]
    fn mine_anchored_smart_contract_contract_call_blocks_stacks_fork_random() {
        let mut miner_trace = mine_stacks_blocks_2_forks_2_miners_1_burnchain(&"smart-contract-contract-call-anchored-blocks-stacks-fork-random".to_string(), 10, mine_smart_contract_contract_call_block, mine_smart_contract_contract_call_block);
        miner_trace_replay_randomized(&mut miner_trace);
    }

    #[test]
    fn mine_anchored_smart_contract_contract_call_blocks_burnchain_fork() {
        mine_stacks_blocks_1_fork_2_miners_2_burnchains(&"smart-contract-contract-call-anchored-blocks-burnchain-fork".to_string(), 10, mine_smart_contract_contract_call_block, mine_smart_contract_contract_call_block);
    }
    
    #[test]
    fn mine_anchored_smart_contract_contract_call_blocks_burnchain_fork_random() {
        let mut miner_trace = mine_stacks_blocks_1_fork_2_miners_2_burnchains(&"smart-contract-contract-call-anchored-blocks-burnchain-fork-random".to_string(), 10, mine_smart_contract_contract_call_block, mine_smart_contract_contract_call_block);
        miner_trace_replay_randomized(&mut miner_trace);
    }
    
    #[test]
    fn mine_anchored_smart_contract_contract_call_blocks_burnchain_fork_stacks_fork() {
        mine_stacks_blocks_2_forks_2_miners_2_burnchains(&"smart-contract-contract-call-anchored-blocks-burnchain-stacks-fork".to_string(), 10, mine_smart_contract_contract_call_block, mine_smart_contract_contract_call_block);
    }
    
    #[test]
    fn mine_anchored_smart_contract_contract_call_blocks_burnchain_fork_stacks_fork_random() {
        let mut miner_trace = mine_stacks_blocks_2_forks_2_miners_2_burnchains(&"smart-contract-contract-call-anchored-blocks-burnchain-stacks-fork-random".to_string(), 10, mine_smart_contract_contract_call_block, mine_smart_contract_contract_call_block);
        miner_trace_replay_randomized(&mut miner_trace);
    }
    
    #[test]
    fn mine_anchored_smart_contract_block_contract_call_microblock_single() {
        mine_stacks_blocks_1_fork_1_miner_1_burnchain(&"smart-contract-block-contract-call-microblock".to_string(), 10, mine_smart_contract_block_contract_call_microblock, |_, _| true);
    }
    
    #[test]
    fn mine_anchored_smart_contract_block_contract_call_microblock_single_random() {
        let mut miner_trace = mine_stacks_blocks_1_fork_1_miner_1_burnchain(&"smart-contract-block-contract-call-microblock-random".to_string(), 10, mine_smart_contract_block_contract_call_microblock, |_, _| true);
        miner_trace_replay_randomized(&mut miner_trace);
    }

    #[test]
    fn mine_anchored_smart_contract_block_contract_call_microblock_multiple_miners() {
        mine_stacks_blocks_1_fork_2_miners_1_burnchain(&"smart-contract-block-contract-call-microblock-multiple-miners".to_string(), 10, mine_smart_contract_block_contract_call_microblock, mine_smart_contract_block_contract_call_microblock);
    }
    
    #[test]
    fn mine_anchored_smart_contract_block_contract_call_microblock_multiple_miners_random() {
        let mut miner_trace = mine_stacks_blocks_1_fork_2_miners_1_burnchain(&"smart-contract-block-contract-call-microblock-multiple-miners-random".to_string(), 10, mine_smart_contract_block_contract_call_microblock, mine_smart_contract_block_contract_call_microblock);
        miner_trace_replay_randomized(&mut miner_trace);
    }
    
    #[test]
    fn mine_anchored_smart_contract_block_contract_call_microblock_stacks_fork() {
        mine_stacks_blocks_2_forks_2_miners_1_burnchain(&"smart-contract-block-contract-call-microblock-stacks-fork".to_string(), 10, mine_smart_contract_block_contract_call_microblock, mine_smart_contract_block_contract_call_microblock);
    }
    
    #[test]
    fn mine_anchored_smart_contract_block_contract_call_microblock_stacks_fork_random() {
        let mut miner_trace = mine_stacks_blocks_2_forks_2_miners_1_burnchain(&"smart-contract-block-contract-call-microblock-stacks-fork-random".to_string(), 10, mine_smart_contract_block_contract_call_microblock, mine_smart_contract_block_contract_call_microblock);
        miner_trace_replay_randomized(&mut miner_trace);
    }

    #[test]
    fn mine_anchored_smart_contract_block_contract_call_microblock_burnchain_fork() {
        mine_stacks_blocks_1_fork_2_miners_2_burnchains(&"smart-contract-block-contract-call-microblock-burnchain-fork".to_string(), 10, mine_smart_contract_block_contract_call_microblock, mine_smart_contract_block_contract_call_microblock);
    }
    
    #[test]
    fn mine_anchored_smart_contract_block_contract_call_microblock_burnchain_fork_random() {
        let mut miner_trace = mine_stacks_blocks_1_fork_2_miners_2_burnchains(&"smart-contract-block-contract-call-microblock-burnchain-fork-random".to_string(), 10, mine_smart_contract_block_contract_call_microblock, mine_smart_contract_block_contract_call_microblock);
        miner_trace_replay_randomized(&mut miner_trace);
    }
    
    #[test]
    fn mine_anchored_smart_contract_block_contract_call_microblock_burnchain_fork_stacks_fork() {
        mine_stacks_blocks_2_forks_2_miners_2_burnchains(&"smart-contract-block-contract-call-microblock-burnchain-stacks-fork".to_string(), 10, mine_smart_contract_block_contract_call_microblock, mine_smart_contract_block_contract_call_microblock);
    }
    
    #[test]
    fn mine_anchored_smart_contract_block_contract_call_microblock_burnchain_fork_stacks_fork_random() {
        let mut miner_trace = mine_stacks_blocks_2_forks_2_miners_2_burnchains(&"smart-contract-block-contract-call-microblock-burnchain-stacks-fork-random".to_string(), 10, mine_smart_contract_block_contract_call_microblock, mine_smart_contract_block_contract_call_microblock);
        miner_trace_replay_randomized(&mut miner_trace);
    }
    
    #[test]
    fn mine_anchored_smart_contract_block_contract_call_microblock_exception_single() {
        mine_stacks_blocks_1_fork_1_miner_1_burnchain(&"smart-contract-block-contract-call-microblock-exception".to_string(), 10, mine_smart_contract_block_contract_call_microblock_exception, |_, _| true);
    }
    
    #[test]
    fn mine_anchored_smart_contract_block_contract_call_microblock_exception_single_random() {
        let mut miner_trace = mine_stacks_blocks_1_fork_1_miner_1_burnchain(&"smart-contract-block-contract-call-microblock-exception-random".to_string(), 10, mine_smart_contract_block_contract_call_microblock_exception, |_, _| true);
        miner_trace_replay_randomized(&mut miner_trace);
    }

    #[test]
    fn mine_anchored_smart_contract_block_contract_call_microblock_exception_multiple_miners() {
        mine_stacks_blocks_1_fork_2_miners_1_burnchain(&"smart-contract-block-contract-call-microblock-exception-multiple-miners".to_string(), 10, mine_smart_contract_block_contract_call_microblock_exception, mine_smart_contract_block_contract_call_microblock_exception);
    }
    
    #[test]
    fn mine_anchored_smart_contract_block_contract_call_microblock_exception_multiple_miners_random() {
        let mut miner_trace = mine_stacks_blocks_1_fork_2_miners_1_burnchain(&"smart-contract-block-contract-call-microblock-exception-multiple-miners-random".to_string(), 10, mine_smart_contract_block_contract_call_microblock_exception, mine_smart_contract_block_contract_call_microblock_exception);
        miner_trace_replay_randomized(&mut miner_trace);
    }
    
    #[test]
    fn mine_anchored_smart_contract_block_contract_call_microblock_exception_stacks_fork() {
        mine_stacks_blocks_2_forks_2_miners_1_burnchain(&"smart-contract-block-contract-call-microblock-exception-stacks-fork".to_string(), 10, mine_smart_contract_block_contract_call_microblock_exception, mine_smart_contract_block_contract_call_microblock_exception);
    }
    
    #[test]
    fn mine_anchored_smart_contract_block_contract_call_microblock_exception_stacks_fork_random() {
        let mut miner_trace = mine_stacks_blocks_2_forks_2_miners_1_burnchain(&"smart-contract-block-contract-call-microblock-exception-stacks-fork-random".to_string(), 10, mine_smart_contract_block_contract_call_microblock_exception, mine_smart_contract_block_contract_call_microblock_exception);
        miner_trace_replay_randomized(&mut miner_trace);
    }

    #[test]
    fn mine_anchored_smart_contract_block_contract_call_microblock_exception_burnchain_fork() {
        mine_stacks_blocks_1_fork_2_miners_2_burnchains(&"smart-contract-block-contract-call-microblock-exception-burnchain-fork".to_string(), 10, mine_smart_contract_block_contract_call_microblock_exception, mine_smart_contract_block_contract_call_microblock_exception);
    }
    
    #[test]
    fn mine_anchored_smart_contract_block_contract_call_microblock_exception_burnchain_fork_random() {
        let mut miner_trace = mine_stacks_blocks_1_fork_2_miners_2_burnchains(&"smart-contract-block-contract-call-microblock-exception-burnchain-fork-random".to_string(), 10, mine_smart_contract_block_contract_call_microblock_exception, mine_smart_contract_block_contract_call_microblock_exception);
        miner_trace_replay_randomized(&mut miner_trace);
    }
    
    #[test]
    fn mine_anchored_smart_contract_block_contract_call_microblock_exception_burnchain_fork_stacks_fork() {
        mine_stacks_blocks_2_forks_2_miners_2_burnchains(&"smart-contract-block-contract-call-microblock-exception-burnchain-stacks-fork".to_string(), 10, mine_smart_contract_block_contract_call_microblock_exception, mine_smart_contract_block_contract_call_microblock_exception);
    }
    
    #[test]
    fn mine_anchored_smart_contract_block_contract_call_microblock_exception_burnchain_fork_stacks_fork_random() {
        let mut miner_trace = mine_stacks_blocks_2_forks_2_miners_2_burnchains(&"smart-contract-block-contract-call-microblock-exception-burnchain-stacks-fork-random".to_string(), 10, mine_smart_contract_block_contract_call_microblock_exception, mine_smart_contract_block_contract_call_microblock_exception);
        miner_trace_replay_randomized(&mut miner_trace);
    }

    #[test]
    fn mine_anchored_invalid_token_transfer_blocks_single() {
        let miner_trace = mine_stacks_blocks_1_fork_1_miner_1_burnchain(&"invalid-token-transfers".to_string(), 10, mine_invalid_token_transfers_block, |_, _| false);

        let full_test_name = "invalid-token-transfers-1_fork_1_miner_1_burnchain";
        let chainstate = open_chainstate(false, 0x80000000, full_test_name);

        // each block must be orphaned
        for point in miner_trace.points.iter() {
            for (height, bc) in point.block_commits.iter() {
                assert!(StacksChainState::is_block_orphaned(&chainstate.blocks_db, &bc.burn_header_hash, &bc.block_header_hash).unwrap());
            }
        }
    } 

    // TODO: (BLOCKED) build off of different points in the same microblock stream
    // TODO; skipped blocks
    // TODO: missing blocks
    // TODO: invalid blocks
    // TODO: invalid block with duplicate microblock public key hash (okay between forks, but not
    // within the same fork)
    // TODO: no-sortition
    // TODO: burnchain forks, and we mine the same anchored stacks block in the beginnings of the two descendent
    // forks.  Verify all descendents are unique -- if A --> B and A --> C, and B --> D and C -->
    // E, and B == C, verify that it is never the case that D == E (but it is allowed that B == C
    // if the burnchain forks).
    // TODO: confirm that if A is accepted but B is rejected, then C must also be rejected even if
    // it's on a different burnchain fork.
    // TODO: confirm that we can process B and C separately, even though they're the same block
    // TODO: poison microblocks
    // TODO: verify that the Clarity MARF stores _only_ Clarity data
}<|MERGE_RESOLUTION|>--- conflicted
+++ resolved
@@ -1036,11 +1036,7 @@
                 assert!(chain_tip_opt.is_some());
                 assert!(poison_opt.is_none());
 
-<<<<<<< HEAD
-            let (chain_tip, _) = chain_tip_opt.unwrap();
-=======
-                let chain_tip = chain_tip_opt.unwrap();
->>>>>>> cd13956d
+                let (chain_tip, _) = chain_tip_opt.unwrap();
 
                 assert_eq!(chain_tip.anchored_header.block_hash(), stacks_block.block_hash());
                 assert_eq!(chain_tip.burn_header_hash, fork_snapshot.burn_header_hash);
