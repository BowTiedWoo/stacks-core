// Copyright (C) 2013-2020 Blockstack PBC, a public benefit corporation
// Copyright (C) 2020 Stacks Open Internet Foundation
//
// This program is free software: you can redistribute it and/or modify
// it under the terms of the GNU General Public License as published by
// the Free Software Foundation, either version 3 of the License, or
// (at your option) any later version.
//
// This program is distributed in the hope that it will be useful,
// but WITHOUT ANY WARRANTY; without even the implied warranty of
// MERCHANTABILITY or FITNESS FOR A PARTICULAR PURPOSE.  See the
// GNU General Public License for more details.
//
// You should have received a copy of the GNU General Public License
// along with this program.  If not, see <http://www.gnu.org/licenses/>.

use rusqlite::{Connection, OptionalExtension};

use crate::chainstate::burn::db::sortdb::{
    SortitionDB, SortitionDBConn, SortitionHandleConn, SortitionHandleTx,
};
use crate::chainstate::stacks::db::{MinerPaymentSchedule, StacksHeaderInfo};
use crate::chainstate::stacks::index::MarfTrieId;
use crate::util_lib::db::{DBConn, FromRow};
use clarity::vm::analysis::AnalysisDatabase;
use clarity::vm::database::{
    BurnStateDB, ClarityBackingStore, ClarityDatabase, HeadersDB, SqliteConnection,
    NULL_BURN_STATE_DB, NULL_HEADER_DB,
};
use clarity::vm::errors::{InterpreterResult, RuntimeErrorType};
use clarity::vm::test_util::{TEST_BURN_STATE_DB, TEST_HEADER_DB};

use crate::burnchains::PoxConstants;
use crate::chainstate::stacks::index::{ClarityMarfTrieId, TrieMerkleProof};
use crate::types::chainstate::StacksBlockId;
use crate::types::chainstate::{BlockHeaderHash, BurnchainHeaderHash, SortitionId};
use crate::types::chainstate::{StacksAddress, VRFSeed};

use crate::core::{StacksEpoch, StacksEpochId, STACKS_EPOCH_MAX};
use crate::core::{PEER_VERSION_EPOCH_1_0, PEER_VERSION_EPOCH_2_0, PEER_VERSION_EPOCH_2_05};

use rand::thread_rng;
use rand::RngCore;

use clarity::vm::costs::ExecutionCost;
use stacks_common::util::hash::to_hex;

fn test_burnstatedb_epoch(
    burnstatedb: &dyn BurnStateDB,
    height_start: u32,
    height_end: u32,
    epoch_20_height: u32,
    epoch_2_05_height: u32,
    epoch_21_height: u32,
) {
    for height in height_start..height_end {
        debug!("Get epoch for block height {}", height);
        let cur_epoch = burnstatedb.get_stacks_epoch(height).unwrap();

        if height < epoch_20_height {
            assert_eq!(cur_epoch.epoch_id, StacksEpochId::Epoch10);
        } else if height < epoch_2_05_height {
            assert_eq!(cur_epoch.epoch_id, StacksEpochId::Epoch20);
        } else if height < epoch_21_height {
            assert_eq!(cur_epoch.epoch_id, StacksEpochId::Epoch2_05);
        } else {
            assert_eq!(cur_epoch.epoch_id, StacksEpochId::Epoch21);
        }
    }
}

#[test]
fn test_vm_epoch_switch() {
<<<<<<< HEAD
    use burnchains::PoxConstants;
    use chainstate::burn::db::sortdb::tests::test_append_snapshot;
=======
    use crate::chainstate::burn::db::sortdb::tests::test_append_snapshot;
>>>>>>> 9dd09ab7

    let mut rng = rand::thread_rng();
    let mut buf = [0u8; 32];
    rng.fill_bytes(&mut buf);
    let db_path_dir = format!(
        "/tmp/stacks-node-tests/unit-tests-sortdb/db-{}",
        to_hex(&buf)
    );

    let mut db = SortitionDB::connect(
        &db_path_dir,
        3,
        &BurnchainHeaderHash([0u8; 32]),
        0,
        &vec![
            StacksEpoch {
                epoch_id: StacksEpochId::Epoch10,
                start_height: 0,
                end_height: 8,
                block_limit: ExecutionCost::max_value(),
                network_epoch: PEER_VERSION_EPOCH_1_0,
            },
            StacksEpoch {
                epoch_id: StacksEpochId::Epoch20,
                start_height: 8,
                end_height: 12,
                block_limit: ExecutionCost::max_value(),
                network_epoch: PEER_VERSION_EPOCH_2_0,
            },
            StacksEpoch {
                epoch_id: StacksEpochId::Epoch2_05,
                start_height: 12,
                end_height: 16,
                block_limit: ExecutionCost::max_value(),
                network_epoch: PEER_VERSION_EPOCH_2_05,
            },
            StacksEpoch {
                epoch_id: StacksEpochId::Epoch21,
                start_height: 16,
                end_height: STACKS_EPOCH_MAX,
                block_limit: ExecutionCost::max_value(),
                network_epoch: PEER_VERSION_EPOCH_2_05,
            },
        ],
        PoxConstants::test_default(),
        true,
    )
    .unwrap();

    let mut cur_snapshot = SortitionDB::get_canonical_burn_chain_tip(db.conn()).unwrap();
    let start_height = cur_snapshot.block_height as u32;
    let mut end_height = 0;
    for i in 0..20 {
        cur_snapshot =
            test_append_snapshot(&mut db, BurnchainHeaderHash([((i + 1) as u8); 32]), &vec![]);
        end_height = cur_snapshot.block_height as u32;
    }

    // impl BurnStateDB for SortitionHandleConn
    {
        let burndb = db.index_conn();
        test_burnstatedb_epoch(&burndb, start_height, end_height, 8, 12, 16);
    }

    // impl BurnStateDB for SortitionHandleTx
    {
        let tip = SortitionDB::get_canonical_burn_chain_tip(db.conn()).unwrap();
        let burntx = db.tx_handle_begin(&tip.sortition_id).unwrap();
        test_burnstatedb_epoch(&burntx, start_height, end_height, 8, 12, 16);
    }
}<|MERGE_RESOLUTION|>--- conflicted
+++ resolved
@@ -71,12 +71,8 @@
 
 #[test]
 fn test_vm_epoch_switch() {
-<<<<<<< HEAD
-    use burnchains::PoxConstants;
-    use chainstate::burn::db::sortdb::tests::test_append_snapshot;
-=======
+    use crate::burnchains::PoxConstants;
     use crate::chainstate::burn::db::sortdb::tests::test_append_snapshot;
->>>>>>> 9dd09ab7
 
     let mut rng = rand::thread_rng();
     let mut buf = [0u8; 32];
