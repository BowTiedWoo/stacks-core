--- conflicted
+++ resolved
@@ -108,7 +108,7 @@
     /// Note that because of (1), this function _cannot_ short-circuit on read-only.
     fn check_read_only(&mut self, expr: &SymbolicExpression) -> CheckResult<bool> {
         match expr.expr {
-            AtomValue(_) => {
+            AtomValue(_) | LiteralValue(_) => {
                 Ok(true)
             },
             Atom(_) => {
@@ -265,14 +265,9 @@
                 let function_name = args[1].match_atom()
                     .ok_or(CheckErrors::ContractCallExpectName)?;
 
-<<<<<<< HEAD
-                let is_function_read_only = self.db.get_read_only_function_type(contract_name, function_name)?.is_some();
+                let is_function_read_only = self.db.get_read_only_function_type(&contract_identifier, function_name)?.is_some();
                 self.check_all_read_only(&args[2..])
                     .map(|args_read_only| args_read_only && is_function_read_only)
-=======
-                let is_function_read_only = self.db.get_read_only_function_type(&contract_identifier, function_name)?.is_some();
-                self.are_all_read_only(is_function_read_only, &args[2..])
->>>>>>> 6599de56
             }
         }
     }
@@ -290,27 +285,8 @@
             let is_function_read_only = self.defined_functions.get(function_name)
                 .ok_or(CheckErrors::UnknownFunction(function_name.to_string()))?
                 .clone();
-<<<<<<< HEAD
             self.check_all_read_only(args)
                 .map(|args_read_only| args_read_only && is_function_read_only)
-=======
-            self.are_all_read_only(is_function_read_only, args)
-        }
-    }
-
-
-    fn is_read_only(&mut self, expr: &SymbolicExpression) -> CheckResult<bool> {
-        match expr.expr {
-            AtomValue(_) | LiteralValue(_) => {
-                Ok(true)
-            },
-            Atom(_) => {
-                Ok(true)
-            },
-            List(ref expression) => {
-                self.is_function_application_read_only(expression)
-            }
->>>>>>> 6599de56
         }
     }
 }