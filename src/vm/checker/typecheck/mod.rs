pub mod contexts;
//mod maps;
pub mod natives;
pub mod interface;

use vm::representations::{SymbolicExpression};
use vm::representations::SymbolicExpressionType::{AtomValue, Atom, List};
use vm::types::{AtomTypeIdentifier, TypeSignature, TupleTypeSignature, FunctionArg, parse_name_type_pairs};
use vm::functions::NativeFunctions;
use vm::variables::NativeVariables;

use super::AnalysisDatabase;
use self::contexts::{TypeMap, TypingContext, ContractContext};

pub use self::natives::{TypedNativeFunction, SimpleNativeFunction};

pub use self::contexts::ContractAnalysis;
pub use super::errors::{CheckResult, CheckError, CheckErrors};


#[cfg(test)]
mod tests;

/*

Type-checking in our language is achieved through a single-direction inference.
This leads to efficient type-checking. This form of type-checking is only possible
due to the rules of our language. In particular, functions define their input types,
and any given intermediate in the language has a strict type as well, meaning something
of the form:

(if x
   'true
   -1)

Is illegally typed in our language.

*/


pub type TypeResult = CheckResult<TypeSignature>;
#[derive(Debug, Clone, PartialEq, Eq, Serialize, Deserialize)]
pub enum FunctionType {
    Variadic(TypeSignature, TypeSignature),
<<<<<<< HEAD
    Fixed(Vec<FunctionArg>, TypeSignature)
=======
    Fixed(Vec<TypeSignature>, TypeSignature),
    // Functions where the single input is a union type, e.g., Buffer or Int
    UnionArgs(Vec<TypeSignature>, TypeSignature),
>>>>>>> 10fa336c
}

pub struct TypeChecker <'a, 'b> {
    pub type_map: TypeMap,
    contract_context: ContractContext,
    function_return_tracker: Option<Option<TypeSignature>>,
    db: &'a AnalysisDatabase<'b>
}

impl FunctionType {
    pub fn check_args(&self, args: &[TypeSignature]) -> CheckResult<()> {
        match self {
            FunctionType::Variadic(expected_type, _) => {
                if args.len() < 1 {
                    return Err(CheckError::new(CheckErrors::VariadicNeedsOneArgument))
                }
                for found_type in args.iter() {
                    if !expected_type.admits_type(found_type) {
                        return Err(CheckError::new(CheckErrors::TypeError(
                            expected_type.clone(), found_type.clone())))
                    }                    
                }
                Ok(())
            },
            FunctionType::Fixed(arg_types, _) => {
                if arg_types.len() != args.len() {
                    return Err(CheckError::new(CheckErrors::IncorrectArgumentCount(
                        arg_types.len(), args.len())))
                }
                for (expected_type, found_type) in arg_types.iter().map(|x| &x.signature).zip(args) {
                    if !expected_type.admits_type(found_type) {
                        return Err(CheckError::new(CheckErrors::TypeError(
                            expected_type.clone(), found_type.clone())))
                    }
                }
                Ok(())
            },
            FunctionType::UnionArgs(arg_types, _) => {
                if args.len() != 1 {
                    return Err(CheckError::new(CheckErrors::IncorrectArgumentCount(
                        1, args.len())))
                }
                let found_type = &args[0];
                for expected_type in arg_types.iter() {
                    if expected_type.admits_type(found_type) {
                        return  Ok(())
                    }
                }
                Err(CheckError::new(CheckErrors::UnionTypeError(
                    arg_types.clone(), found_type.clone())))
            }
        }
    }

    pub fn return_type(&self) -> TypeSignature {
        match self {
            FunctionType::Variadic(_, return_type) => return_type.clone(),
            FunctionType::Fixed(_, return_type) => return_type.clone(),
            FunctionType::UnionArgs(_, return_type) => return_type.clone()
        }
    }
}

fn type_reserved_variable(variable_name: &str) -> Option<TypeSignature> {
    if let Some(variable) = NativeVariables::lookup_by_name(variable_name) {
        use vm::variables::NativeVariables::*;
        let var_type = match variable {
            TxSender => TypeSignature::new_atom(AtomTypeIdentifier::PrincipalType),
            BlockHeight => TypeSignature::new_atom(AtomTypeIdentifier::IntType),
            BurnBlockHeight => TypeSignature::new_atom(AtomTypeIdentifier::IntType),
        };
        Some(var_type)
    } else {
        None
    }
}

fn no_type() -> TypeSignature {
    TypeSignature::new_atom(AtomTypeIdentifier::NoType)
}

fn check_atomic_type(atom: AtomTypeIdentifier, to_check: &TypeSignature) -> CheckResult<()> {
    let expected = TypeSignature::new_atom(atom);
    if !expected.admits_type(to_check) {
        Err(CheckError::new(CheckErrors::TypeError(expected, to_check.clone())))
    } else {
        Ok(())
    }
}

impl <'a, 'b> TypeChecker <'a, 'b> {
    fn new(db: &'a AnalysisDatabase<'b>) -> TypeChecker<'a, 'b> {
        TypeChecker {
            db: db,
            contract_context: ContractContext::new(),
            function_return_tracker: None,
            type_map: TypeMap::new()
        }
    }

    pub fn track_return_type(&mut self, return_type: TypeSignature) -> CheckResult<()> {
        match self.function_return_tracker {
            Some(ref mut tracker) => {
                let new_type = match tracker.take() {
                    Some(expected_type) => {
                        TypeSignature::most_admissive(expected_type, return_type)
                            .map_err(|_| CheckError::new(CheckErrors::ReturnTypesMustMatch))?
                    },
                    None => return_type
                };

                tracker.replace(new_type);
                Ok(())
            },
            None => {
                // not in a defining function, so it's okay if aborts, etc., are trying
                //   to return random things, as it'll just error in any case.
                Ok(())
            }
        }
    }

    pub fn type_check_contract(contract: &mut [SymbolicExpression], analysis_db: &AnalysisDatabase) -> CheckResult<ContractAnalysis> {
        let mut type_checker = TypeChecker::new(analysis_db);
        let mut local_context = TypingContext::new();

        for exp in contract {
            if type_checker.try_type_check_define(exp, &mut local_context)?
                .is_none() {
                    // was _not_ a define statement, so handle like a normal statement.
                    type_checker.type_check(exp, &local_context)?;
                }
        }


        Ok(type_checker.contract_context.to_contract_analysis())
    }


    // Type checks an expression, recursively type checking its subexpressions
    pub fn type_check(&mut self, expr: &SymbolicExpression, context: &TypingContext) -> TypeResult {
        let mut result = self.inner_type_check(expr, context);

        if let Err(ref mut error) = result {
            if !error.has_expression() {
                error.set_expression(expr);
            }
        }

        result
    }

    fn type_check_all(&mut self, args: &[SymbolicExpression], context: &TypingContext) -> CheckResult<Vec<TypeSignature>> {
        let mut result = Vec::new();
        for arg in args.iter() {
            // don't use map here, since type_check has side-effects.
            result.push(self.type_check(arg, context)?)
        }
        Ok(result)
    }

    fn type_check_function_type(&mut self, func_type: &FunctionType,
                                args: &[SymbolicExpression], context: &TypingContext) -> TypeResult {
        let typed_args = self.type_check_all(args, context)?;
        func_type.check_args(&typed_args)?;
        Ok(func_type.return_type().clone())
    }

    fn type_check_list_pairs<'c> (&mut self, bindings: &[SymbolicExpression],
                                  context: &'c TypingContext) -> CheckResult<TypingContext<'c>> {
        let mut out_context = context.extend()?;
        for binding in bindings.iter() {
            let binding_exps = binding.match_list()
                .ok_or(CheckError::new(CheckErrors::BadSyntaxBinding))?;
            
            if binding_exps.len() != 2 {
                return Err(CheckError::new(CheckErrors::BadSyntaxBinding))
            }

            let var_name = binding_exps[0].match_atom()
                .ok_or(CheckError::new(CheckErrors::BadSyntaxBinding))?;

            self.type_map.set_type(&binding_exps[0], no_type())?;
            let typed_result = self.type_check(&binding_exps[1], context)?;
            out_context.variable_types.insert(var_name.clone(),
                                              typed_result);
        }

        Ok(out_context)
    }

    fn get_function_type(&self, function_name: &str) -> Option<FunctionType> {
        if let Some(function_type) = self.contract_context.get_function_type(function_name) {
            Some(function_type.clone())
        } else {
            None
        }
    }

    fn type_check_define_function(&mut self, function_expression: &[SymbolicExpression],
                                  context: &TypingContext) -> CheckResult<(String, FunctionType)> {
        if function_expression.len() != 3 {
            return Err(CheckError::new(CheckErrors::IncorrectArgumentCount(2, function_expression.len() - 1)))
        }

        self.type_map.set_type(&function_expression[0], no_type())?;
        self.type_map.set_type(&function_expression[1], no_type())?;
        // should we set the type of the subexpressions of the signature to no-type as well?

        let signature = function_expression[1].match_list()
            .ok_or(CheckError::new(CheckErrors::DefineFunctionBadSignature))?;
        let body = &function_expression[2];

        let (function_name, args) = signature.split_first()
            .ok_or(CheckError::new(CheckErrors::VariadicNeedsOneArgument))?;
        let function_name = function_name.match_atom()
            .ok_or(CheckError::new(CheckErrors::BadFunctionName))?;
        let mut args = parse_name_type_pairs(args)
            .map_err(|_| { CheckError::new(CheckErrors::BadSyntaxBinding) })?;

        if self.function_return_tracker.is_some() {
            panic!("Interpreter error: Previous function define left dirty typecheck state.");
        }


        let mut function_context = context.extend()?;
        for (arg_name, arg_type) in args.iter() {
            function_context.variable_types.insert(arg_name.clone(),
                                                   arg_type.clone());
        }

        self.function_return_tracker = Some(None);

        let return_result = self.type_check(body, &function_context);

        match return_result {
            Err(e) => {
                self.function_return_tracker = None;
                return Err(e)            
            },
            Ok(return_type) => {
                let return_type = {
                    if let Some(Some(ref expected)) = self.function_return_tracker {
                        // check if the computed return type matches the return type
                        //   of any early exits from the call graph (e.g., (expects ...) calls)
                        TypeSignature::most_admissive(expected.clone(), return_type)
                            .map_err(|_| CheckError::new(CheckErrors::ReturnTypesMustMatch))?
                    } else {
                        return_type
                    }
                };

                self.function_return_tracker = None;

                let func_args: Vec<FunctionArg> = args.drain(..)
                    .map(|(arg_name, arg_type)| FunctionArg::new(arg_type, &arg_name)).collect();

                Ok((function_name.to_string(), FunctionType::Fixed(func_args, return_type)))
            }
        }
    }

    fn type_check_define_map(&mut self, map_expression: &[SymbolicExpression],
                                 _context: &TypingContext) -> CheckResult<(String, (TypeSignature, TypeSignature))> {
        if map_expression.len() != 4 {
            return Err(CheckError::new(CheckErrors::IncorrectArgumentCount(3, map_expression.len() - 2)))
        }

        self.type_map.set_type(&map_expression[0], no_type())?;
        self.type_map.set_type(&map_expression[1], no_type())?;
        self.type_map.set_type(&map_expression[2], no_type())?;
        self.type_map.set_type(&map_expression[3], no_type())?;
        // should we set the type of the subexpressions of the signature to no-type as well?

        let map_name = map_expression[1].match_atom()
            .ok_or(CheckError::new(CheckErrors::BadMapName))?;
        let key_type = &map_expression[2];
        let value_type = &map_expression[3];

        let key_type = TypeSignature::new_tuple(
            TupleTypeSignature::parse_name_type_pair_list(key_type)
                .map_err(|_| { CheckError::new(CheckErrors::BadMapTypeDefinition) })?)
            .map_err(|_| { CheckError::new(CheckErrors::BadMapTypeDefinition) })?;
        let value_type = TypeSignature::new_tuple(
            TupleTypeSignature::parse_name_type_pair_list(value_type)
                .map_err(|_| { CheckError::new(CheckErrors::BadMapTypeDefinition) })?)
            .map_err(|_| { CheckError::new(CheckErrors::BadMapTypeDefinition) })?;


        Ok((map_name.to_string(), (key_type, value_type)))
    }

    // Aaron: note, using lazy statics here would speed things up a bit and reduce clone()s
    fn try_native_function_check(&mut self, function: &str, args: &[SymbolicExpression], context: &TypingContext) -> Option<TypeResult> {
        if let Some(ref native_function) = NativeFunctions::lookup_by_name(function) {
            let typed_function = TypedNativeFunction::type_native_function(native_function);
            Some(typed_function.type_check_appliction(self, args, context))
        } else {
            None
        }
    }

    fn type_check_function_application(&mut self, expression: &[SymbolicExpression], context: &TypingContext) -> TypeResult {
        if let Some((function_name, args)) = expression.split_first() {
            self.type_map.set_type(function_name, no_type())?;
            let function_name = function_name.match_atom()
                .ok_or(CheckError::new(CheckErrors::NonFunctionApplication))?;

            if let Some(type_result) = self.try_native_function_check(function_name, args, context) {
                type_result
            } else {
                let function_type = self.get_function_type(function_name)
                    .ok_or(CheckError::new(CheckErrors::UnknownFunction(function_name.clone())))?;
                self.type_check_function_type(&function_type, args, context)
            }
        } else {
            Err(CheckError::new(CheckErrors::NonFunctionApplication))
        }
    }

    fn lookup_variable(&self, name: &str, context: &TypingContext) -> TypeResult {
        if let Some(type_result) = type_reserved_variable(name) {
            Ok(type_result)
        } else if let Some(type_result) = self.contract_context.get_variable_type(name) {
            Ok(type_result.clone())
        } else if let Some(type_result) = context.lookup_variable_type(name) {
            Ok(type_result.clone())
        } else {
            Err(CheckError::new(CheckErrors::UnboundVariable(name.to_string())))
        }
    }

    fn inner_type_check(&mut self, expr: &SymbolicExpression, context: &TypingContext) -> TypeResult {
        let type_sig = match expr.expr {
            AtomValue(ref value) => {
                TypeSignature::type_of(value)
            },
            Atom(ref name) => {
                self.lookup_variable(name, context)?
            },
            List(ref expression) => {
                self.type_check_function_application(expression, context)?
            }
        };

        self.type_map.set_type(expr, type_sig.clone())?;
        Ok(type_sig)
    }

    fn type_check_define_variable(&mut self, args: &[SymbolicExpression], context: &mut TypingContext) -> CheckResult<(String, TypeSignature)> {
        if args.len() != 2 {
            return Err(CheckError::new(CheckErrors::IncorrectArgumentCount(2, args.len())))
        }
        let var_name = args[0].match_atom()
            .ok_or(CheckError::new(CheckErrors::DefineVariableBadSignature))?
            .clone();
        let var_type = self.type_check(&args[1], context)?;
        Ok((var_name, var_type))
    }


    // Checks if an expression is a _define_ expression, and if so, typechecks it. Otherwise, it returns Ok(None)
    fn try_type_check_define(&mut self, expr: &SymbolicExpression, context: &mut TypingContext) -> CheckResult<Option<()>> {
        if let Some(ref expression) = expr.match_list() {
            if let Some((function_name, function_args)) = expression.split_first() {
                if let Some(function_name) = function_name.match_atom() {
                    match function_name.as_str() {
                        "define" => {
                            if function_args.len() < 1 {
                                return Err(CheckError::new(CheckErrors::DefineFunctionBadSignature))
                            } else {
                                if function_args[0].match_list().is_some() {
                                    let (f_name, f_type) = self.type_check_define_function(expression,
                                                                                           context)?;
                                    self.contract_context.add_private_function_type(f_name, f_type)?;
                                    Ok(Some(()))
                                } else {
                                    let (v_name, v_type) = self.type_check_define_variable(function_args,
                                                                                           context)?;
                                    self.contract_context.add_variable_type(v_name, v_type)?;
                                    Ok(Some(()))
                                }
                            }
                        },
                        "define-public" => {
                            let (f_name, f_type) = self.type_check_define_function(expression,
                                                                                   context)?;
                            let return_type = f_type.return_type();
                            let return_type = return_type.match_atomic()
                                .ok_or(CheckError::new(CheckErrors::PublicFunctionMustReturnBool))?;
                            if let AtomTypeIdentifier::ResponseType(_) = return_type {
                                self.contract_context.add_public_function_type(f_name, f_type)?;
                                Ok(Some(()))
                            } else {
                                Err(CheckError::new(CheckErrors::PublicFunctionMustReturnBool))
                            }
                        },
                        "define-read-only" => {
                            let (f_name, f_type) = self.type_check_define_function(expression,
                                                                                   context)?;
                            self.contract_context.add_read_only_function_type(f_name, f_type)?;
                            Ok(Some(()))
                        },
                        "define-map" => {
                            let (f_name, f_type) = self.type_check_define_map(expression,
                                                                              context)?;
                            self.contract_context.add_map_type(f_name, f_type)?;
                            Ok(Some(()))
                        },
                        _ => {
                            Ok(None)
                        }
                    }
                } else {
                    Ok(None)
                }
            } else {
                Ok(None) // not a define
            }
        } else {
            Ok(None) // not a define.
        }
    }
}
<|MERGE_RESOLUTION|>--- conflicted
+++ resolved
@@ -42,13 +42,9 @@
 #[derive(Debug, Clone, PartialEq, Eq, Serialize, Deserialize)]
 pub enum FunctionType {
     Variadic(TypeSignature, TypeSignature),
-<<<<<<< HEAD
-    Fixed(Vec<FunctionArg>, TypeSignature)
-=======
-    Fixed(Vec<TypeSignature>, TypeSignature),
+    Fixed(Vec<FunctionArg>, TypeSignature),
     // Functions where the single input is a union type, e.g., Buffer or Int
     UnionArgs(Vec<TypeSignature>, TypeSignature),
->>>>>>> 10fa336c
 }
 
 pub struct TypeChecker <'a, 'b> {
