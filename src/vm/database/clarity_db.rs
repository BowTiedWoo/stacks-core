--- conflicted
+++ resolved
@@ -182,13 +182,10 @@
 
     pub fn get_value (&mut self, key: &str, expected: &TypeSignature) -> Option<Value> {
         self.store.get_value(key, expected)
-<<<<<<< HEAD
-=======
     }
 
     pub fn get_with_proof <T> (&mut self, key: &str) -> Option<(T, TrieMerkleProof)> where T: ClarityDeserializable<T> {
         self.store.get_with_proof(key)
->>>>>>> 0c1cdd23
     }
 
     pub fn make_key_for_trip(contract_identifier: &QualifiedContractIdentifier, data: StoreType, var_name: &str) -> String {
