--- conflicted
+++ resolved
@@ -20,13 +20,8 @@
 path = "./src/libcommon.rs"
 
 [dependencies]
-<<<<<<< HEAD
-rand = "0.7.3"
-serde = { version = "1", features = ["derive"] }
-=======
 rand = { workspace = true }
 serde = "1"
->>>>>>> d063a74a
 serde_derive = "1"
 sha3 = "0.10.1"
 sha2 = "0.10"
@@ -39,12 +34,8 @@
 libsecp256k1 = { version = "0.5.0", optional = true }
 chrono = "0.4.19"
 libc = "0.2.82"
-<<<<<<< HEAD
 wsts = { workspace = true, optional = true }
-=======
-wsts = { workspace = true }
 hashbrown = { workspace = true }
->>>>>>> d063a74a
 
 [target.'cfg(unix)'.dependencies]
 nix = "0.23"
@@ -75,13 +66,9 @@
 optional = true
 
 [dependencies.ed25519-dalek]
-<<<<<<< HEAD
-version = "=1.0.0-pre.3"
+workspace = true
 features = ["serde"]
 optional = true
-=======
-workspace = true
->>>>>>> d063a74a
 
 [dependencies.curve25519-dalek]
 version = "=2.0.0"
