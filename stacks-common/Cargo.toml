--- conflicted
+++ resolved
@@ -1,6 +1,5 @@
 [package]
 name = "stacks-common"
-<<<<<<< HEAD
 version = "0.0.2"
 authors = [
   "Jude Nelson <jude@stacks.org>",
@@ -12,28 +11,6 @@
 repository = "https://github.com/blockstack/stacks-blockchain"
 description = "Common modules for stackslib, libclarity"
 keywords = ["stacks", "stx", "bitcoin", "crypto", "blockchain"]
-=======
-version = "0.0.1"
-authors = [
-    "Jude Nelson <jude@stacks.org>",
-    "Aaron Blankstein <aaron@blockstack.com>",
-    "Ludo Galabru <ludovic@blockstack.com>",
-]
-license = "GPLv3"
-homepage = "https://github.com/blockstack/stacks-blockchain"
-repository = "https://github.com/blockstack/stacks-blockchain"
-description = "Common modules for blockstack_lib, libclarity"
-keywords = [
-    "stacks",
-    "stx",
-    "bitcoin",
-    "crypto",
-    "blockstack",
-    "decentralized",
-    "dapps",
-    "blockchain",
-]
->>>>>>> 8f9c5ed6
 readme = "README.md"
 resolver = "2"
 edition = "2021"
@@ -51,14 +28,9 @@
 sha2 = "0.10"
 ripemd = "0.1.1"
 lazy_static = "1.4.0"
-<<<<<<< HEAD
 percent-encoding = "2.1.0"
 slog = { version = "2.5.2", features = ["max_level_trace"], optional = true }
 slog-term = { version = "2.6.0", optional = true }
-=======
-slog = { version = "2.5.2", features = ["max_level_trace"] }
-slog-term = "2.6.0"
->>>>>>> 8f9c5ed6
 slog-json = { version = "2.3.0", optional = true }
 chrono = "0.4.19"
 hashbrown = { workspace = true }
@@ -72,17 +44,10 @@
 
 [target.'cfg(windows)'.dependencies]
 winapi = { version = "0.3", features = [
-<<<<<<< HEAD
   "consoleapi",
   "handleapi",
   "synchapi",
   "winbase",
-=======
-    "consoleapi",
-    "handleapi",
-    "synchapi",
-    "winbase",
->>>>>>> 8f9c5ed6
 ] }
 
 [target.'cfg(windows)'.dev-dependencies]
@@ -91,7 +56,6 @@
 [dependencies.serde_json]
 version = "1.0"
 features = ["arbitrary_precision", "unbounded_depth"]
-
 
 [dependencies.rusqlite]
 workspace = true
