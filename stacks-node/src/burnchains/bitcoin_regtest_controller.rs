--- conflicted
+++ resolved
@@ -78,13 +78,7 @@
 use super::super::operations::BurnchainOpSigner;
 use super::super::Config;
 use super::{BurnchainController, BurnchainTip, Error as BurnchainControllerError};
-<<<<<<< HEAD
 use crate::burnchains::rpc::bitcoin_rpc_client::{BitcoinRpcClient, BitcoinRpcClientError};
-=======
-use crate::burnchains::rpc::bitcoin_rpc_client::BitcoinRpcClient;
-#[cfg(test)]
-use crate::burnchains::rpc::bitcoin_rpc_client::BitcoinRpcClientError;
->>>>>>> bc9adb35
 
 /// The number of bitcoin blocks that can have
 ///  passed since the UTXO cache was last refreshed before
@@ -2181,16 +2175,11 @@
     ///
     /// * `true` if the transaction is confirmed (has at least one confirmation).
     /// * `false` if the transaction is unconfirmed or could not be found.
-<<<<<<< HEAD
-    fn is_transaction_confirmed(&self, txid: &Txid) -> bool {
+    pub fn is_transaction_confirmed(&self, txid: &Txid) -> bool {
         match self
             .rpc_client
             .get_transaction(self.get_config_wallet(), txid)
         {
-=======
-    pub fn is_transaction_confirmed(&self, txid: &Txid) -> bool {
-        match self.rpc_client.get_transaction(txid) {
->>>>>>> bc9adb35
             Ok(info) => info.confirmations > 0,
             Err(e) => {
                 error!("Bitcoin RPC failure: checking tx confirmation {e:?}");
@@ -2199,7 +2188,7 @@
         }
     }
 
-    /// Returns the configured wallet name from the configuration.
+    /// Returns the configured wallet name from [`Config`].
     fn get_config_wallet(&self) -> &String {
         &self.config.burnchain.wallet_name
     }
@@ -2759,67 +2748,6 @@
             BitcoinRPCRequest::send(config, payload)?;
         }
         Ok(())
-    }
-
-<<<<<<< HEAD
-    pub fn stop_bitcoind(config: &Config) -> RPCResult<serde_json::Value> {
-        let payload = BitcoinRPCRequest {
-            method: "stop".to_string(),
-=======
-    /// Calls `listwallets` method through RPC call and returns wallet names as a vector of Strings
-    pub fn list_wallets(config: &Config) -> RPCResult<Vec<String>> {
-        let payload = BitcoinRPCRequest {
-            method: "listwallets".to_string(),
->>>>>>> bc9adb35
-            params: vec![],
-            id: "stacks".to_string(),
-            jsonrpc: "2.0".to_string(),
-        };
-
-<<<<<<< HEAD
-        BitcoinRPCRequest::send(config, payload)
-=======
-        let mut res = BitcoinRPCRequest::send(config, payload)?;
-        let mut wallets = Vec::new();
-        match res.as_object_mut() {
-            Some(ref mut object) => match object.get_mut("result") {
-                Some(serde_json::Value::Array(entries)) => {
-                    while let Some(entry) = entries.pop() {
-                        let parsed_wallet_name: String = match serde_json::from_value(entry) {
-                            Ok(wallet_name) => wallet_name,
-                            Err(err) => {
-                                warn!("Failed parsing wallet name: {err}");
-                                continue;
-                            }
-                        };
-
-                        wallets.push(parsed_wallet_name);
-                    }
-                }
-                _ => {
-                    warn!("Failed to get wallets");
-                }
-            },
-            _ => {
-                warn!("Failed to get wallets");
-            }
-        };
-
-        Ok(wallets)
-    }
-
-    /// Tries to create a wallet with the given name
-    pub fn create_wallet(config: &Config, wallet_name: &str) -> RPCResult<()> {
-        let payload = BitcoinRPCRequest {
-            method: "createwallet".to_string(),
-            params: vec![wallet_name.into(), true.into()],
-            id: "stacks".to_string(),
-            jsonrpc: "2.0".to_string(),
-        };
-
-        BitcoinRPCRequest::send(config, payload)?;
-        Ok(())
->>>>>>> bc9adb35
     }
 
     pub fn send(config: &Config, payload: BitcoinRPCRequest) -> RPCResult<serde_json::Value> {
