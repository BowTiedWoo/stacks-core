--- conflicted
+++ resolved
@@ -7,7 +7,6 @@
 
 ## [Unreleased]
 
-<<<<<<< HEAD
 ## Added
 
 - Introduced the `reorg_attempts_activity_timeout_ms` configuration option for signers which is used to determine the length of time after the last block of a tenure is confirmed that an incoming miner's attempts to reorg it are considered valid miner activity. 
@@ -15,10 +14,6 @@
 ### Changed
 
 - Signers no longer view any block proposal by a miner in their DB as indicative of valid miner activity.
-=======
-### Added
-
-### Changed
 
 ## [3.1.0.0.5.0]
 
@@ -29,7 +24,6 @@
   `StackerDB` messages, it logs `INFO` messages. Other interactions with the `stacks-node`
   behave normally (e.g., submitting validation requests, submitting finished blocks). A
   dry run signer will error out if the supplied key is actually a registered signer.
->>>>>>> 91a1398d
 
 ## [3.1.0.0.4.0]
 
