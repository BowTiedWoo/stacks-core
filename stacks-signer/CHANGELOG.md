# Changelog

All notable changes to this project will be documented in this file.

The format is based on [Keep a Changelog](https://keepachangelog.com/en/1.0.0/),
and this project adheres to the versioning scheme outlined in the [README.md](README.md).

<<<<<<< HEAD
## [Unreleased]

### Added

- Introduced `capitulate_miner_view_timeout_secs`: the duration (in seconds) for the signer to wait between updating the local state machine viewpoint and capitulating to other signers' miner views.
- Added codepath to enable signers to evaluate block proposals and miner activity against global signer state for improved consistency and correctness. Currently feature gated behind the `SUPPORTED_SIGNER_PROTOCOL_VERSION`
=======
## [3.1.0.0.13.0]

### Changed

- Database schema update (requires stacks-node >= 3.1.0.0.13)

>>>>>>> 3f1966db

## [3.1.0.0.12.0]

### Changed

- Refactor / cleanup signerDB migrations code
- Signers should not infinitely loop when pushing a block to stacks-node
- Logging improvements and cleanup

### Fixed

- Fix `capitulate_miner_view` so stacks-node won't swap between multiple miners
- Mark current miner as invalid on capitulation
- Fix flaky `miner_recovers_when_broadcast_block_delay_across_tenures_occurs` test

## [3.1.0.0.10.0]

### Added
- Persisted tracking of StackerDB slot versions. This improves signer p2p performance.

## [3.1.0.0.9.0]

### Changed

- Upgraded `SUPPORTED_SIGNER_PROTOCOL_VERSION` to 1

## [3.1.0.0.8.1]

### Added

- The signer will now check if their associated stacks-node has processed the parent block for a block proposal before submitting that block proposal. If it cannot confirm that the parent block has been processed, it waits a default time of 15s before submitting, configurable via `proposal_wait_for_parent_time_secs` in the signer config.toml.


## [3.1.0.0.8.0]

### Changed

- For some rejection reasons, a signer will reconsider a block proposal that it previously rejected ([#5880](https://github.com/stacks-network/stacks-core/pull/5880))

## [3.1.0.0.7.0]

### Changed

- Add new reject codes to the signer response for better visibility into why a block was rejected.
- When allowing a reorg within the `reorg_attempts_activity_timeout_ms`, the signer will now watch the responses from other signers and if >30% of them reject this reorg attempt, then the signer will mark the miner as invalid, reject further attempts to reorg and allow the previous miner to extend their tenure.

### Fixed

- The signer runloop no longer relies on pubkey reports from the SignerDB event system. This previously led to improper proposal rejections via #5858.

## [3.1.0.0.6.0]

### Added

- Introduced the `reorg_attempts_activity_timeout_ms` configuration option for signers which is used to determine the length of time after the last block of a tenure is confirmed that an incoming miner's attempts to reorg it are considered valid miner activity.
- Add signer configuration option `tenure_idle_timeout_buffer_secs` to specify the number of seconds of buffer the signer will add to its tenure extend time that it sends to miners. The idea is to allow for some clock skew between the miner and signers, preventing the case where the miner attempts to tenure extend too early.

### Changed

- Increase default `block_proposal_timeout_ms` from 10 minutes to 4 hours. Until #5729 is implemented, there is no value in rejecting a late block from a miner, since a late block is better than no block at all.
- Signers no longer view any block proposal by a miner in their DB as indicative of valid miner activity.
- Various index improvements to the signer's database to improve performance.

## [3.1.0.0.5.0]

### Added

- Add `dry_run` configuration option to `stacks-signer` config toml. Dry run mode will
  run the signer binary as if it were a registered signer. Instead of broadcasting
  `StackerDB` messages, it logs `INFO` messages. Other interactions with the `stacks-node`
  behave normally (e.g., submitting validation requests, submitting finished blocks). A
  dry run signer will error out if the supplied key is actually a registered signer.
- Reduce default value of `block_proposal_timeout_ms` to 120_000

## [3.1.0.0.4.0]

### Added

- When a new block proposal is received while the signer is waiting for an existing proposal to be validated, the signer will wait until the existing block is done validating before submitting the new one for validating. ([#5453](https://github.com/stacks-network/stacks-core/pull/5453))
- Introduced two new prometheus metrics:
  - `stacks_signer_block_validation_latencies_histogram`: the validation_time_ms reported by the node when validating a block proposal
  - `stacks_signer_block_response_latencies_histogram`: the "end-to-end" time it takes for the signer to issue a block response

### Changed

## [3.1.0.0.3.0]

### Added

- Introduced the `block_proposal_max_age_secs` configuration option for signers, enabling them to automatically ignore block proposals that exceed the specified age in seconds.

### Changed
- Improvements to the stale signer cleanup logic: deletes the prior signer if it has no remaining unprocessed blocks in its database
- Signers now listen to new block events from the stacks node to determine whether a block has been successfully appended to the chain tip

## [3.1.0.0.2.1]

### Added

### Changed

- Prevent old reward cycle signers from processing block validation response messages that do not apply to blocks from their cycle.

## [3.1.0.0.2.1]

### Added

### Changed

- Prevent old reward cycle signers from processing block validation response messages that do not apply to blocks from their cycle.

## [3.1.0.0.2.0]

### Added

- **SIP-029 consensus rules, activating in epoch 3.1 at block 875,000** (see [SIP-029](https://github.com/will-corcoran/sips/blob/feat/sip-029-halving-alignment/sips/sip-029/sip-029-halving-alignment.md) for details)

### Changed

- Added tenure extend timestamp to signer block responses
- Added tenure_idle_timeout_secs configuration option for determining when a time-based tenure extend will be accepted


## [3.1.0.0.0.0]

### Added

- **SIP-029 consensus rules, activating in epoch 3.1 at block 875,000** (see [SIP-029](https://github.com/will-corcoran/sips/blob/feat/sip-029-halving-alignment/sips/sip-029/sip-029-halving-alignment.md) for details)

### Changed

## [3.0.0.0.4.0]

### Added

### Changed

- Use the same burn view loader in both block validation and block processing

## [3.0.0.0.3.0]

### Added

### Changed

- Allow a miner to extend their tenure immediately if the winner of the next tenure has committed to the wrong parent tenure (#5361)

## [3.0.0.0.2.0]

### Added
-  Adds `tenure_last_block_proposal_timeout_secs` option to account for delayed global block acceptance. default to 30s

### Changed

## [3.0.0.0.1.0]

### Added

### Changed

- Change block rejection message to generic block response

## [3.0.0.0.0.1]

### Added

### Changed
- Update block proposal timeout default to 10 minutes (#5391)
- Updated documentation link in output (#5363)

## [3.0.0.0.0.0]

### Added

- Improved StackerDB message structures
- Improved mock signing during epoch 2.5
- Include the `stacks-signer` binary version in startup logging and StackerDB messages
- Added a `monitor-signers` CLI command for better visibility into other signers on the network
- Support custom Chain ID in signer configuration
- Refresh the signer's sortition view when it sees a block proposal for a new tenure
- Fixed a race condition where a signer would try to update before StackerDB configuration was set

### Changed

- Migrate to new Stacks Node RPC endpoint `/v3/tenures/fork_info/:start/:stop`
- Improved chainstate storage for handling of forks and other state
- Updated prometheus metric labels to reduce high cardinality

## [2.5.0.0.5.3]

### Added

### Changed

- Update node endpoints to match stacks-core release 2.5.0.0.7
  - `/v2/block_proposal` -> `/v3/block_proposal`
  - `/v2/stacker_set` -> `/v3/stacker_set`

## [2.5.0.0.5.2]

### Added

### Changed

- Reuse BlockResponse slot for MockSignature message type (#5103)

## [2.5.0.0.5.2-rc1]

### Added

- Signer set handoff integration test (#5037)
- Add mock signing (#5020)
- Add versioning info set at build-time (#5016)

### Changed

- Fix out of sync `RPCPeerInfo` with stacks-node (#5033, #5014, #4999)
- Logging Improvements (#5025)
- Timeout empty sortition (#5003)
- Enum for version specific data (#4981)

## [2.5.0.0.5.1]

### Added

- Adds signerdb schema versioning (#4965)
- Added voting cli commands `generate-vote` and `verify-vote` (#4934)
- Add soritiion tracking cache (#4905)
- Push blocks to signer set and adds `/v3/blocks/upload` (#4902)

### Changed

- Fix an issue of poorly timed tenure and bitcoin blocks (#4956)
- Process pending blocks before ending tenure (#4952)
- Update rusqlite/sqlite versions (#4948)
- return last block sortition in `/v3/sortitions` (#4939)<|MERGE_RESOLUTION|>--- conflicted
+++ resolved
@@ -5,21 +5,19 @@
 The format is based on [Keep a Changelog](https://keepachangelog.com/en/1.0.0/),
 and this project adheres to the versioning scheme outlined in the [README.md](README.md).
 
-<<<<<<< HEAD
 ## [Unreleased]
 
 ### Added
 
 - Introduced `capitulate_miner_view_timeout_secs`: the duration (in seconds) for the signer to wait between updating the local state machine viewpoint and capitulating to other signers' miner views.
 - Added codepath to enable signers to evaluate block proposals and miner activity against global signer state for improved consistency and correctness. Currently feature gated behind the `SUPPORTED_SIGNER_PROTOCOL_VERSION`
-=======
+
 ## [3.1.0.0.13.0]
 
 ### Changed
 
 - Database schema update (requires stacks-node >= 3.1.0.0.13)
 
->>>>>>> 3f1966db
 
 ## [3.1.0.0.12.0]
 
