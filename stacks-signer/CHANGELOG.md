# Changelog

All notable changes to this project will be documented in this file.

The format is based on [Keep a Changelog](https://keepachangelog.com/en/1.0.0/),
and this project adheres to the versioning scheme outlined in the [README.md](README.md).

## [Unreleased]

### Added

- Added `info` logs to the signer to provide more visibility into the block approval/rejection status
- Introduced `capitulate_miner_view_timeout_secs`: the duration (in seconds) for the signer to wait between updating the local state machine viewpoint and capitulating to other signers' miner views.
- Added codepath to enable signers to evaluate block proposals and miner activity against global signer state for improved consistency and correctness. Currently feature gated behind the `SUPPORTED_SIGNER_PROTOCOL_VERSION`

### Changed

<<<<<<< HEAD
- Database schema updated to version 16
=======
- Do not count both a block acceptance and a block rejection for the same signer/block. Also ignore repeated responses (mainly for logging purposes).
>>>>>>> bbab9e94

## [3.1.0.0.13.0]

### Changed

- Database schema update (requires stacks-node >= 3.1.0.0.13)


## [3.1.0.0.12.0]

### Changed

- Refactor / cleanup signerDB migrations code
- Signers should not infinitely loop when pushing a block to stacks-node
- Logging improvements and cleanup

### Fixed

- Fix `capitulate_miner_view` so stacks-node won't swap between multiple miners
- Mark current miner as invalid on capitulation
- Fix flaky `miner_recovers_when_broadcast_block_delay_across_tenures_occurs` test

## [3.1.0.0.10.0]

### Added
- Persisted tracking of StackerDB slot versions. This improves signer p2p performance.

## [3.1.0.0.9.0]

### Changed

- Upgraded `SUPPORTED_SIGNER_PROTOCOL_VERSION` to 1

## [3.1.0.0.8.1]

### Added

- The signer will now check if their associated stacks-node has processed the parent block for a block proposal before submitting that block proposal. If it cannot confirm that the parent block has been processed, it waits a default time of 15s before submitting, configurable via `proposal_wait_for_parent_time_secs` in the signer config.toml.


## [3.1.0.0.8.0]

### Changed

- For some rejection reasons, a signer will reconsider a block proposal that it previously rejected ([#5880](https://github.com/stacks-network/stacks-core/pull/5880))

## [3.1.0.0.7.0]

### Changed

- Add new reject codes to the signer response for better visibility into why a block was rejected.
- When allowing a reorg within the `reorg_attempts_activity_timeout_ms`, the signer will now watch the responses from other signers and if >30% of them reject this reorg attempt, then the signer will mark the miner as invalid, reject further attempts to reorg and allow the previous miner to extend their tenure.

### Fixed

- The signer runloop no longer relies on pubkey reports from the SignerDB event system. This previously led to improper proposal rejections via #5858.

## [3.1.0.0.6.0]

### Added

- Introduced the `reorg_attempts_activity_timeout_ms` configuration option for signers which is used to determine the length of time after the last block of a tenure is confirmed that an incoming miner's attempts to reorg it are considered valid miner activity.
- Add signer configuration option `tenure_idle_timeout_buffer_secs` to specify the number of seconds of buffer the signer will add to its tenure extend time that it sends to miners. The idea is to allow for some clock skew between the miner and signers, preventing the case where the miner attempts to tenure extend too early.

### Changed

- Increase default `block_proposal_timeout_ms` from 10 minutes to 4 hours. Until #5729 is implemented, there is no value in rejecting a late block from a miner, since a late block is better than no block at all.
- Signers no longer view any block proposal by a miner in their DB as indicative of valid miner activity.
- Various index improvements to the signer's database to improve performance.

## [3.1.0.0.5.0]

### Added

- Add `dry_run` configuration option to `stacks-signer` config toml. Dry run mode will
  run the signer binary as if it were a registered signer. Instead of broadcasting
  `StackerDB` messages, it logs `INFO` messages. Other interactions with the `stacks-node`
  behave normally (e.g., submitting validation requests, submitting finished blocks). A
  dry run signer will error out if the supplied key is actually a registered signer.
- Reduce default value of `block_proposal_timeout_ms` to 120_000

## [3.1.0.0.4.0]

### Added

- When a new block proposal is received while the signer is waiting for an existing proposal to be validated, the signer will wait until the existing block is done validating before submitting the new one for validating. ([#5453](https://github.com/stacks-network/stacks-core/pull/5453))
- Introduced two new prometheus metrics:
  - `stacks_signer_block_validation_latencies_histogram`: the validation_time_ms reported by the node when validating a block proposal
  - `stacks_signer_block_response_latencies_histogram`: the "end-to-end" time it takes for the signer to issue a block response

### Changed

## [3.1.0.0.3.0]

### Added

- Introduced the `block_proposal_max_age_secs` configuration option for signers, enabling them to automatically ignore block proposals that exceed the specified age in seconds.

### Changed
- Improvements to the stale signer cleanup logic: deletes the prior signer if it has no remaining unprocessed blocks in its database
- Signers now listen to new block events from the stacks node to determine whether a block has been successfully appended to the chain tip

## [3.1.0.0.2.1]

### Added

### Changed

- Prevent old reward cycle signers from processing block validation response messages that do not apply to blocks from their cycle.

## [3.1.0.0.2.1]

### Added

### Changed

- Prevent old reward cycle signers from processing block validation response messages that do not apply to blocks from their cycle.

## [3.1.0.0.2.0]

### Added

- **SIP-029 consensus rules, activating in epoch 3.1 at block 875,000** (see [SIP-029](https://github.com/will-corcoran/sips/blob/feat/sip-029-halving-alignment/sips/sip-029/sip-029-halving-alignment.md) for details)

### Changed

- Added tenure extend timestamp to signer block responses
- Added tenure_idle_timeout_secs configuration option for determining when a time-based tenure extend will be accepted


## [3.1.0.0.0.0]

### Added

- **SIP-029 consensus rules, activating in epoch 3.1 at block 875,000** (see [SIP-029](https://github.com/will-corcoran/sips/blob/feat/sip-029-halving-alignment/sips/sip-029/sip-029-halving-alignment.md) for details)

### Changed

## [3.0.0.0.4.0]

### Added

### Changed

- Use the same burn view loader in both block validation and block processing

## [3.0.0.0.3.0]

### Added

### Changed

- Allow a miner to extend their tenure immediately if the winner of the next tenure has committed to the wrong parent tenure (#5361)

## [3.0.0.0.2.0]

### Added
-  Adds `tenure_last_block_proposal_timeout_secs` option to account for delayed global block acceptance. default to 30s

### Changed

## [3.0.0.0.1.0]

### Added

### Changed

- Change block rejection message to generic block response

## [3.0.0.0.0.1]

### Added

### Changed
- Update block proposal timeout default to 10 minutes (#5391)
- Updated documentation link in output (#5363)

## [3.0.0.0.0.0]

### Added

- Improved StackerDB message structures
- Improved mock signing during epoch 2.5
- Include the `stacks-signer` binary version in startup logging and StackerDB messages
- Added a `monitor-signers` CLI command for better visibility into other signers on the network
- Support custom Chain ID in signer configuration
- Refresh the signer's sortition view when it sees a block proposal for a new tenure
- Fixed a race condition where a signer would try to update before StackerDB configuration was set

### Changed

- Migrate to new Stacks Node RPC endpoint `/v3/tenures/fork_info/:start/:stop`
- Improved chainstate storage for handling of forks and other state
- Updated prometheus metric labels to reduce high cardinality

## [2.5.0.0.5.3]

### Added

### Changed

- Update node endpoints to match stacks-core release 2.5.0.0.7
  - `/v2/block_proposal` -> `/v3/block_proposal`
  - `/v2/stacker_set` -> `/v3/stacker_set`

## [2.5.0.0.5.2]

### Added

### Changed

- Reuse BlockResponse slot for MockSignature message type (#5103)

## [2.5.0.0.5.2-rc1]

### Added

- Signer set handoff integration test (#5037)
- Add mock signing (#5020)
- Add versioning info set at build-time (#5016)

### Changed

- Fix out of sync `RPCPeerInfo` with stacks-node (#5033, #5014, #4999)
- Logging Improvements (#5025)
- Timeout empty sortition (#5003)
- Enum for version specific data (#4981)

## [2.5.0.0.5.1]

### Added

- Adds signerdb schema versioning (#4965)
- Added voting cli commands `generate-vote` and `verify-vote` (#4934)
- Add soritiion tracking cache (#4905)
- Push blocks to signer set and adds `/v3/blocks/upload` (#4902)

### Changed

- Fix an issue of poorly timed tenure and bitcoin blocks (#4956)
- Process pending blocks before ending tenure (#4952)
- Update rusqlite/sqlite versions (#4948)
- return last block sortition in `/v3/sortitions` (#4939)<|MERGE_RESOLUTION|>--- conflicted
+++ resolved
@@ -15,11 +15,8 @@
 
 ### Changed
 
-<<<<<<< HEAD
+- Do not count both a block acceptance and a block rejection for the same signer/block. Also ignore repeated responses (mainly for logging purposes).
 - Database schema updated to version 16
-=======
-- Do not count both a block acceptance and a block rejection for the same signer/block. Also ignore repeated responses (mainly for logging purposes).
->>>>>>> bbab9e94
 
 ## [3.1.0.0.13.0]
 
