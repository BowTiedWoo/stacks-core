# Changelog

All notable changes to this project will be documented in this file.

The format is based on [Keep a Changelog](https://keepachangelog.com/en/1.0.0/),
and this project adheres to the versioning scheme outlined in the [README.md](README.md).

## [Unreleased]

### Added

<<<<<<< HEAD
- Introduced `capitulate_miner_view_timeout_secs`: the duration (in seconds) for the signer to wait between updating the local state machine viewpoint and capitulating to other signers' miner views.
- Added codepath to enable signers to evaluate block proposals and miner activity against global signer state for improved consistency and correctness. Currently feature gated behind the `SUPPORTED_SIGNER_PROTOCOL_VERSION`
=======
- Added `info` logs to the signer to provide more visibility into the block approval/rejection status
>>>>>>> d4980ddc

## [3.1.0.0.13.0]

### Changed

- Database schema update (requires stacks-node >= 3.1.0.0.13)


## [3.1.0.0.12.0]

### Changed

- Refactor / cleanup signerDB migrations code
- Signers should not infinitely loop when pushing a block to stacks-node
- Logging improvements and cleanup

### Fixed

- Fix `capitulate_miner_view` so stacks-node won't swap between multiple miners
- Mark current miner as invalid on capitulation
- Fix flaky `miner_recovers_when_broadcast_block_delay_across_tenures_occurs` test

## [3.1.0.0.10.0]

### Added
- Persisted tracking of StackerDB slot versions. This improves signer p2p performance.

## [3.1.0.0.9.0]

### Changed

- Upgraded `SUPPORTED_SIGNER_PROTOCOL_VERSION` to 1

## [3.1.0.0.8.1]

### Added

- The signer will now check if their associated stacks-node has processed the parent block for a block proposal before submitting that block proposal. If it cannot confirm that the parent block has been processed, it waits a default time of 15s before submitting, configurable via `proposal_wait_for_parent_time_secs` in the signer config.toml.


## [3.1.0.0.8.0]

### Changed

- For some rejection reasons, a signer will reconsider a block proposal that it previously rejected ([#5880](https://github.com/stacks-network/stacks-core/pull/5880))

## [3.1.0.0.7.0]

### Changed

- Add new reject codes to the signer response for better visibility into why a block was rejected.
- When allowing a reorg within the `reorg_attempts_activity_timeout_ms`, the signer will now watch the responses from other signers and if >30% of them reject this reorg attempt, then the signer will mark the miner as invalid, reject further attempts to reorg and allow the previous miner to extend their tenure.

### Fixed

- The signer runloop no longer relies on pubkey reports from the SignerDB event system. This previously led to improper proposal rejections via #5858.

## [3.1.0.0.6.0]

### Added

- Introduced the `reorg_attempts_activity_timeout_ms` configuration option for signers which is used to determine the length of time after the last block of a tenure is confirmed that an incoming miner's attempts to reorg it are considered valid miner activity.
- Add signer configuration option `tenure_idle_timeout_buffer_secs` to specify the number of seconds of buffer the signer will add to its tenure extend time that it sends to miners. The idea is to allow for some clock skew between the miner and signers, preventing the case where the miner attempts to tenure extend too early.

### Changed

- Increase default `block_proposal_timeout_ms` from 10 minutes to 4 hours. Until #5729 is implemented, there is no value in rejecting a late block from a miner, since a late block is better than no block at all.
- Signers no longer view any block proposal by a miner in their DB as indicative of valid miner activity.
- Various index improvements to the signer's database to improve performance.

## [3.1.0.0.5.0]

### Added

- Add `dry_run` configuration option to `stacks-signer` config toml. Dry run mode will
  run the signer binary as if it were a registered signer. Instead of broadcasting
  `StackerDB` messages, it logs `INFO` messages. Other interactions with the `stacks-node`
  behave normally (e.g., submitting validation requests, submitting finished blocks). A
  dry run signer will error out if the supplied key is actually a registered signer.
- Reduce default value of `block_proposal_timeout_ms` to 120_000

## [3.1.0.0.4.0]

### Added

- When a new block proposal is received while the signer is waiting for an existing proposal to be validated, the signer will wait until the existing block is done validating before submitting the new one for validating. ([#5453](https://github.com/stacks-network/stacks-core/pull/5453))
- Introduced two new prometheus metrics:
  - `stacks_signer_block_validation_latencies_histogram`: the validation_time_ms reported by the node when validating a block proposal
  - `stacks_signer_block_response_latencies_histogram`: the "end-to-end" time it takes for the signer to issue a block response

### Changed

## [3.1.0.0.3.0]

### Added

- Introduced the `block_proposal_max_age_secs` configuration option for signers, enabling them to automatically ignore block proposals that exceed the specified age in seconds.

### Changed
- Improvements to the stale signer cleanup logic: deletes the prior signer if it has no remaining unprocessed blocks in its database
- Signers now listen to new block events from the stacks node to determine whether a block has been successfully appended to the chain tip

## [3.1.0.0.2.1]

### Added

### Changed

- Prevent old reward cycle signers from processing block validation response messages that do not apply to blocks from their cycle.

## [3.1.0.0.2.1]

### Added

### Changed

- Prevent old reward cycle signers from processing block validation response messages that do not apply to blocks from their cycle.

## [3.1.0.0.2.0]

### Added

- **SIP-029 consensus rules, activating in epoch 3.1 at block 875,000** (see [SIP-029](https://github.com/will-corcoran/sips/blob/feat/sip-029-halving-alignment/sips/sip-029/sip-029-halving-alignment.md) for details)

### Changed

- Added tenure extend timestamp to signer block responses
- Added tenure_idle_timeout_secs configuration option for determining when a time-based tenure extend will be accepted


## [3.1.0.0.0.0]

### Added

- **SIP-029 consensus rules, activating in epoch 3.1 at block 875,000** (see [SIP-029](https://github.com/will-corcoran/sips/blob/feat/sip-029-halving-alignment/sips/sip-029/sip-029-halving-alignment.md) for details)

### Changed

## [3.0.0.0.4.0]

### Added

### Changed

- Use the same burn view loader in both block validation and block processing

## [3.0.0.0.3.0]

### Added

### Changed

- Allow a miner to extend their tenure immediately if the winner of the next tenure has committed to the wrong parent tenure (#5361)

## [3.0.0.0.2.0]

### Added
-  Adds `tenure_last_block_proposal_timeout_secs` option to account for delayed global block acceptance. default to 30s

### Changed

## [3.0.0.0.1.0]

### Added

### Changed

- Change block rejection message to generic block response

## [3.0.0.0.0.1]

### Added

### Changed
- Update block proposal timeout default to 10 minutes (#5391)
- Updated documentation link in output (#5363)

## [3.0.0.0.0.0]

### Added

- Improved StackerDB message structures
- Improved mock signing during epoch 2.5
- Include the `stacks-signer` binary version in startup logging and StackerDB messages
- Added a `monitor-signers` CLI command for better visibility into other signers on the network
- Support custom Chain ID in signer configuration
- Refresh the signer's sortition view when it sees a block proposal for a new tenure
- Fixed a race condition where a signer would try to update before StackerDB configuration was set

### Changed

- Migrate to new Stacks Node RPC endpoint `/v3/tenures/fork_info/:start/:stop`
- Improved chainstate storage for handling of forks and other state
- Updated prometheus metric labels to reduce high cardinality

## [2.5.0.0.5.3]

### Added

### Changed

- Update node endpoints to match stacks-core release 2.5.0.0.7
  - `/v2/block_proposal` -> `/v3/block_proposal`
  - `/v2/stacker_set` -> `/v3/stacker_set`

## [2.5.0.0.5.2]

### Added

### Changed

- Reuse BlockResponse slot for MockSignature message type (#5103)

## [2.5.0.0.5.2-rc1]

### Added

- Signer set handoff integration test (#5037)
- Add mock signing (#5020)
- Add versioning info set at build-time (#5016)

### Changed

- Fix out of sync `RPCPeerInfo` with stacks-node (#5033, #5014, #4999)
- Logging Improvements (#5025)
- Timeout empty sortition (#5003)
- Enum for version specific data (#4981)

## [2.5.0.0.5.1]

### Added

- Adds signerdb schema versioning (#4965)
- Added voting cli commands `generate-vote` and `verify-vote` (#4934)
- Add soritiion tracking cache (#4905)
- Push blocks to signer set and adds `/v3/blocks/upload` (#4902)

### Changed

- Fix an issue of poorly timed tenure and bitcoin blocks (#4956)
- Process pending blocks before ending tenure (#4952)
- Update rusqlite/sqlite versions (#4948)
- return last block sortition in `/v3/sortitions` (#4939)<|MERGE_RESOLUTION|>--- conflicted
+++ resolved
@@ -9,12 +9,9 @@
 
 ### Added
 
-<<<<<<< HEAD
+- Added `info` logs to the signer to provide more visibility into the block approval/rejection status
 - Introduced `capitulate_miner_view_timeout_secs`: the duration (in seconds) for the signer to wait between updating the local state machine viewpoint and capitulating to other signers' miner views.
 - Added codepath to enable signers to evaluate block proposals and miner activity against global signer state for improved consistency and correctness. Currently feature gated behind the `SUPPORTED_SIGNER_PROTOCOL_VERSION`
-=======
-- Added `info` logs to the signer to provide more visibility into the block approval/rejection status
->>>>>>> d4980ddc
 
 ## [3.1.0.0.13.0]
 
