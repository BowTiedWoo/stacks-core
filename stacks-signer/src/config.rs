--- conflicted
+++ resolved
@@ -51,15 +51,12 @@
 ///  cannot determine that our stacks-node has processed the parent
 ///  block
 const DEFAULT_PROPOSAL_WAIT_TIME_FOR_PARENT_SECS: u64 = 15;
-<<<<<<< HEAD
 /// Default number of blocks after a fork to reset the replay set,
 /// as a failsafe mechanism
 pub const DEFAULT_RESET_REPLAY_SET_AFTER_FORK_BLOCKS: u64 = 2;
-=======
 /// Default time (in secs) to wait between updating our local state
 /// machine view point and capitulating to other signers tenure view
 const DEFAULT_CAPITULATE_MINER_VIEW_SECS: u64 = 20;
->>>>>>> 4f3676fa
 
 #[derive(thiserror::Error, Debug)]
 /// An error occurred parsing the provided configuration
@@ -195,17 +192,14 @@
     pub proposal_wait_for_parent_time: Duration,
     /// Whether or not to validate blocks with replay transactions
     pub validate_with_replay_tx: bool,
-<<<<<<< HEAD
     /// How many blocks after a fork should we reset the replay set,
     /// as a failsafe mechanism
     pub reset_replay_set_after_fork_blocks: u64,
-=======
     /// Time to wait between updating our local state machine view point and capitulating to other signers miner view
     pub capitulate_miner_view_timeout: Duration,
     #[cfg(any(test, feature = "testing"))]
     /// Only used for testing purposes to enable overriding the signer version
     pub supported_signer_protocol_version: u64,
->>>>>>> 4f3676fa
 }
 
 /// The parsed configuration for the signer
@@ -259,17 +253,14 @@
     pub dry_run: bool,
     /// Whether or not to validate blocks with replay transactions
     pub validate_with_replay_tx: bool,
-<<<<<<< HEAD
     /// How many blocks after a fork should we reset the replay set,
     /// as a failsafe mechanism
     pub reset_replay_set_after_fork_blocks: u64,
-=======
     /// Time to wait between updating our local state machine view point and capitulating to other signers miner view
     pub capitulate_miner_view_timeout: Duration,
     #[cfg(any(test, feature = "testing"))]
     /// Only used for testing to enable specific signer protocol versions
     pub supported_signer_protocol_version: u64,
->>>>>>> 4f3676fa
 }
 
 /// Internal struct for loading up the config file
@@ -321,17 +312,14 @@
     pub dry_run: Option<bool>,
     /// Whether or not to validate blocks with replay transactions
     pub validate_with_replay_tx: Option<bool>,
-<<<<<<< HEAD
     /// How many blocks after a fork should we reset the replay set,
     /// as a failsafe mechanism
     pub reset_replay_set_after_fork_blocks: Option<u64>,
-=======
     /// Time to wait (in secs) between updating our local state machine view point and capitulating to other signers miner view
     pub capitulate_miner_view_timeout_secs: Option<u64>,
     #[cfg(any(test, feature = "testing"))]
     /// Only used for testing to enable specific signer protocol versions
     pub supported_signer_protocol_version: Option<u64>,
->>>>>>> 4f3676fa
 }
 
 impl RawConfigFile {
@@ -457,11 +445,10 @@
         // https://github.com/stacks-network/stacks-core/issues/6087
         let validate_with_replay_tx = raw_data.validate_with_replay_tx.unwrap_or(false);
 
-<<<<<<< HEAD
         let reset_replay_set_after_fork_blocks = raw_data
             .reset_replay_set_after_fork_blocks
             .unwrap_or(DEFAULT_RESET_REPLAY_SET_AFTER_FORK_BLOCKS);
-=======
+
         let capitulate_miner_view_timeout = Duration::from_secs(
             raw_data
                 .capitulate_miner_view_timeout_secs
@@ -472,7 +459,6 @@
         let supported_signer_protocol_version = raw_data
             .supported_signer_protocol_version
             .unwrap_or(SUPPORTED_SIGNER_PROTOCOL_VERSION);
->>>>>>> 4f3676fa
 
         Ok(Self {
             node_host: raw_data.node_host,
@@ -496,13 +482,10 @@
             tenure_idle_timeout_buffer,
             proposal_wait_for_parent_time,
             validate_with_replay_tx,
-<<<<<<< HEAD
             reset_replay_set_after_fork_blocks,
-=======
             capitulate_miner_view_timeout,
             #[cfg(any(test, feature = "testing"))]
             supported_signer_protocol_version,
->>>>>>> 4f3676fa
         })
     }
 }
@@ -785,25 +768,19 @@
 auth_password = "abcd"
 db_path = ":memory:"
 validate_with_replay_tx = true
-<<<<<<< HEAD
 reset_replay_set_after_fork_blocks = 100
-=======
 capitulate_miner_view_timeout_secs = 1000
->>>>>>> 4f3676fa
             "#
         );
         let config = GlobalConfig::load_from_str(&config_toml).unwrap();
         assert_eq!(config.stacks_address.to_string(), expected_addr);
         assert_eq!(config.to_chain_id(), CHAIN_ID_MAINNET);
         assert!(config.validate_with_replay_tx);
-<<<<<<< HEAD
         assert_eq!(config.reset_replay_set_after_fork_blocks, 100);
-=======
         assert_eq!(
             config.capitulate_miner_view_timeout,
             Duration::from_secs(1000)
         );
->>>>>>> 4f3676fa
     }
 
     #[test]
