use std::collections::VecDeque;
// Copyright (C) 2013-2020 Blockstack PBC, a public benefit corporation
// Copyright (C) 2020-2024 Stacks Open Internet Foundation
//
// This program is free software: you can redistribute it and/or modify
// it under the terms of the GNU General Public License as published by
// the Free Software Foundation, either version 3 of the License, or
// (at your option) any later version.
//
// This program is distributed in the hope that it will be useful,
// but WITHOUT ANY WARRANTY; without even the implied warranty of
// MERCHANTABILITY or FITNESS FOR A PARTICULAR PURPOSE.  See the
// GNU General Public License for more details.
//
// You should have received a copy of the GNU General Public License
// along with this program.  If not, see <http://www.gnu.org/licenses/>.
use std::sync::mpsc::Sender;
use std::time::Duration;

use blockstack_lib::burnchains::PoxConstants;
use blockstack_lib::chainstate::stacks::boot::SIGNERS_NAME;
use blockstack_lib::util_lib::boot::boot_code_id;
use hashbrown::HashMap;
use libsigner::{SignerEntries, SignerEvent, SignerRunLoop};
use slog::{slog_debug, slog_error, slog_info, slog_warn};
use stacks_common::types::chainstate::StacksAddress;
use stacks_common::{debug, error, info, warn};
use wsts::state_machine::OperationResult;

use crate::client::{retry_with_exponential_backoff, ClientError, StacksClient};
use crate::config::{GlobalConfig, SignerConfig};
use crate::signer::{Command as SignerCommand, Signer, SignerSlotID};

/// Which operation to perform
#[derive(PartialEq, Clone, Debug)]
pub struct RunLoopCommand {
    /// Which signer operation to perform
    pub command: SignerCommand,
    /// The reward cycle we are performing the operation for
    pub reward_cycle: u64,
}

/// The runloop state
#[derive(PartialEq, Eq, Debug, Clone, Copy)]
pub enum State {
    /// The runloop is uninitialized
    Uninitialized,
    /// The runloop has no registered signers
    NoRegisteredSigners,
    /// The runloop has registered signers
    RegisteredSigners,
}

/// The current reward cycle info
#[derive(PartialEq, Eq, Debug, Clone, Copy)]
pub struct RewardCycleInfo {
    /// The current reward cycle
    pub reward_cycle: u64,
    /// The total reward cycle length
    pub reward_cycle_length: u64,
    /// The prepare phase length
    pub prepare_phase_block_length: u64,
    /// The first burn block height
    pub first_burnchain_block_height: u64,
    /// The burnchain block height of the last query
    pub last_burnchain_block_height: u64,
}

impl RewardCycleInfo {
    /// Check if the provided burnchain block height is part of the reward cycle
    pub const fn is_in_reward_cycle(&self, burnchain_block_height: u64) -> bool {
        let blocks_mined = burnchain_block_height.saturating_sub(self.first_burnchain_block_height);
        let reward_cycle = blocks_mined / self.reward_cycle_length;
        self.reward_cycle == reward_cycle
    }

    /// Get the reward cycle for a specific burnchain block height
    pub const fn get_reward_cycle(&self, burnchain_block_height: u64) -> u64 {
        let blocks_mined = burnchain_block_height.saturating_sub(self.first_burnchain_block_height);
        blocks_mined / self.reward_cycle_length
    }

    /// Check if the provided burnchain block height is in the prepare phase
    pub fn is_in_prepare_phase(&self, burnchain_block_height: u64) -> bool {
        PoxConstants::static_is_in_prepare_phase(
            self.first_burnchain_block_height,
            self.reward_cycle_length,
            self.prepare_phase_block_length,
            burnchain_block_height,
        )
    }

    /// Check if the provided burnchain block height is in the prepare phase of the next cycle
    pub fn is_in_next_prepare_phase(&self, burnchain_block_height: u64) -> bool {
        let effective_height = burnchain_block_height - self.first_burnchain_block_height;
        let reward_index = effective_height % self.reward_cycle_length;

        reward_index >= u64::from(self.reward_cycle_length - self.prepare_phase_block_length)
            && self.get_reward_cycle(burnchain_block_height) == self.reward_cycle
    }
}

/// The runloop for the stacks signer
pub struct RunLoop {
    /// Configuration info
    pub config: GlobalConfig,
    /// The stacks node client
    pub stacks_client: StacksClient,
    /// The internal signer for an odd or even reward cycle
    /// Keyed by reward cycle % 2
    pub stacks_signers: HashMap<u64, Signer>,
    /// The state of the runloop
    pub state: State,
    /// The commands received thus far
    pub commands: VecDeque<RunLoopCommand>,
    /// The current reward cycle info. Only None if the runloop is uninitialized
    pub current_reward_cycle_info: Option<RewardCycleInfo>,
}

impl From<GlobalConfig> for RunLoop {
    /// Creates new runloop from a config
    fn from(config: GlobalConfig) -> Self {
        let stacks_client = StacksClient::from(&config);
        Self {
            config,
            stacks_client,
            stacks_signers: HashMap::with_capacity(2),
            state: State::Uninitialized,
            commands: VecDeque::new(),
            current_reward_cycle_info: None,
        }
    }
}

impl RunLoop {
    /// Get the registered signers for a specific reward cycle
    /// Returns None if no signers are registered or its not Nakamoto cycle
    pub fn get_parsed_reward_set(
        &self,
        reward_cycle: u64,
    ) -> Result<Option<SignerEntries>, ClientError> {
        debug!("Getting registered signers for reward cycle {reward_cycle}...");
        let Some(signers) = self.stacks_client.get_reward_set_signers(reward_cycle)? else {
            warn!("No reward set signers found for reward cycle {reward_cycle}.");
            return Ok(None);
        };
        if signers.is_empty() {
            warn!("No registered signers found for reward cycle {reward_cycle}.");
            return Ok(None);
        }
        let entries = SignerEntries::parse(self.config.network.is_mainnet(), &signers).unwrap();
        Ok(Some(entries))
    }

    /// Get the stackerdb signer slots for a specific reward cycle
    pub fn get_parsed_signer_slots(
        &self,
        stacks_client: &StacksClient,
        reward_cycle: u64,
    ) -> Result<HashMap<StacksAddress, SignerSlotID>, ClientError> {
        let signer_set =
            u32::try_from(reward_cycle % 2).expect("FATAL: reward_cycle % 2 exceeds u32::MAX");
        let signer_stackerdb_contract_id =
            boot_code_id(SIGNERS_NAME, self.config.network.is_mainnet());
        // Get the signer writers from the stacker-db to find the signer slot id
        let stackerdb_signer_slots =
            stacks_client.get_stackerdb_signer_slots(&signer_stackerdb_contract_id, signer_set)?;
        let mut signer_slot_ids = HashMap::with_capacity(stackerdb_signer_slots.len());
        for (index, (address, _)) in stackerdb_signer_slots.into_iter().enumerate() {
            signer_slot_ids.insert(
                address,
                SignerSlotID(
                    u32::try_from(index).expect("FATAL: number of signers exceeds u32::MAX"),
                ),
            );
        }
        Ok(signer_slot_ids)
    }
    /// Get a signer configuration for a specific reward cycle from the stacks node
    fn get_signer_config(&mut self, reward_cycle: u64) -> Option<SignerConfig> {
        // We can only register for a reward cycle if a reward set exists.
        let signer_entries = self.get_parsed_reward_set(reward_cycle).ok()??;
        let signer_slot_ids = self
            .get_parsed_signer_slots(&self.stacks_client, reward_cycle)
            .ok()?;
        let current_addr = self.stacks_client.get_signer_address();

        let Some(signer_slot_id) = signer_slot_ids.get(current_addr) else {
            warn!(
                    "Signer {current_addr} was not found in stacker db. Must not be registered for this reward cycle {reward_cycle}."
                );
            return None;
        };
        let Some(signer_id) = signer_entries.signer_ids.get(current_addr) else {
            warn!(
                "Signer {current_addr} was found in stacker db but not the reward set for reward cycle {reward_cycle}."
            );
            return None;
        };
        info!(
            "Signer #{signer_id} ({current_addr}) is registered for reward cycle {reward_cycle}."
        );
        let key_ids = signer_entries
            .signer_key_ids
            .get(signer_id)
            .cloned()
            .unwrap_or_default();
        Some(SignerConfig {
            reward_cycle,
            signer_id: *signer_id,
            signer_slot_id: *signer_slot_id,
            key_ids,
            signer_entries,
            signer_slot_ids: signer_slot_ids.into_values().collect(),
            ecdsa_private_key: self.config.ecdsa_private_key,
            stacks_private_key: self.config.stacks_private_key,
            node_host: self.config.node_host.to_string(),
            mainnet: self.config.network.is_mainnet(),
            dkg_end_timeout: self.config.dkg_end_timeout,
            dkg_private_timeout: self.config.dkg_private_timeout,
            dkg_public_timeout: self.config.dkg_public_timeout,
            nonce_timeout: self.config.nonce_timeout,
            sign_timeout: self.config.sign_timeout,
            tx_fee_ustx: self.config.tx_fee_ustx,
            max_tx_fee_ustx: self.config.max_tx_fee_ustx,
            db_path: self.config.db_path.clone(),
        })
    }

    /// Refresh signer configuration for a specific reward cycle
    fn refresh_signer_config(&mut self, reward_cycle: u64) -> Result<(), ClientError> {
        let reward_index = reward_cycle % 2;
        if let Some(new_signer_config) = self.get_signer_config(reward_cycle) {
            let signer_id = new_signer_config.signer_id;
            debug!("Signer is registered for reward cycle {reward_cycle} as signer #{signer_id}. Initializing signer state.");
            if reward_cycle != 0 {
                let prior_reward_cycle = reward_cycle.saturating_sub(1);
                let prior_reward_set = prior_reward_cycle % 2;
                if let Some(signer) = self.stacks_signers.get_mut(&prior_reward_set) {
                    if signer.reward_cycle == prior_reward_cycle {
                        // The signers have been calculated for the next reward cycle. Update the current one
                        debug!("{signer}: Next reward cycle ({reward_cycle}) signer set calculated. Reconfiguring current reward cycle signer.");
                        signer.next_signer_addresses = new_signer_config
                            .signer_entries
                            .signer_ids
                            .keys()
                            .copied()
                            .collect();
                        signer.next_signer_slot_ids = new_signer_config.signer_slot_ids.clone();
                    }
                }
            }
            let new_signer = Signer::from(new_signer_config);
            info!("{new_signer} initialized.");
            self.stacks_signers.insert(reward_index, new_signer);
        } else {
            warn!("Signer is not registered for reward cycle {reward_cycle}. Waiting for confirmed registration...");
        }

        Ok(())
    }

    fn initialize_runloop(&mut self) -> Result<(), ClientError> {
        debug!("Initializing signer runloop...");
        let reward_cycle_info = retry_with_exponential_backoff(|| {
            self.stacks_client
                .get_current_reward_cycle_info()
                .map_err(backoff::Error::transient)
        })?;
        let current_reward_cycle = reward_cycle_info.reward_cycle;
        self.refresh_signer_config(current_reward_cycle)?;
        // We should only attempt to initialize the next reward cycle signer if we are in the prepare phase of the next reward cycle
<<<<<<< HEAD
        if reward_cycle_info.is_in_prepare_phase(reward_cycle_info.last_burnchain_block_height) {
            self.refresh_signer_config(current_reward_cycle.saturating_add(1))?;
=======
        if reward_cycle_info.is_in_next_prepare_phase(reward_cycle_info.last_burnchain_block_height)
        {
            self.refresh_signer_config(current_reward_cycle.saturating_add(1));
>>>>>>> de17b4b4
        }
        self.current_reward_cycle_info = Some(reward_cycle_info);
        if self.stacks_signers.is_empty() {
            self.state = State::NoRegisteredSigners;
        } else {
            self.state = State::RegisteredSigners;
        }
        Ok(())
    }

    fn refresh_runloop(&mut self, current_burn_block_height: u64) -> Result<(), ClientError> {
        let reward_cycle_info = self
            .current_reward_cycle_info
            .as_mut()
            .expect("FATAL: cannot be an initialized signer with no reward cycle info.");
        let current_reward_cycle = reward_cycle_info.reward_cycle;
        let block_reward_cycle = reward_cycle_info.get_reward_cycle(current_burn_block_height);

        // First ensure we refresh our view of the current reward cycle information
        if block_reward_cycle != current_reward_cycle {
            let new_reward_cycle_info = retry_with_exponential_backoff(|| {
                let info = self
                    .stacks_client
                    .get_current_reward_cycle_info()
                    .map_err(backoff::Error::transient)?;
                if info.reward_cycle < block_reward_cycle {
                    // If the stacks-node is still processing the burn block, the /v2/pox endpoint
                    // may return the previous reward cycle. In this case, we should retry.
                    return Err(backoff::Error::transient(ClientError::InvalidResponse(
                        format!("Received reward cycle ({}) does not match the expected reward cycle ({}) for block {}.",
                            info.reward_cycle,
                            block_reward_cycle,
                            current_burn_block_height
                        ),
                    )));
                }
                Ok(info)
            })?;
            *reward_cycle_info = new_reward_cycle_info;
        }
        let current_reward_cycle = reward_cycle_info.reward_cycle;
        // We should only attempt to refresh the signer if we are not configured for the next reward cycle yet and we received a new burn block for its prepare phase
        if reward_cycle_info.is_in_next_prepare_phase(current_burn_block_height) {
            let next_reward_cycle = current_reward_cycle.saturating_add(1);
            if self
                .stacks_signers
                .get(&(next_reward_cycle % 2))
                .map(|signer| signer.reward_cycle != next_reward_cycle)
                .unwrap_or(true)
            {
                info!("Received a new burnchain block height ({current_burn_block_height}) in the prepare phase of the next reward cycle ({next_reward_cycle}). Checking for signer registration...");
                self.refresh_signer_config(next_reward_cycle)?;
            }
        }
        self.cleanup_stale_signers(current_reward_cycle);
        if self.stacks_signers.is_empty() {
            self.state = State::NoRegisteredSigners;
        } else {
            self.state = State::RegisteredSigners;
        }
        Ok(())
    }

    fn cleanup_stale_signers(&mut self, current_reward_cycle: u64) {
        let mut to_delete = Vec::new();
        for (idx, signer) in &mut self.stacks_signers {
            if signer.reward_cycle < current_reward_cycle {
                debug!("{signer}: Signer's tenure has completed.");
                to_delete.push(*idx);
                continue;
            }
        }
        for idx in to_delete {
            self.stacks_signers.remove(&idx);
        }
    }
}

impl SignerRunLoop<Vec<OperationResult>, RunLoopCommand> for RunLoop {
    fn set_event_timeout(&mut self, timeout: Duration) {
        self.config.event_timeout = timeout;
    }

    fn get_event_timeout(&self) -> Duration {
        self.config.event_timeout
    }

    fn run_one_pass(
        &mut self,
        event: Option<SignerEvent>,
        cmd: Option<RunLoopCommand>,
        res: Sender<Vec<OperationResult>>,
    ) -> Option<Vec<OperationResult>> {
        debug!(
            "Running one pass for the signer. state={:?}, cmd={cmd:?}, event={event:?}",
            self.state
        );
        if let Some(cmd) = cmd {
            self.commands.push_back(cmd);
        }
        if self.state == State::Uninitialized {
            if let Err(e) = self.initialize_runloop() {
                error!("Failed to initialize signer runloop: {e}.");
                if let Some(event) = event {
                    warn!("Ignoring event: {event:?}");
                }
                return None;
            }
        } else if let Some(SignerEvent::NewBurnBlock(current_burn_block_height)) = event {
            if let Err(e) = self.refresh_runloop(current_burn_block_height) {
                error!("Failed to refresh signer runloop: {e}.");
                warn!("Signer may have an outdated view of the network.");
            }
        }
        let current_reward_cycle = self
            .current_reward_cycle_info
            .as_ref()
            .expect("FATAL: cannot be an initialized signer with no reward cycle info.")
            .reward_cycle;
        if self.state == State::NoRegisteredSigners {
            let next_reward_cycle = current_reward_cycle.saturating_add(1);
            if let Some(event) = event {
                info!("Signer is not registered for the current reward cycle ({current_reward_cycle}) or next reward cycle ({next_reward_cycle}). Waiting for confirmed registration...");
                warn!("Ignoring event: {event:?}");
            }
            return None;
        }
        for signer in self.stacks_signers.values_mut() {
            let event_parity = match event {
                Some(SignerEvent::BlockValidationResponse(_)) => Some(current_reward_cycle % 2),
                // Block proposal events do have reward cycles, but each proposal has its own cycle,
                //  and the vec could be heterogenous, so, don't differentiate.
                Some(SignerEvent::MinerMessages(..))
                | Some(SignerEvent::NewBurnBlock(_))
                | Some(SignerEvent::StatusCheck)
                | None => None,
                Some(SignerEvent::SignerMessages(msg_parity, ..)) => {
                    Some(u64::from(msg_parity) % 2)
                }
            };
            let other_signer_parity = (signer.reward_cycle + 1) % 2;
            if event_parity == Some(other_signer_parity) {
                continue;
            }
            if signer.approved_aggregate_public_key.is_none() {
                if let Err(e) =
                    signer.refresh_dkg(&self.stacks_client, res.clone(), current_reward_cycle)
                {
                    error!("{signer}: failed to refresh DKG: {e}");
                }
            }
            signer.refresh_coordinator();
            if let Err(e) = signer.process_event(
                &self.stacks_client,
                event.as_ref(),
                res.clone(),
                current_reward_cycle,
            ) {
                error!("{signer}: errored processing event: {e}");
            }
            if let Some(command) = self.commands.pop_front() {
                let reward_cycle = command.reward_cycle;
                if signer.reward_cycle != reward_cycle {
                    warn!(
                        "{signer}: not registered for reward cycle {reward_cycle}. Ignoring command: {command:?}"
                    );
                } else {
                    info!(
                        "{signer}: Queuing an external runloop command ({:?}): {command:?}",
                        signer
                            .state_machine
                            .public_keys
                            .signers
                            .get(&signer.signer_id)
                    );
                    signer.commands.push_back(command.command);
                }
            }
            // After processing event, run the next command for each signer
            signer.process_next_command(&self.stacks_client, current_reward_cycle);
        }
        None
    }
}

#[cfg(test)]
mod tests {
    use blockstack_lib::chainstate::stacks::boot::NakamotoSignerEntry;
    use libsigner::SignerEntries;
    use rand::{thread_rng, Rng, RngCore};
    use stacks_common::types::chainstate::{StacksPrivateKey, StacksPublicKey};

    use super::RewardCycleInfo;

    #[test]
    fn parse_nakamoto_signer_entries_test() {
        let nmb_signers = 10;
        let weight = 10;
        let mut signer_entries = Vec::with_capacity(nmb_signers);
        for _ in 0..nmb_signers {
            let key = StacksPublicKey::from_private(&StacksPrivateKey::new()).to_bytes_compressed();
            let mut signing_key = [0u8; 33];
            signing_key.copy_from_slice(&key);
            signer_entries.push(NakamotoSignerEntry {
                signing_key,
                stacked_amt: 0,
                weight,
            });
        }

        let parsed_entries = SignerEntries::parse(false, &signer_entries).unwrap();
        assert_eq!(parsed_entries.signer_ids.len(), nmb_signers);
        let mut signer_ids = parsed_entries.signer_ids.into_values().collect::<Vec<_>>();
        signer_ids.sort();
        assert_eq!(
            signer_ids,
            (0..nmb_signers).map(|id| id as u32).collect::<Vec<_>>()
        );
    }

    #[test]
    fn is_in_reward_cycle_info() {
        let rand_byte: u8 = std::cmp::max(1, thread_rng().gen());
        let prepare_phase_block_length = rand_byte as u64;
        // Ensure the reward cycle is not close to u64 Max to prevent overflow when adding prepare phase len
        let reward_cycle_length = (std::cmp::max(
            prepare_phase_block_length.wrapping_add(1),
            thread_rng().next_u32() as u64,
        ))
        .wrapping_add(prepare_phase_block_length);
        let reward_cycle_phase_block_length =
            reward_cycle_length.wrapping_sub(prepare_phase_block_length);
        let first_burnchain_block_height = std::cmp::max(1u8, thread_rng().gen()) as u64;
        let last_burnchain_block_height = thread_rng().gen_range(
            first_burnchain_block_height
                ..first_burnchain_block_height
                    .wrapping_add(reward_cycle_length)
                    .wrapping_sub(prepare_phase_block_length),
        );
        let blocks_mined = last_burnchain_block_height.wrapping_sub(first_burnchain_block_height);
        let reward_cycle = blocks_mined / reward_cycle_length;

        let reward_cycle_info = RewardCycleInfo {
            reward_cycle,
            reward_cycle_length,
            prepare_phase_block_length,
            first_burnchain_block_height,
            last_burnchain_block_height,
        };
        assert!(reward_cycle_info.is_in_reward_cycle(first_burnchain_block_height));
        assert!(!reward_cycle_info.is_in_prepare_phase(first_burnchain_block_height));

        assert!(reward_cycle_info.is_in_reward_cycle(last_burnchain_block_height));
        assert!(!reward_cycle_info.is_in_prepare_phase(last_burnchain_block_height));

        assert!(!reward_cycle_info
            .is_in_reward_cycle(first_burnchain_block_height.wrapping_add(reward_cycle_length)));
        assert!(!reward_cycle_info
            .is_in_prepare_phase(!first_burnchain_block_height.wrapping_add(reward_cycle_length)));

        assert!(reward_cycle_info.is_in_reward_cycle(
            first_burnchain_block_height
                .wrapping_add(reward_cycle_length)
                .wrapping_sub(1)
        ));
        assert!(reward_cycle_info.is_in_prepare_phase(
            first_burnchain_block_height
                .wrapping_add(reward_cycle_length)
                .wrapping_sub(1)
        ));

        assert!(reward_cycle_info.is_in_reward_cycle(
            first_burnchain_block_height.wrapping_add(reward_cycle_phase_block_length)
        ));
        assert!(!reward_cycle_info.is_in_prepare_phase(
            first_burnchain_block_height.wrapping_add(reward_cycle_phase_block_length)
        ));

        assert!(reward_cycle_info.is_in_reward_cycle(first_burnchain_block_height.wrapping_add(1)));
        assert!(
            !reward_cycle_info.is_in_prepare_phase(first_burnchain_block_height.wrapping_add(1))
        );

        assert!(reward_cycle_info.is_in_reward_cycle(
            first_burnchain_block_height
                .wrapping_add(reward_cycle_phase_block_length)
                .wrapping_add(1)
        ));
        assert!(reward_cycle_info.is_in_prepare_phase(
            first_burnchain_block_height
                .wrapping_add(reward_cycle_phase_block_length)
                .wrapping_add(1)
        ));
    }

    #[test]
    fn is_in_next_prepare_phase() {
        let reward_cycle_info = RewardCycleInfo {
            reward_cycle: 5,
            reward_cycle_length: 10,
            prepare_phase_block_length: 5,
            first_burnchain_block_height: 0,
            last_burnchain_block_height: 50,
        };

        assert!(!reward_cycle_info.is_in_next_prepare_phase(49));
        assert!(!reward_cycle_info.is_in_next_prepare_phase(50));
        assert!(!reward_cycle_info.is_in_next_prepare_phase(51));
        assert!(!reward_cycle_info.is_in_next_prepare_phase(52));
        assert!(!reward_cycle_info.is_in_next_prepare_phase(53));
        assert!(!reward_cycle_info.is_in_next_prepare_phase(54));
        assert!(reward_cycle_info.is_in_next_prepare_phase(55));
        assert!(reward_cycle_info.is_in_next_prepare_phase(56));
        assert!(reward_cycle_info.is_in_next_prepare_phase(57));
        assert!(reward_cycle_info.is_in_next_prepare_phase(58));
        assert!(reward_cycle_info.is_in_next_prepare_phase(59));
        assert!(!reward_cycle_info.is_in_next_prepare_phase(60));
        assert!(!reward_cycle_info.is_in_next_prepare_phase(61));

        let rand_byte: u8 = std::cmp::max(1, thread_rng().gen());
        let prepare_phase_block_length = rand_byte as u64;
        // Ensure the reward cycle is not close to u64 Max to prevent overflow when adding prepare phase len
        let reward_cycle_length = (std::cmp::max(
            prepare_phase_block_length.wrapping_add(1),
            thread_rng().next_u32() as u64,
        ))
        .wrapping_add(prepare_phase_block_length);
        let reward_cycle_phase_block_length =
            reward_cycle_length.wrapping_sub(prepare_phase_block_length);
        let first_burnchain_block_height = std::cmp::max(1u8, thread_rng().gen()) as u64;
        let last_burnchain_block_height = thread_rng().gen_range(
            first_burnchain_block_height
                ..first_burnchain_block_height
                    .wrapping_add(reward_cycle_length)
                    .wrapping_sub(prepare_phase_block_length),
        );
        let blocks_mined = last_burnchain_block_height.wrapping_sub(first_burnchain_block_height);
        let reward_cycle = blocks_mined / reward_cycle_length;

        let reward_cycle_info = RewardCycleInfo {
            reward_cycle,
            reward_cycle_length,
            prepare_phase_block_length,
            first_burnchain_block_height,
            last_burnchain_block_height,
        };

        for i in 0..reward_cycle_length {
            if i < reward_cycle_phase_block_length {
                assert!(!reward_cycle_info
                    .is_in_next_prepare_phase(first_burnchain_block_height.wrapping_add(i)));
            } else {
                assert!(reward_cycle_info
                    .is_in_next_prepare_phase(first_burnchain_block_height.wrapping_add(i)));
            }
        }
    }
}<|MERGE_RESOLUTION|>--- conflicted
+++ resolved
@@ -270,14 +270,9 @@
         let current_reward_cycle = reward_cycle_info.reward_cycle;
         self.refresh_signer_config(current_reward_cycle)?;
         // We should only attempt to initialize the next reward cycle signer if we are in the prepare phase of the next reward cycle
-<<<<<<< HEAD
-        if reward_cycle_info.is_in_prepare_phase(reward_cycle_info.last_burnchain_block_height) {
-            self.refresh_signer_config(current_reward_cycle.saturating_add(1))?;
-=======
         if reward_cycle_info.is_in_next_prepare_phase(reward_cycle_info.last_burnchain_block_height)
         {
-            self.refresh_signer_config(current_reward_cycle.saturating_add(1));
->>>>>>> de17b4b4
+            self.refresh_signer_config(current_reward_cycle.saturating_add(1))?;
         }
         self.current_reward_cycle_info = Some(reward_cycle_info);
         if self.stacks_signers.is_empty() {
