// Copyright (C) 2020-2024 Stacks Open Internet Foundation
//
// This program is free software: you can redistribute it and/or modify
// it under the terms of the GNU General Public License as published by
// the Free Software Foundation, either version 3 of the License, or
// (at your option) any later version.
//
// This program is distributed in the hope that it will be useful,
// but WITHOUT ANY WARRANTY; without even the implied warranty of
// MERCHANTABILITY or FITNESS FOR A PARTICULAR PURPOSE.  See the
// GNU General Public License for more details.
//
// You should have received a copy of the GNU General Public License
// along with this program.  If not, see <http://www.gnu.org/licenses/>.
use std::collections::HashMap;
use std::fmt::Debug;
use std::sync::mpsc::Sender;
#[cfg(any(test, feature = "testing"))]
use std::sync::LazyLock;
use std::time::{Duration, Instant, SystemTime};

use blockstack_lib::chainstate::nakamoto::{NakamotoBlock, NakamotoBlockHeader};
use blockstack_lib::net::api::postblock_proposal::{
    BlockValidateOk, BlockValidateReject, BlockValidateResponse, ValidateRejectCode,
    TOO_MANY_REQUESTS_STATUS,
};
use blockstack_lib::util_lib::db::Error as DBError;
use clarity::types::chainstate::{StacksBlockId, StacksPrivateKey};
use clarity::types::{PrivateKey, StacksEpochId};
use clarity::util::hash::{MerkleHashFunc, Sha512Trunc256Sum};
use clarity::util::secp256k1::Secp256k1PublicKey;
#[cfg(any(test, feature = "testing"))]
use clarity::util::sleep_ms;
#[cfg(any(test, feature = "testing"))]
use clarity::util::tests::TestFlag;
use libsigner::v0::messages::{
    BlockAccepted, BlockRejection, BlockResponse, MessageSlotID, MockProposal, MockSignature,
    RejectReason, RejectReasonPrefix, SignerMessage, StateMachineUpdate,
};
use libsigner::{BlockProposal, SignerEvent};
use stacks_common::types::chainstate::{StacksAddress, StacksPublicKey};
use stacks_common::util::get_epoch_time_secs;
use stacks_common::util::secp256k1::MessageSignature;
use stacks_common::{debug, error, info, warn};

#[cfg(not(any(test, feature = "testing")))]
use super::signer_state::SUPPORTED_SIGNER_PROTOCOL_VERSION;
use super::signer_state::{GlobalStateEvaluator, LocalStateMachine};
use crate::chainstate::{ProposalEvalConfig, SortitionMinerStatus, SortitionsView};
use crate::client::{ClientError, SignerSlotID, StackerDB, StacksClient};
use crate::config::{SignerConfig, SignerConfigMode};
use crate::runloop::SignerResult;
use crate::signerdb::{BlockInfo, BlockState, SignerDb};
use crate::Signer as SignerTrait;

/// A global variable that can be used to make signers repeat their proposal
/// response if their public key is in the provided list
#[cfg(any(test, feature = "testing"))]
pub static TEST_REPEAT_PROPOSAL_RESPONSE: LazyLock<TestFlag<Vec<StacksPublicKey>>> =
    LazyLock::new(TestFlag::default);

/// Signer running mode (whether dry-run or real)
#[derive(Debug)]
pub enum SignerMode {
    /// Dry run operation: signer is not actually registered, the signer
    ///  will not submit stackerdb messages, etc.
    DryRun,
    /// Normal signer operation: if registered, the signer will submit
    /// stackerdb messages, etc.
    Normal {
        /// The signer ID assigned to this signer (may be different from signer_slot_id)
        signer_id: u32,
    },
}

/// Track N most recently processed block identifiers
pub struct RecentlyProcessedBlocks<const N: usize> {
    blocks: Vec<StacksBlockId>,
    write_head: usize,
}

/// The stacks signer registered for the reward cycle
#[derive(Debug)]
pub struct Signer {
    /// The private key of the signer
    #[cfg(any(test, feature = "testing"))]
    pub private_key: StacksPrivateKey,
    #[cfg(not(any(test, feature = "testing")))]
    /// The private key of the signer
    private_key: StacksPrivateKey,
    /// The signer address
    pub stacks_address: StacksAddress,
    /// The stackerdb client
    pub stackerdb: StackerDB<MessageSlotID>,
    /// Whether the signer is a mainnet signer or not
    pub mainnet: bool,
    /// The running mode of the signer (whether dry-run or normal)
    pub mode: SignerMode,
    /// The signer slot ids for the signers in the reward cycle
    pub signer_slot_ids: Vec<SignerSlotID>,
    /// The addresses of other signers
    pub signer_addresses: Vec<StacksAddress>,
    /// The reward cycle this signer belongs to
    pub reward_cycle: u64,
    /// Reward set signer addresses and their weights
    pub signer_weights: HashMap<StacksAddress, u32>,
    /// SignerDB for state management
    pub signer_db: SignerDb,
    /// Configuration for proposal evaluation
    pub proposal_config: ProposalEvalConfig,
    /// How long to wait for a block proposal validation response to arrive before
    /// marking a submitted block as invalid
    pub block_proposal_validation_timeout: Duration,
    /// The current submitted block proposal and its submission time
    pub submitted_block_proposal: Option<(Sha512Trunc256Sum, Instant)>,
    /// Maximum age of a block proposal in seconds before it is dropped without processing
    pub block_proposal_max_age_secs: u64,
    /// The signer's local state machine used in signer set agreement
    pub local_state_machine: LocalStateMachine,
    /// Cache of stacks block IDs for blocks recently processed by our stacks-node
    recently_processed: RecentlyProcessedBlocks<100>,
    /// The signer's global state evaluator
    pub global_state_evaluator: GlobalStateEvaluator,
}

impl std::fmt::Display for SignerMode {
    fn fmt(&self, f: &mut std::fmt::Formatter<'_>) -> std::fmt::Result {
        match self {
            SignerMode::DryRun => write!(f, "Dry-Run signer"),
            SignerMode::Normal { signer_id } => write!(f, "Signer #{signer_id}"),
        }
    }
}

impl std::fmt::Display for Signer {
    fn fmt(&self, f: &mut std::fmt::Formatter<'_>) -> std::fmt::Result {
        write!(f, "Cycle #{} {}", self.reward_cycle, self.mode)
    }
}

impl<const N: usize> std::fmt::Debug for RecentlyProcessedBlocks<N> {
    fn fmt(&self, f: &mut std::fmt::Formatter<'_>) -> std::fmt::Result {
        write!(f, "RecentlyProcessed({:?})", self.blocks)
    }
}

impl<const N: usize> Default for RecentlyProcessedBlocks<N> {
    fn default() -> Self {
        Self::new()
    }
}

impl<const N: usize> RecentlyProcessedBlocks<N> {
    /// Construct a new recently processed blocks cache
    pub fn new() -> Self {
        Self {
            blocks: Vec::with_capacity(N),
            write_head: 0,
        }
    }

    /// Is `block` known to have been processed by our stacks-node?
    pub fn is_processed(&self, block: &StacksBlockId) -> bool {
        self.blocks.contains(block)
    }

    /// Add a block that we know has been processed by our stacks-node
    pub fn add_block(&mut self, block: StacksBlockId) {
        if self.blocks.len() < N {
            self.blocks.push(block);
            return;
        }
        let Some(location) = self.blocks.get_mut(self.write_head) else {
            warn!(
                "Failed to cache processing information about {block}, write_head {} was improperly set for cache size {N} with blocks length {}",
                self.write_head,
                self.blocks.len()
            );
            return;
        };
        *location = block;
        self.write_head = (self.write_head + 1) % self.blocks.len();
    }
}

impl SignerTrait<SignerMessage> for Signer {
    /// Create a new signer from the given configuration
    fn new(stacks_client: &StacksClient, signer_config: SignerConfig) -> Self {
        let stackerdb = StackerDB::from(&signer_config);
        let mode = match signer_config.signer_mode {
            SignerConfigMode::DryRun => SignerMode::DryRun,
            SignerConfigMode::Normal { signer_id, .. } => SignerMode::Normal { signer_id },
        };

        debug!("Reward cycle #{} {mode}", signer_config.reward_cycle);

        let mut signer_db =
            SignerDb::new(&signer_config.db_path).expect("Failed to connect to signer Db");
        let proposal_config = ProposalEvalConfig::from(&signer_config);

        let signer_state = LocalStateMachine::new(&signer_db, stacks_client, &proposal_config)
            .unwrap_or_else(|e| {
                warn!("Failed to initialize local state machine for signer: {e:?}");
                LocalStateMachine::Uninitialized
            });
        let stacks_address = StacksAddress::p2pkh(
            signer_config.mainnet,
            &StacksPublicKey::from_private(&signer_config.stacks_private_key),
        );

        let updates = signer_db
            .get_signer_state_machine_updates(signer_config.reward_cycle)
            .inspect_err(|e| {
                warn!("An error occurred retrieving state machine updates from the db: {e}")
            })
            .unwrap_or_default();
        let global_state_evaluator = GlobalStateEvaluator::new(
            updates,
            signer_config.signer_entries.signer_addr_to_weight.clone(),
        );
        Self {
            private_key: signer_config.stacks_private_key,
            stacks_address,
            stackerdb,
            mainnet: signer_config.mainnet,
            mode,
            signer_addresses: signer_config.signer_entries.signer_addresses.clone(),
            signer_weights: signer_config.signer_entries.signer_addr_to_weight.clone(),
            signer_slot_ids: signer_config.signer_slot_ids.clone(),
            reward_cycle: signer_config.reward_cycle,
            signer_db,
            proposal_config,
            submitted_block_proposal: None,
            block_proposal_validation_timeout: signer_config.block_proposal_validation_timeout,
            block_proposal_max_age_secs: signer_config.block_proposal_max_age_secs,
            local_state_machine: signer_state,
            recently_processed: RecentlyProcessedBlocks::new(),
            global_state_evaluator,
        }
    }

    /// Return the reward cycle of the signer
    fn reward_cycle(&self) -> u64 {
        self.reward_cycle
    }

    /// Process the event
    fn process_event(
        &mut self,
        stacks_client: &StacksClient,
        sortition_state: &mut Option<SortitionsView>,
        event: Option<&SignerEvent<SignerMessage>>,
        _res: &Sender<SignerResult>,
        current_reward_cycle: u64,
    ) {
        let event_parity = match event {
            // Block proposal events do have reward cycles, but each proposal has its own cycle,
            //  and the vec could be heterogeneous, so, don't differentiate.
            Some(SignerEvent::BlockValidationResponse(_))
            | Some(SignerEvent::MinerMessages(..))
            | Some(SignerEvent::NewBurnBlock { .. })
            | Some(SignerEvent::NewBlock { .. })
            | Some(SignerEvent::StatusCheck)
            | None => None,
            Some(SignerEvent::SignerMessages { signer_set, .. }) => {
                Some(u64::from(*signer_set) % 2)
            }
        };
        let other_signer_parity = (self.reward_cycle + 1) % 2;
        if event_parity == Some(other_signer_parity) {
            return;
        }
        self.check_submitted_block_proposal();
        self.check_pending_block_validations(stacks_client);
        debug!("{self}: Processing event: {event:?}");
        let Some(event) = event else {
            // No event. Do nothing.
            debug!("{self}: No event received");
            return;
        };
        if self.reward_cycle > current_reward_cycle
            && !matches!(
                event,
                SignerEvent::StatusCheck | SignerEvent::NewBurnBlock { .. }
            )
        {
            // The reward cycle has not yet started for this signer instance
            // Do not process any events other than status checks or new burn blocks
            debug!("{self}: Signer reward cycle has not yet started. Ignoring event.");
            return;
        }

        let prior_state = self.local_state_machine.clone();
        if self.reward_cycle <= current_reward_cycle {
            self.local_state_machine.handle_pending_update(&self.signer_db, stacks_client, &self.proposal_config)
                .unwrap_or_else(|e| error!("{self}: failed to update local state machine for pending update"; "err" => ?e));
        }

        self.handle_event_match(stacks_client, sortition_state, event, current_reward_cycle);

        self.check_submitted_block_proposal();
        self.check_pending_block_validations(stacks_client);

        if prior_state != self.local_state_machine {
            let version = self.get_signer_protocol_version();
            self.local_state_machine
                .send_signer_update_message(&mut self.stackerdb, version);
        }
    }

    fn has_unprocessed_blocks(&self) -> bool {
        self.signer_db
            .has_unprocessed_blocks(self.reward_cycle)
            .unwrap_or_else(|e| {
                error!("{self}: Failed to check for pending blocks: {e:?}",);
                // Assume we have pending blocks to prevent premature cleanup
                true
            })
    }

    fn get_local_state_machine(&self) -> &LocalStateMachine {
        &self.local_state_machine
    }

    #[cfg(not(any(test, feature = "testing")))]
    fn get_pending_proposals_count(&self) -> u64 {
        0
    }

    #[cfg(any(test, feature = "testing"))]
    fn get_pending_proposals_count(&self) -> u64 {
        self.signer_db
            .get_all_pending_block_validations()
            .map(|results| u64::try_from(results.len()).unwrap())
            .unwrap_or(0)
    }
}

impl Signer {
    /// Determine this signers response to a proposed block
    /// Returns a BlockResponse if we have already validated the block
    /// Returns None otherwise
    fn determine_response(&mut self, block_info: &BlockInfo) -> Option<BlockResponse> {
        let valid = block_info.valid?;
        let response = if valid {
            debug!("{self}: Accepting block {}", block_info.block.block_id());
            self.create_block_acceptance(&block_info.block)
        } else {
            debug!("{self}: Rejecting block {}", block_info.block.block_id());
            self.create_block_rejection(RejectReason::RejectedInPriorRound, &block_info.block)
        };
        Some(response)
    }

    /// Create a block acceptance response for a block
    pub fn create_block_acceptance(&self, block: &NakamotoBlock) -> BlockResponse {
        let signature = self
            .private_key
            .sign(block.header.signer_signature_hash().bits())
            .expect("Failed to sign block");
        BlockResponse::accepted(
            block.header.signer_signature_hash(),
            signature,
            self.signer_db.calculate_tenure_extend_timestamp(
                self.proposal_config
                    .tenure_idle_timeout
                    .saturating_add(self.proposal_config.tenure_idle_timeout_buffer),
                block,
                true,
            ),
        )
    }

    /// The actual switch-on-event processing of an event.
    /// This is separated from the Signer trait implementation of process_event
    /// so that the "do on every event" functionality can run after every event processing
    /// (i.e. even if the event_match does an early return).
    fn handle_event_match(
        &mut self,
        stacks_client: &StacksClient,
        sortition_state: &mut Option<SortitionsView>,
        event: &SignerEvent<SignerMessage>,
        current_reward_cycle: u64,
    ) {
        match event {
            SignerEvent::BlockValidationResponse(block_validate_response) => {
                debug!("{self}: Received a block proposal result from the stacks node...");
                self.handle_block_validate_response(
                    stacks_client,
                    block_validate_response,
                    sortition_state,
                )
            }
            SignerEvent::SignerMessages {
                received_time,
                messages,
                ..
            } => {
                debug!(
                    "{self}: Received {} messages from the other signers",
                    messages.len()
                );
                // try and gather signatures
                for (signer_public_key, message) in messages {
                    match message {
                        SignerMessage::BlockResponse(block_response) => self.handle_block_response(
                            stacks_client,
                            block_response,
                            sortition_state,
                        ),
                        SignerMessage::StateMachineUpdate(update) => {
                            self.handle_state_machine_update(
                                signer_public_key,
                                update,
                                received_time,
                            );
                        }
                        _ => {}
                    }
                }
            }
            SignerEvent::MinerMessages(messages) => {
                debug!(
                    "{self}: Received {} messages from the miner",
                    messages.len();
                );
                for message in messages {
                    match message {
                        SignerMessage::BlockProposal(block_proposal) => {
                            #[cfg(any(test, feature = "testing"))]
                            if self.test_ignore_all_block_proposals(block_proposal) {
                                continue;
                            }
                            let Some(miner_pubkey) = block_proposal.block.header.recover_miner_pk()
                            else {
                                warn!("{self}: Failed to recover miner pubkey";
                                      "signer_signature_hash" => %block_proposal.block.header.signer_signature_hash(),
                                      "consensus_hash" => %block_proposal.block.header.consensus_hash);
                                continue;
                            };

                            self.handle_block_proposal(
                                stacks_client,
                                sortition_state,
                                block_proposal,
                                &miner_pubkey,
                            );
                        }
                        SignerMessage::BlockPushed(b) => {
                            // This will infinitely loop until the block is acknowledged by the node
                            info!(
                                "{self}: Got block pushed message";
                                "block_id" => %b.block_id(),
                                "block_height" => b.header.chain_length,
                                "signer_signature_hash" => %b.header.signer_signature_hash(),
                            );
                            #[cfg(any(test, feature = "testing"))]
                            if self.test_skip_block_broadcast(b) {
                                return;
                            }
                            stacks_client.post_block_until_ok(self, b);
                        }
                        SignerMessage::MockProposal(mock_proposal) => {
                            let epoch = match stacks_client.get_node_epoch() {
                                Ok(epoch) => epoch,
                                Err(e) => {
                                    warn!("{self}: Failed to determine node epoch. Cannot mock sign: {e}");
                                    return;
                                }
                            };
                            info!("{self}: received a mock block proposal.";
                                "current_reward_cycle" => current_reward_cycle,
                                "epoch" => ?epoch
                            );
                            if epoch == StacksEpochId::Epoch25
                                && self.reward_cycle == current_reward_cycle
                            {
                                // We are in epoch 2.5, so we should mock sign to prove we are still alive.
                                self.mock_sign(mock_proposal.clone());
                            }
                        }
                        _ => {}
                    }
                }
            }
            SignerEvent::StatusCheck => {
                debug!("{self}: Received a status check event.");
            }
            SignerEvent::NewBurnBlock {
                burn_height,
                burn_header_hash,
                consensus_hash,
                received_time,
            } => {
                info!("{self}: Received a new burn block event for block height {burn_height}");
                self.signer_db
                    .insert_burn_block(
                        burn_header_hash,
                        consensus_hash,
                        *burn_height,
                        received_time,
                    )
                    .unwrap_or_else(|e| {
                        error!(
                            "Failed to write burn block event to signerdb";
                            "err" => ?e,
                            "burn_header_hash" => %burn_header_hash,
                            "burn_height" => burn_height
                        );
                        panic!("{self} Failed to write burn block event to signerdb: {e}");
                    });
                self.local_state_machine
                    .bitcoin_block_arrival(&self.signer_db, stacks_client, &self.proposal_config, Some(*burn_height))
                    .unwrap_or_else(|e| error!("{self}: failed to update local state machine for latest bitcoin block arrival"; "err" => ?e));
                *sortition_state = None;
            }
            SignerEvent::NewBlock {
                block_height,
                block_id,
                consensus_hash,
                signer_sighash,
            } => {
                let Some(signer_sighash) = signer_sighash else {
                    debug!("{self}: received a new block event for a pre-nakamoto block, no processing necessary");
                    return;
                };
                self.recently_processed.add_block(*block_id);
                debug!(
                    "{self}: Received a new block event.";
                    "block_id" => %block_id,
                    "signer_signature_hash" => %signer_sighash,
                    "consensus_hash" => %consensus_hash,
                    "block_height" => block_height
                );
                self.local_state_machine
                    .stacks_block_arrival(consensus_hash, *block_height, block_id)
                    .unwrap_or_else(|e| error!("{self}: failed to update local state machine for latest stacks block arrival"; "err" => ?e));

                if let Ok(Some(mut block_info)) = self
                    .signer_db
                    .block_lookup(signer_sighash)
                    .inspect_err(|e| warn!("{self}: Failed to load block state: {e:?}"))
                {
                    if block_info.state == BlockState::GloballyAccepted {
                        // We have already globally accepted this block. Do nothing.
                        return;
                    }
                    if let Err(e) = self.signer_db.mark_block_globally_accepted(&mut block_info) {
                        warn!("{self}: Failed to mark block as globally accepted: {e:?}");
                        return;
                    }
                    if let Err(e) = self.signer_db.insert_block(&block_info) {
                        warn!("{self}: Failed to update block state to globally accepted: {e:?}");
                    }
                }
            }
        }
    }

    /// Create a block rejection response for a block with the given reject code
    pub fn create_block_rejection(
        &self,
        reject_reason: RejectReason,
        block: &NakamotoBlock,
    ) -> BlockResponse {
        BlockResponse::rejected(
            block.header.signer_signature_hash(),
            reject_reason,
            &self.private_key,
            self.mainnet,
            self.signer_db.calculate_tenure_extend_timestamp(
                self.proposal_config
                    .tenure_idle_timeout
                    .saturating_add(self.proposal_config.tenure_idle_timeout_buffer),
                block,
                false,
            ),
        )
    }

    /// Check some heuristics to see if our stacks-node has processed the parent of `block`.
    ///  Note: this can be wrong in both directions. It may return false for some blocks that
    ///  have been processed, and it may return true for some blocks that have not been processed.
    ///  The caller should not depend on this being 100% accurate.
    fn maybe_processed_parent(&self, client: &StacksClient, block: &NakamotoBlock) -> bool {
        let parent_block_id = &block.header.parent_block_id;
        if self.recently_processed.is_processed(parent_block_id) {
            return true;
        }
        let Ok(peer_info) = client.get_peer_info().inspect_err(|e| {
            warn!(
                "Failed to fetch stacks-node peer info, assuming block not processed yet";
                "error" => ?e
            )
        }) else {
            return false;
        };

        // if our stacks node has processed block height >= block proposal's parent
        //  return true
        peer_info.stacks_tip_height >= block.header.chain_length.saturating_sub(1)
    }

    /// Check if block should be rejected based on sortition state
    /// Will return a BlockResponse::Rejection if the block is invalid, none otherwise.
    fn check_block_against_sortition_state(
        &mut self,
        stacks_client: &StacksClient,
        sortition_state: &mut Option<SortitionsView>,
        block: &NakamotoBlock,
        miner_pubkey: &Secp256k1PublicKey,
    ) -> Option<BlockResponse> {
        let signer_signature_hash = block.header.signer_signature_hash();
        let block_id = block.block_id();
        // Get sortition view if we don't have it
        if sortition_state.is_none() {
            *sortition_state =
                SortitionsView::fetch_view(self.proposal_config.clone(), stacks_client)
                    .inspect_err(|e| {
                        warn!(
                            "{self}: Failed to update sortition view: {e:?}";
                            "signer_signature_hash" => %signer_signature_hash,
                            "block_id" => %block_id,
                        )
                    })
                    .ok();
        }

        // Check if proposal can be rejected now if not valid against sortition view
        if let Some(sortition_state) = sortition_state {
            match sortition_state.check_proposal(
                stacks_client,
                &mut self.signer_db,
                block,
                miner_pubkey,
                true,
            ) {
                // Error validating block
                Err(RejectReason::ConnectivityIssues(e)) => {
                    warn!(
                        "{self}: Error checking block proposal: {e}";
                        "signer_signature_hash" => %signer_signature_hash,
                        "block_id" => %block_id,
                    );
                    Some(self.create_block_rejection(RejectReason::ConnectivityIssues(e), block))
                }
                // Block proposal is bad
                Err(reject_code) => {
                    warn!(
                        "{self}: Block proposal invalid";
                        "signer_signature_hash" => %signer_signature_hash,
                        "block_id" => %block_id,
                        "reject_reason" => %reject_code,
                        "reject_code" => ?reject_code,
                    );
                    Some(self.create_block_rejection(reject_code, block))
                }
                // Block proposal passed check, still don't know if valid
                Ok(_) => None,
            }
        } else {
            warn!(
                "{self}: Cannot validate block, no sortition view";
                "signer_signature_hash" => %signer_signature_hash,
                "block_id" => %block_id,
            );
            Some(self.create_block_rejection(RejectReason::NoSortitionView, block))
        }
    }

    /// The actual `send_block_response` implementation. Declared so that we do
    /// not need to duplicate in testing.
    fn impl_send_block_response(&mut self, block_response: BlockResponse) {
        let res = self
            .stackerdb
            .send_message_with_retry::<SignerMessage>(block_response.clone().into());
        match res {
            Err(e) => warn!("{self}: Failed to send block rejection to stacker-db: {e:?}"),
            Ok(ack) if !ack.accepted => warn!(
                "{self}: Block rejection not accepted by stacker-db: {:?}",
                ack.reason
            ),
            Ok(_) => debug!("{self}: Block rejection accepted by stacker-db"),
        }
    }

    #[cfg(any(test, feature = "testing"))]
    fn send_block_response(&mut self, block_response: BlockResponse) {
        const NUM_REPEATS: usize = 1;
        let mut count = 0;
        let public_keys = TEST_REPEAT_PROPOSAL_RESPONSE.get();
        if !public_keys.contains(
            &stacks_common::types::chainstate::StacksPublicKey::from_private(&self.private_key),
        ) {
            count = NUM_REPEATS;
        }
        while count <= NUM_REPEATS {
            self.impl_send_block_response(block_response.clone());

            count += 1;
            sleep_ms(1000);
        }
    }

    #[cfg(not(any(test, feature = "testing")))]
    fn send_block_response(&mut self, block_response: BlockResponse) {
        self.impl_send_block_response(block_response)
    }

    /// Handle signer state update message
    fn handle_state_machine_update(
        &mut self,
        signer_public_key: &Secp256k1PublicKey,
        update: &StateMachineUpdate,
        received_time: &SystemTime,
    ) {
        let address = StacksAddress::p2pkh(self.mainnet, signer_public_key);
        // Store the state machine update so we can reload it if we crash
        if let Err(e) = self.signer_db.insert_state_machine_update(
            self.reward_cycle,
            &address,
            update,
            received_time,
        ) {
            warn!("{self}: Failed to update global state in signerdb: {e}");
        }
        self.global_state_evaluator
            .insert_update(address, update.clone());

        // See if this update means we should capitulate our viewpoint...
        let version = self.get_signer_protocol_version();
        self.local_state_machine.capitulate_viewpoint(
            &mut self.signer_db,
            &mut self.global_state_evaluator,
            self.stacks_address,
<<<<<<< HEAD
            self.reward_cycle,
=======
            version,
>>>>>>> 7d7e4149
        );
    }

    /// Handle block proposal messages submitted to signers stackerdb
    fn handle_block_proposal(
        &mut self,
        stacks_client: &StacksClient,
        sortition_state: &mut Option<SortitionsView>,
        block_proposal: &BlockProposal,
        miner_pubkey: &Secp256k1PublicKey,
    ) {
        debug!("{self}: Received a block proposal: {block_proposal:?}");
        if block_proposal.reward_cycle != self.reward_cycle {
            // We are not signing for this reward cycle. Ignore the block.
            debug!(
                "{self}: Received a block proposal for a different reward cycle. Ignore it.";
                "requested_reward_cycle" => block_proposal.reward_cycle
            );
            return;
        }

        if block_proposal
            .block
            .header
            .timestamp
            .saturating_add(self.block_proposal_max_age_secs)
            < get_epoch_time_secs()
        {
            // Block is too old. Drop it with a warning. Don't even bother broadcasting to the node.
            warn!("{self}: Received a block proposal that is more than {} secs old. Ignoring...", self.block_proposal_max_age_secs;
                "signer_signature_hash" => %block_proposal.block.header.signer_signature_hash(),
                "block_id" => %block_proposal.block.block_id(),
                "block_height" => block_proposal.block.header.chain_length,
                "burn_height" => block_proposal.burn_height,
                "timestamp" => block_proposal.block.header.timestamp,
            );
            return;
        }

        // TODO: should add a check to ignore an old burn block height if we know its outdated. Would require us to store the burn block height we last saw on the side.
        //  the signer needs to be able to determine whether or not the block they're about to sign would conflict with an already-signed Stacks block
        let signer_signature_hash = block_proposal.block.header.signer_signature_hash();
        let prior_evaluation = self
            .block_lookup_by_reward_cycle(&signer_signature_hash)
            .and_then(|block_info| if should_reevaluate_block(&block_info) {
                debug!("Received a proposal for this block before, but our rejection reason allows us to reconsider";
                    "reject_reason" => ?block_info.reject_reason);
                None
            } else {
                Some(block_info)
            });

        // we previously considered this proposal, handle the status here
        if let Some(block_info) = prior_evaluation {
            return self.handle_prior_proposal_eval(&block_info);
        }

        info!(
            "{self}: received a block proposal for a new block.";
            "signer_signature_hash" => %signer_signature_hash,
            "block_id" => %block_proposal.block.block_id(),
            "block_height" => block_proposal.block.header.chain_length,
            "burn_height" => block_proposal.burn_height,
            "consensus_hash" => %block_proposal.block.header.consensus_hash,
        );
        crate::monitoring::actions::increment_block_proposals_received();
        #[cfg(any(test, feature = "testing"))]
        let mut block_info = BlockInfo::from(block_proposal.clone());
        #[cfg(not(any(test, feature = "testing")))]
        let block_info = BlockInfo::from(block_proposal.clone());

        // Get sortition view if we don't have it
        if sortition_state.is_none() {
            *sortition_state =
                SortitionsView::fetch_view(self.proposal_config.clone(), stacks_client)
                    .inspect_err(|e| {
                        warn!(
                            "{self}: Failed to update sortition view: {e:?}";
                            "signer_signature_hash" => %signer_signature_hash,
                            "block_id" => %block_proposal.block.block_id(),
                        )
                    })
                    .ok();
        }

        // Check if proposal can be rejected now if not valid against sortition view
        let block_response = self.check_block_against_sortition_state(
            stacks_client,
            sortition_state,
            &block_proposal.block,
            miner_pubkey,
        );

        #[cfg(any(test, feature = "testing"))]
        let block_response =
            self.test_reject_block_proposal(block_proposal, &mut block_info, block_response);

        if let Some(block_response) = block_response {
            // We know proposal is invalid. Send rejection message, do not do further validation and do not store it.
            debug!("{self}: Broadcasting a block response to stacks node: {block_response:?}");
            self.send_block_response(block_response);
        } else {
            // Just in case check if the last block validation submission timed out.
            self.check_submitted_block_proposal();
            if self.submitted_block_proposal.is_none() {
                // We don't know if proposal is valid, submit to stacks-node for further checks and store it locally.
                info!(
                    "{self}: submitting block proposal for validation";
                    "signer_signature_hash" => %signer_signature_hash,
                    "block_id" => %block_proposal.block.block_id(),
                    "block_height" => block_proposal.block.header.chain_length,
                    "burn_height" => block_proposal.burn_height,
                );

                #[cfg(any(test, feature = "testing"))]
                self.test_stall_block_validation_submission();
                self.submit_block_for_validation(
                    stacks_client,
                    &block_proposal.block,
                    get_epoch_time_secs(),
                );
            } else {
                // Still store the block but log we can't submit it for validation. We may receive enough signatures/rejections
                // from other signers to push the proposed block into a global rejection/acceptance regardless of our participation.
                // However, we will not be able to participate beyond this until our block submission times out or we receive a response
                // from our node.
                warn!("{self}: cannot submit block proposal for validation as we are already waiting for a response for a prior submission. Inserting pending proposal.";
                    "signer_signature_hash" => signer_signature_hash.to_string(),
                );
                self.signer_db
                    .insert_pending_block_validation(&signer_signature_hash, get_epoch_time_secs())
                    .unwrap_or_else(|e| {
                        warn!("{self}: Failed to insert pending block validation: {e:?}")
                    });
            }

            // Do not store KNOWN invalid blocks as this could DOS the signer. We only store blocks that are valid or unknown.
            self.signer_db
                .insert_block(&block_info)
                .unwrap_or_else(|e| self.handle_insert_block_error(e));
        }
    }

    fn handle_prior_proposal_eval(&mut self, block_info: &BlockInfo) {
        let Some(block_response) = self.determine_response(block_info) else {
            // We are still waiting for a response for this block. Do nothing.
            debug!(
                "{self}: Received a block proposal for a block we are already validating.";
                "signer_signature_hash" => %block_info.signer_signature_hash(),
                "block_id" => %block_info.block.block_id()
            );
            return;
        };

        // Submit a proposal response to the .signers contract for miners
        debug!("{self}: Broadcasting a block response to stacks node: {block_response:?}");

        let accepted = matches!(block_response, BlockResponse::Accepted(..));
        if let Err(e) = self
            .stackerdb
            .send_message_with_retry::<SignerMessage>(block_response.into())
        {
            warn!("{self}: Failed to send block response to stacker-db: {e:?}");
        } else {
            crate::monitoring::actions::increment_block_responses_sent(accepted);
            crate::monitoring::actions::record_block_response_latency(&block_info.block);
        }
    }

    /// Handle block response messages from a signer
    fn handle_block_response(
        &mut self,
        stacks_client: &StacksClient,
        block_response: &BlockResponse,
        sortition_state: &mut Option<SortitionsView>,
    ) {
        match block_response {
            BlockResponse::Accepted(accepted) => {
                self.handle_block_signature(stacks_client, accepted);
            }
            BlockResponse::Rejected(block_rejection) => {
                self.handle_block_rejection(block_rejection, sortition_state);
            }
        };
    }

    /// WARNING: This is an incomplete check. Do NOT call this function PRIOR to check_proposal or block_proposal validation succeeds.
    ///
    /// Re-verify a block's chain length against the last signed block within signerdb.
    /// This is required in case a block has been approved since the initial checks of the block validation endpoint.
    fn check_block_against_signer_db_state(
        &mut self,
        stacks_client: &StacksClient,
        proposed_block: &NakamotoBlock,
    ) -> Option<BlockResponse> {
        let signer_signature_hash = proposed_block.header.signer_signature_hash();
        let proposed_block_consensus_hash = proposed_block.header.consensus_hash;
        // If this is a tenure change block, ensure that it confirms the correct number of blocks from the parent tenure.
        if let Some(tenure_change) = proposed_block.get_tenure_change_tx_payload() {
            // Ensure that the tenure change block confirms the expected parent block
            match SortitionsView::check_tenure_change_confirms_parent(
                tenure_change,
                proposed_block,
                &mut self.signer_db,
                stacks_client,
                self.proposal_config.tenure_last_block_proposal_timeout,
                self.proposal_config.reorg_attempts_activity_timeout,
            ) {
                Ok(true) => {}
                Ok(false) => {
                    return Some(self.create_block_rejection(
                        RejectReason::SortitionViewMismatch,
                        proposed_block,
                    ))
                }
                Err(e) => {
                    warn!("{self}: Error checking block proposal: {e}";
                        "signer_signature_hash" => %signer_signature_hash,
                        "block_id" => %proposed_block.block_id()
                    );
                    return Some(self.create_block_rejection(
                        RejectReason::ConnectivityIssues(
                            "error checking block proposal".to_string(),
                        ),
                        proposed_block,
                    ));
                }
            }
        }

        // Ensure that the block is the last block in the chain of its current tenure.
        match self
            .signer_db
            .get_last_accepted_block(&proposed_block_consensus_hash)
        {
            Ok(Some(last_block_info)) => {
                if proposed_block.header.chain_length <= last_block_info.block.header.chain_length {
                    warn!(
                        "Miner's block proposal does not confirm as many blocks as we expect";
                        "proposed_block_consensus_hash" => %proposed_block_consensus_hash,
                        "proposed_block_signer_signature_hash" => %signer_signature_hash,
                        "proposed_chain_length" => proposed_block.header.chain_length,
                        "expected_at_least" => last_block_info.block.header.chain_length + 1,
                    );
                    return Some(self.create_block_rejection(
                        RejectReason::SortitionViewMismatch,
                        proposed_block,
                    ));
                }
            }
            Ok(_) => {}
            Err(e) => {
                warn!("{self}: Failed to check block against signer db: {e}";
                    "signer_signature_hash" => %signer_signature_hash,
                    "block_id" => %proposed_block.block_id()
                );
                return Some(self.create_block_rejection(
                    RejectReason::ConnectivityIssues(
                        "failed to check block against signer db".to_string(),
                    ),
                    proposed_block,
                ));
            }
        }
        None
    }

    /// Handle the block validate ok response. Returns our block response if we have one
    fn handle_block_validate_ok(
        &mut self,
        stacks_client: &StacksClient,
        block_validate_ok: &BlockValidateOk,
    ) -> Option<BlockResponse> {
        crate::monitoring::actions::increment_block_validation_responses(true);
        let signer_signature_hash = block_validate_ok.signer_signature_hash;
        if self
            .submitted_block_proposal
            .map(|(proposal_hash, _)| proposal_hash == signer_signature_hash)
            .unwrap_or(false)
        {
            self.submitted_block_proposal = None;
        }
        // For mutability reasons, we need to take the block_info out of the map and add it back after processing
        let Some(mut block_info) = self.block_lookup_by_reward_cycle(&signer_signature_hash) else {
            // We have not seen this block before. Why are we getting a response for it?
            debug!("{self}: Received a block validate response for a block we have not seen before. Ignoring...");
            return None;
        };
        if block_info.is_locally_finalized() {
            debug!("{self}: Received block validation for a block that is already marked as {}. Ignoring...", block_info.state);
            return None;
        }

        if let Some(block_response) =
            self.check_block_against_signer_db_state(stacks_client, &block_info.block)
        {
            // The signer db state has changed. We no longer view this block as valid. Override the validation response.
            if let Err(e) = block_info.mark_locally_rejected() {
                if !block_info.has_reached_consensus() {
                    warn!("{self}: Failed to mark block as locally rejected: {e:?}");
                }
            };
            debug!("{self}: Broadcasting a block response to stacks node: {block_response:?}");
            let res = self
                .stackerdb
                .send_message_with_retry::<SignerMessage>(block_response.into());

            crate::monitoring::actions::record_block_response_latency(&block_info.block);

            match res {
                Err(e) => warn!("{self}: Failed to send block rejection to stacker-db: {e:?}"),
                Ok(ack) if !ack.accepted => warn!(
                    "{self}: Block rejection not accepted by stacker-db: {:?}",
                    ack.reason
                ),
                Ok(_) => debug!("{self}: Block rejection accepted by stacker-db"),
            }
            self.signer_db
                .insert_block(&block_info)
                .unwrap_or_else(|e| self.handle_insert_block_error(e));
            None
        } else {
            if let Err(e) = block_info.mark_locally_accepted(false) {
                if !block_info.has_reached_consensus() {
                    warn!("{self}: Failed to mark block as locally accepted: {e:?}",);
                    return None;
                }
                block_info.signed_self.get_or_insert(get_epoch_time_secs());
            }
            // Record the block validation time but do not consider stx transfers or boot contract calls
            block_info.validation_time_ms = if block_validate_ok.cost.is_zero() {
                Some(0)
            } else {
                Some(block_validate_ok.validation_time_ms)
            };

            self.signer_db
                .insert_block(&block_info)
                .unwrap_or_else(|e| self.handle_insert_block_error(e));
            let block_response = self.create_block_acceptance(&block_info.block);
            // have to save the signature _after_ the block info
            self.handle_block_signature(stacks_client, block_response.as_block_accepted()?);
            Some(block_response)
        }
    }

    /// Handle the block validate reject response. Returns our block response if we have one
    fn handle_block_validate_reject(
        &mut self,
        block_validate_reject: &BlockValidateReject,
        sortition_state: &mut Option<SortitionsView>,
    ) -> Option<BlockResponse> {
        crate::monitoring::actions::increment_block_validation_responses(false);
        let signer_signature_hash = block_validate_reject.signer_signature_hash;
        if self
            .submitted_block_proposal
            .map(|(proposal_hash, _)| proposal_hash == signer_signature_hash)
            .unwrap_or(false)
        {
            self.submitted_block_proposal = None;
        }
        let Some(mut block_info) = self.block_lookup_by_reward_cycle(&signer_signature_hash) else {
            // We have not seen this block before. Why are we getting a response for it?
            debug!("{self}: Received a block validate response for a block we have not seen before. Ignoring...");
            return None;
        };
        if block_info.is_locally_finalized() {
            debug!("{self}: Received block validation for a block that is already marked as {}. Ignoring...", block_info.state);
            return None;
        }
        if let Err(e) = block_info.mark_locally_rejected() {
            if !block_info.has_reached_consensus() {
                warn!("{self}: Failed to mark block as locally rejected: {e:?}",);
                return None;
            }
        }
        let block_rejection = BlockRejection::from_validate_rejection(
            block_validate_reject.clone(),
            &self.private_key,
            self.mainnet,
            self.signer_db.calculate_tenure_extend_timestamp(
                self.proposal_config
                    .tenure_idle_timeout
                    .saturating_add(self.proposal_config.tenure_idle_timeout_buffer),
                &block_info.block,
                false,
            ),
        );

        block_info.reject_reason = Some(block_rejection.response_data.reject_reason.clone());
        self.signer_db
            .insert_block(&block_info)
            .unwrap_or_else(|e| self.handle_insert_block_error(e));
        self.handle_block_rejection(&block_rejection, sortition_state);
        Some(BlockResponse::Rejected(block_rejection))
    }

    /// Handle the block validate response returned from our prior calls to submit a block for validation
    fn handle_block_validate_response(
        &mut self,
        stacks_client: &StacksClient,
        block_validate_response: &BlockValidateResponse,
        sortition_state: &mut Option<SortitionsView>,
    ) {
        info!("{self}: Received a block validate response: {block_validate_response:?}");
        let block_response = match block_validate_response {
            BlockValidateResponse::Ok(block_validate_ok) => {
                crate::monitoring::actions::record_block_validation_latency(
                    block_validate_ok.validation_time_ms,
                );
                self.handle_block_validate_ok(stacks_client, block_validate_ok)
            }
            BlockValidateResponse::Reject(block_validate_reject) => {
                self.handle_block_validate_reject(block_validate_reject, sortition_state)
            }
        };
        // Remove this block validation from the pending table
        let signer_sig_hash = block_validate_response.signer_signature_hash();
        self.signer_db
            .remove_pending_block_validation(&signer_sig_hash)
            .unwrap_or_else(|e| warn!("{self}: Failed to remove pending block validation: {e:?}"));

        if let Some(response) = block_response {
            // Submit a proposal response to the .signers contract for miners
            info!(
                "{self}: Broadcasting a block response to stacks node: {response:?}";
            );
            let accepted = matches!(response, BlockResponse::Accepted(..));
            match self
                .stackerdb
                .send_message_with_retry::<SignerMessage>(response.into())
            {
                Ok(_) => {
                    crate::monitoring::actions::increment_block_responses_sent(accepted);
                    if let Ok(Some(block_info)) = self
                        .signer_db
                        .block_lookup(&block_validate_response.signer_signature_hash())
                    {
                        crate::monitoring::actions::record_block_response_latency(
                            &block_info.block,
                        );
                    }
                }
                Err(e) => {
                    warn!("{self}: Failed to send block rejection to stacker-db: {e:?}",);
                }
            }
        };

        // Check if there is a pending block validation that we need to submit to the node
        self.check_pending_block_validations(stacks_client);
    }

    /// Check if we can submit a block validation, and do so if we have pending block proposals
    fn check_pending_block_validations(&mut self, stacks_client: &StacksClient) {
        // if we're already waiting on a submitted block proposal, we cannot submit yet.
        if self.submitted_block_proposal.is_some() {
            return;
        }

        let (signer_sig_hash, insert_ts) =
            match self.signer_db.get_and_remove_pending_block_validation() {
                Ok(Some(x)) => x,
                Ok(None) => {
                    return;
                }
                Err(e) => {
                    warn!("{self}: Failed to get pending block validation: {e:?}");
                    return;
                }
            };

        info!("{self}: Found a pending block validation: {signer_sig_hash:?}");
        match self.signer_db.block_lookup(&signer_sig_hash) {
            Ok(Some(block_info)) => {
                self.submit_block_for_validation(stacks_client, &block_info.block, insert_ts);
            }
            Ok(None) => {
                // This should never happen
                error!("{self}: Pending block validation not found in DB: {signer_sig_hash:?}");
            }
            Err(e) => error!("{self}: Failed to get block info: {e:?}"),
        }
    }

    /// Check the current tracked submitted block proposal to see if it has timed out.
    /// Broadcasts a rejection and marks the block locally rejected if it has.
    fn check_submitted_block_proposal(&mut self) {
        let Some((proposal_signer_sighash, block_submission)) =
            self.submitted_block_proposal.take()
        else {
            // Nothing to check.
            return;
        };
        if block_submission.elapsed() < self.block_proposal_validation_timeout {
            // Not expired yet. Put it back!
            self.submitted_block_proposal = Some((proposal_signer_sighash, block_submission));
            return;
        }
        // For mutability reasons, we need to take the block_info out of the map and add it back after processing
        let mut block_info = match self.signer_db.block_lookup(&proposal_signer_sighash) {
            Ok(Some(block_info)) => {
                if block_info.has_reached_consensus() {
                    // The block has already reached consensus.
                    return;
                }
                block_info
            }
            Ok(None) => {
                // This is weird. If this is reached, its probably an error in code logic or the db was flushed.
                // Why are we tracking a block submission for a block we have never seen / stored before.
                error!("{self}: tracking an unknown block validation submission.";
                    "signer_signature_hash" => %proposal_signer_sighash,
                );
                return;
            }
            Err(e) => {
                error!("{self}: Failed to lookup block in signer db: {e:?}",);
                return;
            }
        };
        // We cannot determine the validity of the block, but we have not reached consensus on it yet.
        // Reject it so we aren't holding up the network because of our inaction.
        warn!(
            "{self}: Failed to receive block validation response within {} ms. Rejecting block.", self.block_proposal_validation_timeout.as_millis();
            "signer_signature_hash" => %proposal_signer_sighash,
        );
        let rejection = self.create_block_rejection(
            RejectReason::ConnectivityIssues(
                "failed to receive block validation response in time".to_string(),
            ),
            &block_info.block,
        );
        block_info.reject_reason = Some(rejection.get_response_data().reject_reason.clone());
        if let Err(e) = block_info.mark_locally_rejected() {
            if !block_info.has_reached_consensus() {
                warn!("{self}: Failed to mark block as locally rejected: {e:?}");
            }
        };
        debug!("{self}: Broadcasting a block response to stacks node: {rejection:?}");
        let res = self
            .stackerdb
            .send_message_with_retry::<SignerMessage>(rejection.into());

        crate::monitoring::actions::record_block_response_latency(&block_info.block);

        match res {
            Err(e) => warn!("{self}: Failed to send block rejection to stacker-db: {e:?}"),
            Ok(ack) if !ack.accepted => warn!(
                "{self}: Block rejection not accepted by stacker-db: {:?}",
                ack.reason
            ),
            Ok(_) => debug!("{self}: Block rejection accepted by stacker-db"),
        }

        self.signer_db
            .insert_block(&block_info)
            .unwrap_or_else(|e| self.handle_insert_block_error(e));
    }

    /// Compute the signing weight, given a list of signatures
    fn compute_signature_signing_weight<'a>(
        &self,
        addrs: impl Iterator<Item = &'a StacksAddress>,
    ) -> u32 {
        addrs.fold(0u32, |signing_weight, stacker_address| {
            let stacker_weight = self.signer_weights.get(stacker_address).unwrap_or(&0);
            signing_weight.saturating_add(*stacker_weight)
        })
    }

    /// Compute the rejection weight for the given reject code, given a list of signatures
    fn compute_reject_code_signing_weight<'a>(
        &self,
        addrs: impl Iterator<Item = &'a (StacksAddress, RejectReasonPrefix)>,
        reject_code: RejectReasonPrefix,
    ) -> u32 {
        addrs.filter(|(_, code)| *code == reject_code).fold(
            0u32,
            |signing_weight, (stacker_address, _)| {
                let stacker_weight = self.signer_weights.get(stacker_address).unwrap_or(&0);
                signing_weight.saturating_add(*stacker_weight)
            },
        )
    }

    /// Compute the total signing weight
    fn compute_signature_total_weight(&self) -> u32 {
        self.signer_weights
            .values()
            .fold(0u32, |acc, val| acc.saturating_add(*val))
    }

    /// Handle an observed rejection from another signer
    fn handle_block_rejection(
        &mut self,
        rejection: &BlockRejection,
        sortition_state: &mut Option<SortitionsView>,
    ) {
        debug!("{self}: Received a block-reject signature: {rejection:?}");

        let block_hash = &rejection.signer_signature_hash;
        let signature = &rejection.signature;

        let Some(mut block_info) = self.block_lookup_by_reward_cycle(block_hash) else {
            debug!(
                "{self}: Received block rejection for a block we have not seen before. Ignoring..."
            );
            return;
        };
        if block_info.has_reached_consensus() {
            debug!("{self}: Received block rejection for a block that is already marked as {}. Ignoring...", block_info.state);
            return;
        }

        // recover public key
        let Ok(public_key) = rejection.recover_public_key() else {
            debug!("{self}: Received block rejection with an unrecovarable signature. Will not store.";
               "signer_signature_hash" => %block_hash,
               "signature" => %signature
            );
            return;
        };

        let signer_address = StacksAddress::p2pkh(self.mainnet, &public_key);

        // authenticate the signature -- it must be signed by one of the stacking set
        let is_valid_sig = self.signer_addresses.iter().any(|addr| {
            // it only matters that the address hash bytes match
            signer_address.bytes() == addr.bytes()
        });

        if !is_valid_sig {
            debug!("{self}: Receive block rejection with an invalid signature. Will not store.";
                "signer_signature_hash" => %block_hash,
                "signature" => %signature
            );
            return;
        }

        // signature is valid! store it
        if let Err(e) = self.signer_db.add_block_rejection_signer_addr(
            block_hash,
            &signer_address,
            &rejection.response_data.reject_reason,
        ) {
            warn!("{self}: Failed to save block rejection signature: {e:?}",);
        }
        block_info.reject_reason = Some(rejection.response_data.reject_reason.clone());

        // do we have enough signatures to mark a block a globally rejected?
        // i.e. is (set-size) - (threshold) + 1 reached.
        let rejection_addrs = match self.signer_db.get_block_rejection_signer_addrs(block_hash) {
            Ok(addrs) => addrs,
            Err(e) => {
                warn!("{self}: Failed to load block rejection addresses: {e:?}.",);
                return;
            }
        };
        let total_reject_weight =
            self.compute_signature_signing_weight(rejection_addrs.iter().map(|(addr, _)| addr));
        let total_weight = self.compute_signature_total_weight();

        let min_weight = NakamotoBlockHeader::compute_voting_weight_threshold(total_weight)
            .unwrap_or_else(|_| {
                panic!("{self}: Failed to compute threshold weight for {total_weight}")
            });
        if total_reject_weight.saturating_add(min_weight) <= total_weight {
            // Not enough rejection signatures to make a decision
            return;
        }
        debug!("{self}: {total_reject_weight}/{total_weight} signers voted to reject the block {block_hash}");
        if let Err(e) = self.signer_db.mark_block_globally_rejected(&mut block_info) {
            warn!("{self}: Failed to mark block as globally rejected: {e:?}",);
        }
        if let Err(e) = self.signer_db.insert_block(&block_info) {
            error!("{self}: Failed to update block state: {e:?}",);
            panic!("{self} Failed to update block state: {e}");
        }
        if self
            .submitted_block_proposal
            .as_ref()
            .map(|(proposal_signer_sighash, _)| proposal_signer_sighash == block_hash)
            .unwrap_or(false)
        {
            // Consensus reached! No longer bother tracking its validation submission to the node as we are too late to participate in the decision anyway.
            self.submitted_block_proposal = None;
        }

        // If 30% of the signers have rejected the block due to an invalid
        // reorg, mark the miner as invalid.
        let total_reorg_reject_weight = self.compute_reject_code_signing_weight(
            rejection_addrs.iter(),
            RejectReasonPrefix::ReorgNotAllowed,
        );
        if total_reorg_reject_weight.saturating_add(min_weight) > total_weight {
            // Mark the miner as invalid
            if let Some(sortition_state) = sortition_state {
                let ch = block_info.block.header.consensus_hash;
                if sortition_state.cur_sortition.consensus_hash == ch {
                    info!("{self}: Marking miner as invalid for attempted reorg");
                    sortition_state.cur_sortition.miner_status =
                        SortitionMinerStatus::InvalidatedBeforeFirstBlock;
                }
            }
        }
    }

    /// Handle an observed signature from another signer
    fn handle_block_signature(&mut self, stacks_client: &StacksClient, accepted: &BlockAccepted) {
        let BlockAccepted {
            signer_signature_hash: block_hash,
            signature,
            metadata,
            ..
        } = accepted;
        debug!(
            "{self}: Received a block-accept signature: ({block_hash}, {signature}, {})",
            metadata.server_version
        );
        let Some(mut block_info) = self.block_lookup_by_reward_cycle(block_hash) else {
            debug!(
                "{self}: Received block signature for a block we have not seen before. Ignoring..."
            );
            return;
        };
        if block_info.has_reached_consensus() {
            debug!("{self}: Received block signature for a block that is already marked as {}. Ignoring...", block_info.state);
            return;
        }

        // recover public key
        let Ok(public_key) = Secp256k1PublicKey::recover_to_pubkey(block_hash.bits(), signature)
        else {
            debug!("{self}: Received unrecovarable signature. Will not store.";
                   "signature" => %signature,
                   "signer_signature_hash" => %block_hash);

            return;
        };

        // authenticate the signature -- it must be signed by one of the stacking set
        let is_valid_sig = self.signer_addresses.iter().any(|addr| {
            let stacker_address = StacksAddress::p2pkh(self.mainnet, &public_key);

            // it only matters that the address hash bytes match
            stacker_address.bytes() == addr.bytes()
        });

        if !is_valid_sig {
            debug!("{self}: Receive invalid signature {signature}. Will not store.");
            return;
        }

        // signature is valid! store it
        self.signer_db
            .add_block_signature(block_hash, signature)
            .unwrap_or_else(|_| panic!("{self}: Failed to save block signature"));

        // do we have enough signatures to broadcast?
        // i.e. is the threshold reached?
        let signatures = self
            .signer_db
            .get_block_signatures(block_hash)
            .unwrap_or_else(|_| panic!("{self}: Failed to load block signatures"));

        // put signatures in order by signer address (i.e. reward cycle order)
        let addrs_to_sigs: HashMap<_, _> = signatures
            .into_iter()
            .filter_map(|sig| {
                let Ok(public_key) = Secp256k1PublicKey::recover_to_pubkey(block_hash.bits(), &sig)
                else {
                    return None;
                };
                let addr = StacksAddress::p2pkh(self.mainnet, &public_key);
                Some((addr, sig))
            })
            .collect();

        let signature_weight = self.compute_signature_signing_weight(addrs_to_sigs.keys());
        let total_weight = self.compute_signature_total_weight();

        let min_weight = NakamotoBlockHeader::compute_voting_weight_threshold(total_weight)
            .unwrap_or_else(|_| {
                panic!("{self}: Failed to compute threshold weight for {total_weight}")
            });

        if min_weight > signature_weight {
            debug!(
                "{self}: Not enough signatures on block {} (have {}, need at least {}/{})",
                block_hash, signature_weight, min_weight, total_weight
            );
            return;
        }

        // have enough signatures to broadcast!
        // move block to LOCALLY accepted state.
        // It is only considered globally accepted IFF we receive a new block event confirming it OR see the chain tip of the node advance to it.
        if let Err(e) = block_info.mark_locally_accepted(true) {
            // Do not abort as we should still try to store the block signature threshold
            warn!("{self}: Failed to mark block as locally accepted: {e:?}");
        }
        let _ = self.signer_db.insert_block(&block_info).map_err(|e| {
            warn!(
                "Failed to set group threshold signature timestamp for {}: {:?}",
                block_hash, &e
            );
            panic!("{self} Failed to write block to signerdb: {e}");
        });
        #[cfg(any(test, feature = "testing"))]
        self.test_pause_block_broadcast(&block_info);

        self.broadcast_signed_block(stacks_client, block_info.block, &addrs_to_sigs);
        if self
            .submitted_block_proposal
            .as_ref()
            .map(|(proposal_hash, _)| proposal_hash == block_hash)
            .unwrap_or(false)
        {
            // Consensus reached! No longer bother tracking its validation submission to the node as we are too late to participate in the decision anyway.
            self.submitted_block_proposal = None;
        }
    }

    fn broadcast_signed_block(
        &self,
        stacks_client: &StacksClient,
        mut block: NakamotoBlock,
        addrs_to_sigs: &HashMap<StacksAddress, MessageSignature>,
    ) {
        let block_hash = block.header.signer_signature_hash();
        // collect signatures for the block
        let signatures: Vec<_> = self
            .signer_addresses
            .iter()
            .filter_map(|addr| addrs_to_sigs.get(addr).cloned())
            .collect();

        block.header.signer_signature_hash();
        block.header.signer_signature = signatures;

        #[cfg(any(test, feature = "testing"))]
        if self.test_skip_block_broadcast(&block) {
            return;
        }
        debug!(
            "{self}: Broadcasting Stacks block {} to node",
            &block.block_id()
        );
        stacks_client.post_block_until_ok(self, &block);

        if let Err(e) = self
            .signer_db
            .set_block_broadcasted(&block_hash, get_epoch_time_secs())
        {
            warn!("{self}: Failed to set block broadcasted for {block_hash}: {e:?}");
        }
    }

    /// Submit a block for validation, and mark it as pending if the node
    /// is busy with a previous request.
    fn submit_block_for_validation(
        &mut self,
        stacks_client: &StacksClient,
        block: &NakamotoBlock,
        added_epoch_time: u64,
    ) {
        let signer_signature_hash = block.header.signer_signature_hash();
        if !self.maybe_processed_parent(stacks_client, block) {
            let time_elapsed = get_epoch_time_secs().saturating_sub(added_epoch_time);
            if Duration::from_secs(time_elapsed)
                < self.proposal_config.proposal_wait_for_parent_time
            {
                info!("{self}: Have not processed parent of block proposal yet, inserting pending block validation and will try again later";
                        "signer_signature_hash" => %signer_signature_hash,
                );
                self.signer_db
                    .insert_pending_block_validation(&signer_signature_hash, added_epoch_time)
                    .unwrap_or_else(|e| {
                        warn!("{self}: Failed to insert pending block validation: {e:?}")
                    });
                return;
            } else {
                debug!("{self}: Cannot confirm that we have processed parent, but we've waited proposal_wait_for_parent_time, will submit proposal");
            }
        }
        match stacks_client.submit_block_for_validation(block.clone()) {
            Ok(_) => {
                self.submitted_block_proposal = Some((signer_signature_hash, Instant::now()));
            }
            Err(ClientError::RequestFailure(status)) => {
                if status.as_u16() == TOO_MANY_REQUESTS_STATUS {
                    info!("{self}: Received 429 from stacks node for block validation request. Inserting pending block validation...";
                        "signer_signature_hash" => %signer_signature_hash,
                    );
                    self.signer_db
                        .insert_pending_block_validation(&signer_signature_hash, added_epoch_time)
                        .unwrap_or_else(|e| {
                            warn!("{self}: Failed to insert pending block validation: {e:?}")
                        });
                } else {
                    warn!("{self}: Received non-429 status from stacks node: {status}");
                }
            }
            Err(e) => {
                warn!("{self}: Failed to submit block for validation: {e:?}");
            }
        }
    }

    /// Send a mock signature to stackerdb to prove we are still alive
    fn mock_sign(&mut self, mock_proposal: MockProposal) {
        info!("{self}: Mock signing mock proposal: {mock_proposal:?}");
        let mock_signature = MockSignature::new(mock_proposal, &self.private_key);
        let message = SignerMessage::MockSignature(mock_signature);
        if let Err(e) = self
            .stackerdb
            .send_message_with_retry::<SignerMessage>(message)
        {
            warn!("{self}: Failed to send mock signature to stacker-db: {e:?}",);
        }
    }

    /// Helper for logging insert_block error
    pub fn handle_insert_block_error(&self, e: DBError) {
        error!("{self}: Failed to insert block into signer-db: {e:?}");
        panic!("{self} Failed to write block to signerdb: {e}");
    }

    /// Helper for getting the block info from the db while accommodating for reward cycle
    pub fn block_lookup_by_reward_cycle(
        &self,
        block_hash: &Sha512Trunc256Sum,
    ) -> Option<BlockInfo> {
        let block_info = self
            .signer_db
            .block_lookup(block_hash)
            .inspect_err(|e| {
                error!("{self}: Failed to lookup block hash {block_hash} in signer db: {e:?}");
            })
            .ok()
            .flatten()?;
        if block_info.reward_cycle == self.reward_cycle {
            Some(block_info)
        } else {
            None
        }
    }

    #[cfg(not(any(test, feature = "testing")))]
    fn get_signer_protocol_version(&self) -> u64 {
        SUPPORTED_SIGNER_PROTOCOL_VERSION
    }

    #[cfg(any(test, feature = "testing"))]
    fn get_signer_protocol_version(&self) -> u64 {
        self.test_get_signer_protocol_version()
    }
}

/// Determine if a block should be re-evaluated based on its rejection reason˝
fn should_reevaluate_block(block_info: &BlockInfo) -> bool {
    if let Some(reject_reason) = &block_info.reject_reason {
        match reject_reason {
            RejectReason::ValidationFailed(ValidateRejectCode::UnknownParent)
            | RejectReason::NoSortitionView
            | RejectReason::ConnectivityIssues(_)
            | RejectReason::TestingDirective
            | RejectReason::InvalidTenureExtend
            | RejectReason::NotRejected
            | RejectReason::Unknown(_) => true,
            RejectReason::ValidationFailed(_)
            | RejectReason::RejectedInPriorRound
            | RejectReason::SortitionViewMismatch
            | RejectReason::ReorgNotAllowed
            | RejectReason::InvalidBitvec
            | RejectReason::PubkeyHashMismatch
            | RejectReason::InvalidMiner
            | RejectReason::NotLatestSortitionWinner
            | RejectReason::InvalidParentBlock
            | RejectReason::DuplicateBlockFound => {
                // No need to re-validate these types of rejections.
                false
            }
        }
    } else {
        false
    }
}<|MERGE_RESOLUTION|>--- conflicted
+++ resolved
@@ -733,11 +733,8 @@
             &mut self.signer_db,
             &mut self.global_state_evaluator,
             self.stacks_address,
-<<<<<<< HEAD
+            version,
             self.reward_cycle,
-=======
-            version,
->>>>>>> 7d7e4149
         );
     }
 
