// Copyright (C) 2013-2020 Blockstack PBC, a public benefit corporation
// Copyright (C) 2020-2024 Stacks Open Internet Foundation
//
// This program is free software: you can redistribute it and/or modify
// it under the terms of the GNU General Public License as published by
// the Free Software Foundation, either version 3 of the License, or
// (at your option) any later version.
//
// This program is distributed in the hope that it will be useful,
// but WITHOUT ANY WARRANTY; without even the implied warranty of
// MERCHANTABILITY or FITNESS FOR A PARTICULAR PURPOSE.  See the
// GNU General Public License for more details.
//
// You should have received a copy of the GNU General Public License
// along with this program.  If not, see <http://www.gnu.org/licenses/>.

use std::collections::{HashMap, HashSet};
use std::ops::{Deref, DerefMut, Range};

use clarity::util::secp256k1::Secp256k1PublicKey;
use clarity::vm::ast::ASTRules;
use clarity::vm::costs::ExecutionCost;
use clarity::vm::events::{STXEventType, STXMintEventData, StacksTransactionEvent};
use clarity::vm::types::PrincipalData;
use clarity::vm::{ClarityVersion, Value};
use lazy_static::lazy_static;
use rusqlite::types::{FromSql, FromSqlError, FromSqlResult, ToSql, ToSqlOutput};
use rusqlite::{params, Connection, OptionalExtension};
use sha2::{Digest as Sha2Digest, Sha512_256};
use stacks_common::bitvec::BitVec;
use stacks_common::codec::{
    read_next, write_next, Error as CodecError, StacksMessageCodec, MAX_MESSAGE_LEN,
    MAX_PAYLOAD_LEN,
};
use stacks_common::consts::{FIRST_BURNCHAIN_CONSENSUS_HASH, FIRST_STACKS_BLOCK_HASH};
use stacks_common::types::chainstate::{
    BlockHeaderHash, BurnchainHeaderHash, ConsensusHash, SortitionId, StacksAddress, StacksBlockId,
    StacksPrivateKey, StacksPublicKey, TrieHash, VRFSeed,
};
use stacks_common::types::{PrivateKey, SIP031EmissionInterval, StacksEpochId};
use stacks_common::util::hash::{to_hex, Hash160, MerkleHashFunc, MerkleTree, Sha512Trunc256Sum};
use stacks_common::util::retry::BoundReader;
use stacks_common::util::secp256k1::MessageSignature;
use stacks_common::util::vrf::{VRFProof, VRFPublicKey, VRF};
use stacks_common::util::{get_epoch_time_secs, sleep_ms};

use self::signer_set::SignerCalculation;
use super::burn::db::sortdb::{
    get_ancestor_sort_id, get_block_commit_by_txid, SortitionHandle, SortitionHandleConn,
};
use super::burn::operations::{DelegateStxOp, StackStxOp, TransferStxOp, VoteForAggregateKeyOp};
use super::stacks::boot::{
    RewardSet, RewardSetData, BOOT_TEST_POX_4_AGG_KEY_CONTRACT, BOOT_TEST_POX_4_AGG_KEY_FNAME,
};
use super::stacks::db::accounts::MinerReward;
use super::stacks::db::{
    ChainstateTx, ClarityTx, MinerPaymentSchedule, MinerRewardInfo, StacksBlockHeaderTypes,
    StacksEpochReceipt, StacksHeaderInfo,
};
use super::stacks::events::StacksTransactionReceipt;
use super::stacks::{
    Error as ChainstateError, StacksBlock, StacksTransaction, TenureChangePayload,
    TokenTransferMemo, TransactionPayload, TransactionVersion,
};
use crate::burnchains::{PoxConstants, Txid};
use crate::chainstate::burn::db::sortdb::SortitionDB;
use crate::chainstate::burn::operations::LeaderBlockCommitOp;
use crate::chainstate::burn::{BlockSnapshot, SortitionHash};
use crate::chainstate::coordinator::{BlockEventDispatcher, OnChainRewardSetProvider};
use crate::chainstate::nakamoto::keys as nakamoto_keys;
use crate::chainstate::nakamoto::signer_set::NakamotoSigners;
use crate::chainstate::nakamoto::staging_blocks::NakamotoBlockObtainMethod;
use crate::chainstate::nakamoto::tenure::{
    NakamotoTenureEventId, NAKAMOTO_TENURES_SCHEMA_1, NAKAMOTO_TENURES_SCHEMA_2,
    NAKAMOTO_TENURES_SCHEMA_3,
};
use crate::chainstate::stacks::boot::SIP_031_NAME;
use crate::chainstate::stacks::db::blocks::DummyEventDispatcher;
use crate::chainstate::stacks::db::{
    DBConfig as ChainstateConfig, StacksChainState, StacksDBConn, StacksDBTx,
};
use crate::chainstate::stacks::{
    TenureChangeCause, MINER_BLOCK_CONSENSUS_HASH, MINER_BLOCK_HEADER_HASH,
};
use crate::clarity::vm::clarity::TransactionConnection;
use crate::clarity_vm::clarity::{ClarityInstance, PreCommitClarityBlock};
use crate::clarity_vm::database::SortitionDBRef;
use crate::core::{
    BOOT_BLOCK_HASH, BURNCHAIN_TX_SEARCH_WINDOW, NAKAMOTO_SIGNER_BLOCK_APPROVAL_THRESHOLD,
};
use crate::monitoring;
use crate::net::stackerdb::{StackerDBConfig, MINER_SLOT_COUNT};
use crate::net::Error as net_error;
use crate::util_lib::boot::{boot_code_addr, boot_code_id, boot_code_tx_auth};
use crate::util_lib::db::{
    query_row, query_row_columns, query_row_panic, query_rows, u64_to_sql, Error as DBError,
    FromRow,
};

pub mod coordinator;
pub mod keys;
pub mod miner;
pub mod shadow;
pub mod signer_set;
pub mod staging_blocks;
pub mod tenure;
pub mod test_signers;
#[cfg(test)]
pub mod tests;

pub use self::staging_blocks::{
    NakamotoStagingBlocksConn, NakamotoStagingBlocksConnRef, NakamotoStagingBlocksTx,
};

pub const NAKAMOTO_BLOCK_VERSION: u8 = 0;

define_named_enum!(HeaderTypeNames {
    Nakamoto("nakamoto"),
    Epoch2("epoch2"),
});

impl ToSql for HeaderTypeNames {
    fn to_sql(&self) -> rusqlite::Result<ToSqlOutput<'_>> {
        self.get_name_str().to_sql()
    }
}

impl FromSql for HeaderTypeNames {
    fn column_result(value: rusqlite::types::ValueRef<'_>) -> FromSqlResult<Self> {
        Self::lookup_by_name(value.as_str()?).ok_or_else(|| FromSqlError::InvalidType)
    }
}

lazy_static! {
    pub static ref FIRST_STACKS_BLOCK_ID: StacksBlockId = StacksBlockId::new(&FIRST_BURNCHAIN_CONSENSUS_HASH, &FIRST_STACKS_BLOCK_HASH);

    pub static ref NAKAMOTO_CHAINSTATE_SCHEMA_1: Vec<String> = vec![
    r#"
    -- Table for storing calculated reward sets. This must be in the Chainstate DB because calculation occurs
    --   during block processing.
    CREATE TABLE nakamoto_reward_sets (
                     index_block_hash TEXT NOT NULL,
                     reward_set TEXT NOT NULL,
                     PRIMARY KEY (index_block_hash)
    );"#.into(),
    NAKAMOTO_TENURES_SCHEMA_1.into(),
    r#"
      -- Table for Nakamoto block headers
      CREATE TABLE nakamoto_block_headers (
          -- The following fields all correspond to entries in the StacksHeaderInfo struct
                     block_height INTEGER NOT NULL,
                     -- root hash of the internal, not-consensus-critical MARF that allows us to track chainstate/fork metadata
                     index_root TEXT NOT NULL,
                     -- burn header hash corresponding to the consensus hash (NOT guaranteed to be unique, since we can
                     --    have 2+ blocks per burn block if there's a PoX fork)
                     burn_header_hash TEXT NOT NULL,
                     -- height of the burnchain block header that generated this consensus hash
                     burn_header_height INT NOT NULL,
                     -- timestamp from burnchain block header that generated this consensus hash
                     burn_header_timestamp INT NOT NULL,
                     -- size of this block, in bytes.
                     -- encoded as TEXT for compatibility
                     block_size TEXT NOT NULL,
          -- The following fields all correspond to entries in the NakamotoBlockHeader struct
                     version INTEGER NOT NULL,
                     -- this field is the total number of blocks in the chain history (including this block)
                     chain_length INTEGER NOT NULL,
                     -- this field is the total amount of BTC spent in the chain history (including this block)
                     burn_spent INTEGER NOT NULL,
                     -- the consensus hash of the burnchain block that selected this block's miner's block-commit
                     consensus_hash TEXT NOT NULL,
                     -- the parent StacksBlockId
                     parent_block_id TEXT NOT NULL,
                     -- Merkle root of a Merkle tree constructed out of all the block's transactions
                     tx_merkle_root TEXT NOT NULL,
                     -- root hash of the Stacks chainstate MARF
                     state_index_root TEXT NOT NULL,
                     -- miner's signature over the block
                     miner_signature TEXT NOT NULL,
                     -- signers' signatures over the block
                     signer_signature TEXT NOT NULL,
                     -- bitvec capturing stacker participation in signature
                     signer_bitvec TEXT NOT NULL,
          -- The following fields are not part of either the StacksHeaderInfo struct
          --   or its contained NakamotoBlockHeader struct, but are used for querying
                     -- what kind of header this is (nakamoto or stacks 2.x)
                     header_type TEXT NOT NULL,
                     -- hash of the block
                     block_hash TEXT NOT NULL,
                     -- index_block_hash is the hash of the block hash and consensus hash of the burn block that selected it,
                     -- and is guaranteed to be globally unique (across all Stacks forks and across all PoX forks).
                     -- index_block_hash is the block hash fed into the MARF index.
                     index_block_hash TEXT NOT NULL,
                     -- the ExecutionCost of the block
                     cost TEXT NOT NULL,
                     -- the total cost up to and including this block in the current tenure
                     total_tenure_cost TEXT NOT NULL,
                     -- this field is true if this is the first block of a new tenure
                     tenure_changed INTEGER NOT NULL,
                     -- this field tracks the total tx fees so far in this tenure. it is a text-serialized u128
                     tenure_tx_fees TEXT NOT NULL,
                     -- nakamoto block's VRF proof, if this is a tenure-start block
                     vrf_proof TEXT,

              PRIMARY KEY(consensus_hash,block_hash)
          );
          CREATE INDEX nakamoto_block_headers_by_consensus_hash ON nakamoto_block_headers(consensus_hash);
    "#.into(),
    format!(
        r#"ALTER TABLE payments
            ADD COLUMN schedule_type TEXT NOT NULL DEFAULT "{}";
        "#,
        HeaderTypeNames::Epoch2.get_name_str()),
    r#"
    UPDATE db_config SET version = "4";
    "#.into(),
    ];
}

pub static NAKAMOTO_CHAINSTATE_SCHEMA_2: &[&str] = &[
    NAKAMOTO_TENURES_SCHEMA_2,
    r#"
    ALTER TABLE nakamoto_block_headers
      ADD COLUMN timestamp INTEGER NOT NULL;
    "#,
    r#"
    UPDATE db_config SET version = "5";
    "#,
    // make burn_view NULLable. We could use a default value, but NULL should be safer (because it will error).
    // there should be no entries in nakamoto_block_headers with a NULL entry when this column is added, because
    // nakamoto blocks have not been produced yet.
    r#"
    ALTER TABLE nakamoto_block_headers
    ADD COLUMN burn_view TEXT;
    "#,
];

pub static NAKAMOTO_CHAINSTATE_SCHEMA_3: &[&str] = &[
    NAKAMOTO_TENURES_SCHEMA_3,
    r#"
    UPDATE db_config SET version = "6";
    "#,
    // Add a `height_in_tenure` field to the block header row, so we know how high this block is
    // within its tenure.  This is needed to process malleablized Nakamoto blocks with the same
    // height, as well as accidental forks that can arise from slow miners.
    //
    //
    //
    // No default value is needed because at the time of this writing, this table is actually empty.
    r#"
    ALTER TABLE nakamoto_block_headers
    ADD COLUMN height_in_tenure;
    "#,
];

pub static NAKAMOTO_CHAINSTATE_SCHEMA_4: &[&str] = &[
    r#"
        UPDATE db_config SET version = "7";
    "#,
    // Add a `signer_stats` table to keep track of how many blocks have been signed by each signer
    r#"
        -- Table for signer stats
        CREATE TABLE signer_stats (
            -- Signers public key
            public_key TEXT NOT NULL,
            -- Stacking rewards cycle ID
            reward_cycle INTEGER NOT NULL,
            -- Number of blocks signed during reward cycle
            blocks_signed INTEGER DEFAULT 1 NOT NULL,

            PRIMARY KEY(public_key,reward_cycle)
        );
    "#,
];

pub static NAKAMOTO_CHAINSTATE_SCHEMA_5: &[&str] = &[
    r#"
        UPDATE db_config SET version = "8";
    "#,
    // Add an index for index block hash in nakamoto block headers
    "CREATE INDEX IF NOT EXISTS index_block_hash ON nakamoto_block_headers(index_block_hash);",
];

pub static NAKAMOTO_CHAINSTATE_SCHEMA_6: &[&str] = &[
    // schema change is JUST a new index, but the index is on a table
    //  created by a migration, so don't add the index to the CHAINSTATE_INDEXES
    r#"UPDATE db_config SET version = "10";"#,
    "CREATE INDEX IF NOT EXISTS nakamoto_block_headers_by_ch_bv ON nakamoto_block_headers(consensus_hash, burn_view);"
];

#[cfg(test)]
mod fault_injection {
    static PROCESS_BLOCK_STALL: std::sync::Mutex<bool> = std::sync::Mutex::new(false);

    pub fn stall_block_processing() {
        if *PROCESS_BLOCK_STALL.lock().unwrap() {
            // Do an extra check just so we don't log EVERY time.
            warn!("Block processing is stalled due to testing directive.");
            while *PROCESS_BLOCK_STALL.lock().unwrap() {
                std::thread::sleep(std::time::Duration::from_millis(10));
            }
            info!("Block processing is no longer stalled due to testing directive.");
        }
    }

    pub fn enable_process_block_stall() {
        *PROCESS_BLOCK_STALL.lock().unwrap() = true;
    }

    pub fn disable_process_block_stall() {
        *PROCESS_BLOCK_STALL.lock().unwrap() = false;
    }
}

/// Trait for common MARF getters between StacksDBConn and StacksDBTx
pub trait StacksDBIndexed {
    fn get(&mut self, tip: &StacksBlockId, key: &str) -> Result<Option<String>, DBError>;
    fn sqlite(&self) -> &Connection;

    /// Get the ancestor block hash given a coinbase height
    fn get_ancestor_block_id(
        &mut self,
        coinbase_height: u64,
        tip_index_hash: &StacksBlockId,
    ) -> Result<Option<StacksBlockId>, DBError>;

    /// Get the block ID for a specific coinbase height in the fork identified by `tip`
    fn get_nakamoto_block_id_at_coinbase_height(
        &mut self,
        tip: &StacksBlockId,
        coinbase_height: u64,
    ) -> Result<Option<StacksBlockId>, DBError> {
        Ok(self
            .get(
                tip,
                &nakamoto_keys::ongoing_tenure_coinbase_height(coinbase_height),
            )?
            .and_then(|id_str| nakamoto_keys::parse_block_id(&id_str)))
    }

    /// Get the first block in the tenure for a given tenure ID consensus hash in the fork
    /// identified by `tip`
    fn get_tenure_start_block_id(
        &mut self,
        tip: &StacksBlockId,
        tenure_id_consensus_hash: &ConsensusHash,
    ) -> Result<Option<StacksBlockId>, DBError> {
        Ok(self
            .get(
                tip,
                &nakamoto_keys::tenure_start_block_id(tenure_id_consensus_hash),
            )?
            .and_then(|id_str| nakamoto_keys::parse_block_id(&id_str)))
    }

    /// Get the coinbase height of a tenure (identified by its consensus hash) in a fork identified
    /// by `tip`
    fn get_coinbase_height(
        &mut self,
        tip: &StacksBlockId,
        tenure_id_consensus_hash: &ConsensusHash,
    ) -> Result<Option<u64>, DBError> {
        Ok(self
            .get(
                tip,
                &nakamoto_keys::coinbase_height(tenure_id_consensus_hash),
            )?
            .and_then(|height_str| nakamoto_keys::parse_u64(&height_str)))
    }

    /// Get the ongoing tenure ID in the fork identified by `tip`
    fn get_ongoing_tenure_id(
        &mut self,
        tip: &StacksBlockId,
    ) -> Result<Option<NakamotoTenureEventId>, DBError> {
        Ok(self
            .get(tip, nakamoto_keys::ongoing_tenure_id())?
            .and_then(|id_str| nakamoto_keys::parse_tenure_id_value(&id_str)))
    }

    /// Get the highest block ID in a tenure identified by its consensus hash in the Stacks fork
    /// identified by `tip`
    fn get_highest_block_id_in_tenure(
        &mut self,
        tip: &StacksBlockId,
        tenure_id_consensus_hash: &ConsensusHash,
    ) -> Result<Option<StacksBlockId>, DBError> {
        Ok(self
            .get(
                tip,
                &nakamoto_keys::highest_block_in_tenure(tenure_id_consensus_hash),
            )?
            .and_then(|id_str| nakamoto_keys::parse_block_id(&id_str)))
    }

    /// Get the block-found tenure ID for a given tenure's consensus hash (if defined) in a given
    /// Stacks fork identified by `tip`
    fn get_block_found_tenure_id(
        &mut self,
        tip: &StacksBlockId,
        tenure_id_consensus_hash: &ConsensusHash,
    ) -> Result<Option<NakamotoTenureEventId>, DBError> {
        Ok(self
            .get(
                tip,
                &nakamoto_keys::block_found_tenure_id(tenure_id_consensus_hash),
            )?
            .and_then(|id_str| nakamoto_keys::parse_tenure_id_value(&id_str)))
    }

    /// Determine if a tenure, identified by its consensus hash, has finished in a fork identified
    /// by `tip`
    fn is_tenure_finished(
        &mut self,
        tip: &StacksBlockId,
        tenure_id_consensus_hash: &ConsensusHash,
    ) -> Result<Option<bool>, DBError> {
        if self
            .get_tenure_start_block_id(tip, tenure_id_consensus_hash)?
            .is_none()
        {
            // tenure not started
            debug!(
                "No tenure-start block for {} off of {}",
                tenure_id_consensus_hash, tip
            );
            return Ok(None);
        }
        if self
            .get(
                tip,
                &nakamoto_keys::finished_tenure_consensus_hash(tenure_id_consensus_hash),
            )?
            .is_none()
        {
            // tenure has started, but is not done yet
            debug!(
                "Tenure {} not finished off of {}",
                tenure_id_consensus_hash, tip
            );
            return Ok(Some(false));
        }

        // tenure started and finished
        Ok(Some(true))
    }

    /// Get the parent tenure consensus hash of a given tenure (identified by its own consensus
    /// hash) within a Stacks fork identified by `tip`
    fn get_parent_tenure_consensus_hash(
        &mut self,
        tip: &StacksBlockId,
        tenure_id_consensus_hash: &ConsensusHash,
    ) -> Result<Option<ConsensusHash>, DBError> {
        Ok(self
            .get(
                tip,
                &nakamoto_keys::parent_tenure_consensus_hash(tenure_id_consensus_hash),
            )?
            .and_then(|ch_str| nakamoto_keys::parse_consensus_hash(&ch_str)))
    }
}

impl StacksDBIndexed for StacksDBConn<'_> {
    fn get(&mut self, tip: &StacksBlockId, key: &str) -> Result<Option<String>, DBError> {
        self.get_indexed(tip, key)
    }

    fn sqlite(&self) -> &Connection {
        self.conn()
    }

    fn get_ancestor_block_id(
        &mut self,
        coinbase_height: u64,
        tip_index_hash: &StacksBlockId,
    ) -> Result<Option<StacksBlockId>, DBError> {
        self.get_ancestor_block_hash(coinbase_height, tip_index_hash)
    }
}

impl StacksDBIndexed for StacksDBTx<'_> {
    fn get(&mut self, tip: &StacksBlockId, key: &str) -> Result<Option<String>, DBError> {
        self.get_indexed(tip, key)
    }

    fn sqlite(&self) -> &Connection {
        self.tx().deref()
    }

    fn get_ancestor_block_id(
        &mut self,
        coinbase_height: u64,
        tip_index_hash: &StacksBlockId,
    ) -> Result<Option<StacksBlockId>, DBError> {
        self.get_ancestor_block_hash(coinbase_height, tip_index_hash)
    }
}

impl<'a> ChainstateTx<'a> {
    pub fn as_tx(&mut self) -> &mut StacksDBTx<'a> {
        &mut self.tx
    }
}

/// Matured miner reward schedules
#[derive(Debug, Clone)]
pub struct MaturedMinerPaymentSchedules {
    /// miners whose rewards matured
    pub latest_miners: Vec<MinerPaymentSchedule>,
    /// parent to be paid (epoch2 only)
    pub parent_miner: MinerPaymentSchedule,
}

impl MaturedMinerPaymentSchedules {
    pub fn genesis(mainnet: bool) -> Self {
        Self {
            latest_miners: vec![],
            parent_miner: MinerPaymentSchedule::genesis(mainnet),
        }
    }
}

/// Struct for the transaction events associated with
/// any operations handled in finish_block()
pub struct FinishBlockEvents {
    pub lockup_events: Vec<StacksTransactionEvent>,
    pub sip31_event: Option<StacksTransactionEvent>,
}

/// Struct containing information about the miners assigned in the
/// .miners stackerdb config
pub struct MinersDBInformation {
    signer_0_sortition: ConsensusHash,
    signer_1_sortition: ConsensusHash,
    latest_winner: u16,
}

impl MinersDBInformation {
    /// What index in the `.miners` stackerdb is the miner who won
    /// `sortition`?
    pub fn get_signer_index(&self, sortition: &ConsensusHash) -> Option<u16> {
        if sortition == &self.signer_0_sortition {
            Some(0)
        } else if sortition == &self.signer_1_sortition {
            Some(1)
        } else {
            None
        }
    }

    /// Get all of the sortitions whose winners are included in .miners
    pub fn get_sortitions(&self) -> [&ConsensusHash; 2] {
        [&self.signer_0_sortition, &self.signer_1_sortition]
    }

    /// Get the index of the latest sortition winner in .miners
    pub fn get_latest_winner_index(&self) -> u16 {
        self.latest_winner
    }
}

/// Calculated matured miner rewards, from scheduled rewards
#[derive(Debug, Clone)]
pub struct MaturedMinerRewards {
    /// this block's reward recipient
    /// NOTE: in epoch2, if a PoisonMicroblock report was successful, then the recipient is the
    /// reporter, not the miner.
    pub recipient: MinerReward,
    /// the parent block's reward.
    /// this is all of the fees they accumulated during their tenure.
    pub parent_reward: MinerReward,
    /// metadata about the block miner's reward
    pub reward_info: MinerRewardInfo,
}

impl MaturedMinerRewards {
    /// Get the list of miner rewards this struct represents
    pub fn consolidate(&self) -> Vec<MinerReward> {
        vec![self.recipient.clone(), self.parent_reward.clone()]
    }
}

/// Result of preparing to produce or validate a block
pub struct SetupBlockResult<'a, 'b> {
    /// Handle to the ClarityVM
    pub clarity_tx: ClarityTx<'a, 'b>,
    /// Transaction receipts from any Stacks-on-Bitcoin transactions and epoch transition events
    pub tx_receipts: Vec<StacksTransactionReceipt>,
    /// Miner rewards that can be paid now
    pub matured_miner_rewards_opt: Option<MaturedMinerRewards>,
    /// Epoch in which this block was set up
    pub evaluated_epoch: StacksEpochId,
    /// Whether or not we applied an epoch transition in this block
    pub applied_epoch_transition: bool,
    /// stack-stx Stacks-on-Bitcoin txs
    pub burn_stack_stx_ops: Vec<StackStxOp>,
    /// transfer-stx Stacks-on-Bitcoin txs
    pub burn_transfer_stx_ops: Vec<TransferStxOp>,
    /// delegate-stx Stacks-on-Bitcoin txs
    pub burn_delegate_stx_ops: Vec<DelegateStxOp>,
    /// STX auto-unlock events from PoX
    pub auto_unlock_events: Vec<StacksTransactionEvent>,
    /// Result of a signer set calculation if one occurred
    pub signer_set_calc: Option<SignerCalculation>,
    /// vote-for-aggregate-key Stacks-on-Bitcoin txs
    pub burn_vote_for_aggregate_key_ops: Vec<VoteForAggregateKeyOp>,
}

#[derive(Debug, Clone, PartialEq, Serialize, Deserialize)]
pub struct NakamotoBlockHeader {
    pub version: u8,
    /// The total number of StacksBlock and NakamotoBlocks preceding
    /// this block in this block's history.
    pub chain_length: u64,
    /// Total amount of BTC spent producing the sortition that
    /// selected this block's miner.
    pub burn_spent: u64,
    /// The consensus hash of the burnchain block that selected this tenure.  The consensus hash
    /// uniquely identifies this tenure, including across all Bitcoin forks.
    pub consensus_hash: ConsensusHash,
    /// The index block hash of the immediate parent of this block.
    /// This is the hash of the parent block's hash and consensus hash.
    pub parent_block_id: StacksBlockId,
    /// The root of a SHA512/256 merkle tree over all this block's
    /// contained transactions
    pub tx_merkle_root: Sha512Trunc256Sum,
    /// The MARF trie root hash after this block has been processed
    pub state_index_root: TrieHash,
    /// A Unix time timestamp of when this block was mined, according to the miner.
    /// For the signers to consider a block valid, this timestamp must be:
    ///  * Greater than the timestamp of its parent block
    ///  * At most 15 seconds into the future
    pub timestamp: u64,
    /// Recoverable ECDSA signature from the tenure's miner.
    pub miner_signature: MessageSignature,
    /// The set of recoverable ECDSA signatures over
    /// the block header from the signer set active during the tenure.
    /// (ordered by reward set order)
    pub signer_signature: Vec<MessageSignature>,
    /// A bitvec which conveys whether reward addresses should be punished (by burning their PoX rewards)
    ///  or not in this block.
    ///
    /// The maximum number of entries in the bitvec is 4000.
    pub pox_treatment: BitVec<4000>,
}

impl FromRow<NakamotoBlockHeader> for NakamotoBlockHeader {
    fn from_row(row: &rusqlite::Row) -> Result<NakamotoBlockHeader, DBError> {
        let version = row.get("version")?;
        let chain_length_i64: i64 = row.get("chain_length")?;
        let chain_length = chain_length_i64
            .try_into()
            .map_err(|_| DBError::ParseError)?;
        let burn_spent_i64: i64 = row.get("burn_spent")?;
        let burn_spent = burn_spent_i64.try_into().map_err(|_| DBError::ParseError)?;
        let consensus_hash = row.get("consensus_hash")?;
        let parent_block_id = row.get("parent_block_id")?;
        let tx_merkle_root = row.get("tx_merkle_root")?;
        let state_index_root = row.get("state_index_root")?;
        let timestamp_i64: i64 = row.get("timestamp")?;
        let timestamp = timestamp_i64.try_into().map_err(|_| DBError::ParseError)?;
        let miner_signature = row.get("miner_signature")?;
        let signer_bitvec = row.get("signer_bitvec")?;
        let signer_signature_json: String = row.get("signer_signature")?;
        let signer_signature: Vec<MessageSignature> =
            serde_json::from_str(&signer_signature_json).map_err(|_e| DBError::ParseError)?;

        Ok(NakamotoBlockHeader {
            version,
            chain_length,
            burn_spent,
            consensus_hash,
            parent_block_id,
            tx_merkle_root,
            state_index_root,
            timestamp,
            signer_signature,
            miner_signature,
            pox_treatment: signer_bitvec,
        })
    }
}

#[derive(Debug, Clone, PartialEq, Serialize, Deserialize)]
pub struct NakamotoBlock {
    pub header: NakamotoBlockHeader,
    pub txs: Vec<StacksTransaction>,
}

pub struct NakamotoChainState;

impl StacksMessageCodec for NakamotoBlockHeader {
    fn consensus_serialize<W: std::io::Write>(&self, fd: &mut W) -> Result<(), CodecError> {
        write_next(fd, &self.version)?;
        write_next(fd, &self.chain_length)?;
        write_next(fd, &self.burn_spent)?;
        write_next(fd, &self.consensus_hash)?;
        write_next(fd, &self.parent_block_id)?;
        write_next(fd, &self.tx_merkle_root)?;
        write_next(fd, &self.state_index_root)?;
        write_next(fd, &self.timestamp)?;
        write_next(fd, &self.miner_signature)?;
        write_next(fd, &self.signer_signature)?;
        write_next(fd, &self.pox_treatment)?;

        Ok(())
    }

    fn consensus_deserialize<R: std::io::Read>(fd: &mut R) -> Result<Self, CodecError> {
        Ok(NakamotoBlockHeader {
            version: read_next(fd)?,
            chain_length: read_next(fd)?,
            burn_spent: read_next(fd)?,
            consensus_hash: read_next(fd)?,
            parent_block_id: read_next(fd)?,
            tx_merkle_root: read_next(fd)?,
            state_index_root: read_next(fd)?,
            timestamp: read_next(fd)?,
            miner_signature: read_next(fd)?,
            signer_signature: read_next(fd)?,
            pox_treatment: read_next(fd)?,
        })
    }
}

impl NakamotoBlockHeader {
    /// Calculate the message digest for miners to sign.
    /// This includes all fields _except_ the signatures.
    pub fn miner_signature_hash(&self) -> Sha512Trunc256Sum {
        self.miner_signature_hash_inner()
            .expect("BUG: failed to calculate miner signature hash")
    }

    /// Calculate the message digest for signers to sign.
    /// This includes all fields _except_ the signer signature.
    pub fn signer_signature_hash(&self) -> Sha512Trunc256Sum {
        self.signer_signature_hash_inner()
            .expect("BUG: failed to calculate signer signature hash")
    }

    /// Inner calculation of the message digest for miners to sign.
    /// This includes all fields _except_ the signatures.
    fn miner_signature_hash_inner(&self) -> Result<Sha512Trunc256Sum, CodecError> {
        let mut hasher = Sha512_256::new();
        let fd = &mut hasher;
        write_next(fd, &self.version)?;
        write_next(fd, &self.chain_length)?;
        write_next(fd, &self.burn_spent)?;
        write_next(fd, &self.consensus_hash)?;
        write_next(fd, &self.parent_block_id)?;
        write_next(fd, &self.tx_merkle_root)?;
        write_next(fd, &self.state_index_root)?;
        write_next(fd, &self.timestamp)?;
        write_next(fd, &self.pox_treatment)?;
        Ok(Sha512Trunc256Sum::from_hasher(hasher))
    }

    /// Inner calculation of the message digest for stackers to sign.
    /// This includes all fields _except_ the stacker signature.
    fn signer_signature_hash_inner(&self) -> Result<Sha512Trunc256Sum, CodecError> {
        let mut hasher = Sha512_256::new();
        let fd = &mut hasher;
        write_next(fd, &self.version)?;
        write_next(fd, &self.chain_length)?;
        write_next(fd, &self.burn_spent)?;
        write_next(fd, &self.consensus_hash)?;
        write_next(fd, &self.parent_block_id)?;
        write_next(fd, &self.tx_merkle_root)?;
        write_next(fd, &self.state_index_root)?;
        write_next(fd, &self.timestamp)?;
        write_next(fd, &self.miner_signature)?;
        write_next(fd, &self.pox_treatment)?;
        Ok(Sha512Trunc256Sum::from_hasher(hasher))
    }

    pub fn recover_miner_pk(&self) -> Option<StacksPublicKey> {
        let signed_hash = self.miner_signature_hash();
        let recovered_pk =
            StacksPublicKey::recover_to_pubkey(signed_hash.bits(), &self.miner_signature).ok()?;

        Some(recovered_pk)
    }

    pub fn block_hash(&self) -> BlockHeaderHash {
        // same as sighash -- we don't commit to signatures
        BlockHeaderHash(
            self.signer_signature_hash_inner()
                .expect("BUG: failed to serialize block header hash struct")
                .0,
        )
    }

    pub fn block_id(&self) -> StacksBlockId {
        StacksBlockId::new(&self.consensus_hash, &self.block_hash())
    }

    pub fn is_first_mined(&self) -> bool {
        self.parent_block_id == StacksBlockId::first_mined()
    }

    /// Sign the block header by the miner
    pub fn sign_miner(&mut self, privk: &StacksPrivateKey) -> Result<(), ChainstateError> {
        let sighash = self.miner_signature_hash().0;
        let sig = privk
            .sign(&sighash)
            .map_err(|se| net_error::SigningError(se.to_string()))?;
        self.miner_signature = sig;
        Ok(())
    }

    /// Verify the block header against the list of signer signatures
    ///
    /// Validate against:
    /// - Any invalid signatures (eg not recoverable or not from a signer)
    /// - Any duplicate signatures
    /// - At least the minimum number of signatures (based on total signer weight
    /// and a 70% threshold)
    /// - Order of signatures is maintained vs signer set
    ///
    /// Returns the signing weight on success.
    /// Returns ChainstateError::InvalidStacksBlock on error
    #[cfg_attr(test, mutants::skip)]
    pub fn verify_signer_signatures(&self, reward_set: &RewardSet) -> Result<u32, ChainstateError> {
        let message = self.signer_signature_hash();
        let Some(signers) = &reward_set.signers else {
            return Err(ChainstateError::InvalidStacksBlock(
                "No signers in the reward set".to_string(),
            ));
        };

        // if this is a shadow block, then its signing weight is as if every signer signed it, even
        // though the signature vector is undefined.
        if self.is_shadow_block() {
            return Ok(self.get_shadow_signer_weight(reward_set)?);
        }

        let mut total_weight_signed: u32 = 0;
        // `last_index` is used to prevent out-of-order signatures
        let mut last_index = None;

        let total_weight = reward_set
            .total_signing_weight()
            .map_err(|_| ChainstateError::NoRegisteredSigners(0))?;

        // HashMap of <PublicKey, (Signer, Index)>
        let signers_by_pk: HashMap<_, _> = signers
            .iter()
            .enumerate()
            .map(|(i, signer)| (&signer.signing_key, (signer, i)))
            .collect();

        for signature in self.signer_signature.iter() {
            let public_key = Secp256k1PublicKey::recover_to_pubkey(message.bits(), signature)
                .map_err(|_| {
                    ChainstateError::InvalidStacksBlock(format!(
                        "Unable to recover public key from signature {}",
                        signature.to_hex()
                    ))
                })?;

            let mut public_key_bytes = [0u8; 33];
            public_key_bytes.copy_from_slice(&public_key.to_bytes_compressed()[..]);

            let (signer, signer_index) = signers_by_pk.get(&public_key_bytes).ok_or_else(|| {
                warn!(
                    "Found an invalid public key. Reward set has {} signers. Chain length {}. Signatures length {}",
                    signers.len(),
                    self.chain_length,
                    self.signer_signature.len(),
                );
                ChainstateError::InvalidStacksBlock(format!(
                    "Public key {} not found in the reward set",
                    public_key.to_hex()
                ))
            })?;

            // Enforce order of signatures
            if let Some(index) = last_index.as_ref() {
                if *index >= *signer_index {
                    return Err(ChainstateError::InvalidStacksBlock(
                        "Signatures are out of order".to_string(),
                    ));
                }
            } else {
                last_index = Some(*signer_index);
            }

            total_weight_signed = total_weight_signed
                .checked_add(signer.weight)
                .expect("FATAL: overflow while computing signer set threshold");
        }

        let threshold = Self::compute_voting_weight_threshold(total_weight)?;

        if total_weight_signed < threshold {
            return Err(ChainstateError::InvalidStacksBlock(format!(
                "Not enough signatures. Needed at least {} but got {} (out of {})",
                threshold, total_weight_signed, total_weight,
            )));
        }

        return Ok(total_weight_signed);
    }

    /// Compute the threshold for the minimum number of signers (by weight) required
    /// to approve a Nakamoto block.
    pub fn compute_voting_weight_threshold(total_weight: u32) -> Result<u32, ChainstateError> {
        let threshold = NAKAMOTO_SIGNER_BLOCK_APPROVAL_THRESHOLD;
        let total_weight = u64::from(total_weight);
        let ceil = if (total_weight * threshold) % 10 == 0 {
            0
        } else {
            1
        };
        u32::try_from((total_weight * threshold) / 10 + ceil).map_err(|_| {
            ChainstateError::InvalidStacksBlock(
                "Overflow when computing nakamoto block approval threshold".to_string(),
            )
        })
    }

    /// Make an "empty" header whose block data needs to be filled in.
    /// This is used by the miner code. The block's timestamp is set here, at
    /// the time of creation.
    pub fn from_parent_empty(
        chain_length: u64,
        burn_spent: u64,
        consensus_hash: ConsensusHash,
        parent_block_id: StacksBlockId,
        bitvec_len: u16,
        parent_timestamp: u64,
    ) -> NakamotoBlockHeader {
        NakamotoBlockHeader {
            version: NAKAMOTO_BLOCK_VERSION,
            chain_length,
            burn_spent,
            consensus_hash,
            parent_block_id,
            tx_merkle_root: Sha512Trunc256Sum([0u8; 32]),
            state_index_root: TrieHash([0u8; 32]),
            timestamp: std::cmp::max(parent_timestamp, get_epoch_time_secs()),
            miner_signature: MessageSignature::empty(),
            signer_signature: vec![],
            pox_treatment: BitVec::ones(bitvec_len)
                .expect("BUG: bitvec of length-1 failed to construct"),
        }
    }

    /// Make a completely empty header
    pub fn empty() -> NakamotoBlockHeader {
        NakamotoBlockHeader {
            version: 0,
            chain_length: 0,
            burn_spent: 0,
            consensus_hash: ConsensusHash([0u8; 20]),
            parent_block_id: StacksBlockId([0u8; 32]),
            tx_merkle_root: Sha512Trunc256Sum([0u8; 32]),
            state_index_root: TrieHash([0u8; 32]),
            timestamp: 0,
            miner_signature: MessageSignature::empty(),
            signer_signature: vec![],
            pox_treatment: BitVec::zeros(1).expect("BUG: bitvec of length-1 failed to construct"),
        }
    }

    /// Make a genesis header (testing only)
    pub fn genesis() -> NakamotoBlockHeader {
        NakamotoBlockHeader {
            version: 0,
            chain_length: 0,
            burn_spent: 0,
            consensus_hash: FIRST_BURNCHAIN_CONSENSUS_HASH.clone(),
            parent_block_id: StacksBlockId(BOOT_BLOCK_HASH.0),
            tx_merkle_root: Sha512Trunc256Sum([0u8; 32]),
            state_index_root: TrieHash([0u8; 32]),
            timestamp: get_epoch_time_secs(),
            miner_signature: MessageSignature::empty(),
            signer_signature: vec![],
            pox_treatment: BitVec::zeros(1).expect("BUG: bitvec of length-1 failed to construct"),
        }
    }
}

impl NakamotoBlock {
    /// Find all positionally-valid tenure changes in this block.
    /// They must be the first transactions.
    /// Return their indexes into self.txs
    fn find_tenure_changes(&self) -> Vec<usize> {
        let mut ret = vec![];
        for (i, tx) in self.txs.iter().enumerate() {
            if let TransactionPayload::TenureChange(..) = &tx.payload {
                ret.push(i);
            } else {
                break;
            }
        }
        ret
    }

    pub fn is_first_mined(&self) -> bool {
        self.header.is_first_mined()
    }

    /// Get the tenure-change transaction in Nakamoto.
    /// If it's present, then it's the first transaction (i.e. tx 0).
    /// NOTE: this does _not_ return a tenure-extend transaction payload.
    pub fn get_tenure_change_tx_payload(&self) -> Option<&TenureChangePayload> {
        if self.is_wellformed_tenure_start_block() != Ok(true) {
            // no tenure-change, or invalid
            return None;
        }

        // if it exists, it's the first
        self.txs.get(0).and_then(|tx| {
            if let TransactionPayload::TenureChange(ref tc) = &tx.payload {
                Some(tc)
            } else {
                None
            }
        })
    }

    /// Get the tenure-extend transaction in Nakamoto.
    /// If it's present, then it's the first transaction (i.e. tx 0)
    /// NOTE: this does _not_ return a tenure-change transaction payload.
    pub fn get_tenure_extend_tx_payload(&self) -> Option<&TenureChangePayload> {
        if self.is_wellformed_tenure_extend_block() != Ok(true) {
            // no tenure-extend, or invalid
            return None;
        }

        // if it exists, it's the first
        self.txs.get(0).and_then(|tx| {
            if let TransactionPayload::TenureChange(ref tc) = &tx.payload {
                Some(tc)
            } else {
                None
            }
        })
    }

    /// Get the tenure-change or tenure-extend transaction in Nakamoto, if it exists.
    /// At most one will exist.
    pub fn get_tenure_tx_payload(&self) -> Option<&TenureChangePayload> {
        if let Some(payload) = self.get_tenure_change_tx_payload() {
            return Some(payload);
        }
        if let Some(payload) = self.get_tenure_extend_tx_payload() {
            return Some(payload);
        }
        return None;
    }

    /// Get the coinbase transaction in Nakamoto.
    /// It's the first non-TenureChange transaction (i.e. tx 1)
    pub fn get_coinbase_tx(&self) -> Option<&StacksTransaction> {
        if self.is_wellformed_tenure_start_block() != Ok(true) {
            // not a tenure-change block, or invalid
            return None;
        }

        // there is one coinbase.
        // go find it.
        self.txs
            .iter()
            .find(|tx| matches!(tx.payload, TransactionPayload::Coinbase(..)))
    }

    /// Get the VRF proof from this block.
    /// It's Some(..) only if there's a coinbase
    pub fn get_vrf_proof(&self) -> Option<&VRFProof> {
        self.get_coinbase_tx().and_then(|coinbase_tx| {
            if let TransactionPayload::Coinbase(_, _, vrf_proof) = &coinbase_tx.payload {
                vrf_proof.as_ref()
            } else {
                // actually unreachable
                None
            }
        })
    }

    /// Try to get the first transaction in the block as a tenure-change
    /// Return Some(tenure-change-payload) if it's a tenure change
    /// Return None if not
    pub fn try_get_tenure_change_payload(&self) -> Option<&TenureChangePayload> {
        if let TransactionPayload::TenureChange(ref tc) = &self.txs.get(0)?.payload {
            Some(tc)
        } else {
            None
        }
    }

    /// Determine if this is a well-formed tenure-extend block.
    /// * It has exactly one TenureChange, and it does _not_ require a sortiton (it's `cause` is
    /// `Extended`)
    /// * Its consensus hash and previous consensus hash values point to this block.
    /// * There is no coinbase
    /// * There are no other TenureChange transactions
    ///
    /// Returns Ok(true) if the above are true
    /// Returns Ok(false) if it is not a tenure-extend block
    /// Returns Err(()) if this block cannot be a valid block
    pub fn is_wellformed_tenure_extend_block(&self) -> Result<bool, ()> {
        // find coinbases
        let has_coinbase = self
            .txs
            .iter()
            .find(|tx| matches!(&tx.payload, TransactionPayload::Coinbase(..)))
            .is_some();

        if has_coinbase {
            // can't be
            return Ok(false);
        }

        // find all tenure changes, even if they're not sortition-induced
        let tenure_change_positions = self
            .txs
            .iter()
            .enumerate()
            .filter_map(|(i, tx)| {
                if let TransactionPayload::TenureChange(..) = &tx.payload {
                    Some(i)
                } else {
                    None
                }
            })
            .collect::<Vec<_>>();

        if tenure_change_positions.is_empty() {
            return Ok(false);
        }

        if tenure_change_positions.len() > 1 {
            // invalid
            warn!(
                "Invalid block -- {} tenure txs",
                tenure_change_positions.len()
            );
            return Err(());
        }

        let Some(tc_payload) = self.try_get_tenure_change_payload() else {
            warn!("Invalid block -- tx at index 0 is not a tenure tx";
                "consensus_hash" => %self.header.consensus_hash,
                "stacks_block_hash" => %self.header.block_hash(),
                "stacks_block_id" => %self.header.block_id()
            );
            return Err(());
        };
        if tc_payload.cause != TenureChangeCause::Extended {
            // not a tenure-extend, and can't be valid since all other tenure-change types require
            // a coinbase (which is not present)
            warn!("Invalid block -- tenure tx cause is not an extension";
                "consensus_hash" => %self.header.consensus_hash,
                "stacks_block_hash" => %self.header.block_hash(),
                "stacks_block_id" => %self.header.block_id()
            );
            return Err(());
        }

        if tc_payload.previous_tenure_end != self.header.parent_block_id {
            // discontinuous
            warn!(
                "Invalid block -- discontiguous";
                "previous_tenure_end" => %tc_payload.previous_tenure_end,
                "parent_block_id" => %self.header.parent_block_id,
                "consensus_hash" => %self.header.consensus_hash,
                "stacks_block_hash" => %self.header.block_hash(),
                "stacks_block_id" => %self.header.block_id()
            );
            return Err(());
        }

        if tc_payload.tenure_consensus_hash != self.header.consensus_hash
            || tc_payload.prev_tenure_consensus_hash != self.header.consensus_hash
        {
            // tenure-extends don't change the current miner
            warn!(
                "Invalid block -- tenure extend tx must have the same consensus hash and previous consensus hash as the block header";
                "tenure_consensus_hash" => %tc_payload.tenure_consensus_hash,
                "prev_tenure_consensus_hash" => %tc_payload.prev_tenure_consensus_hash,
                "consensus_hash" => %self.header.consensus_hash,
                "stacks_block_hash" => %self.header.block_hash(),
                "stacks_block_id" => %self.header.block_id()
            );
            return Err(());
        }

        Ok(true)
    }

    /// Determine if this is a well-formed first block in a tenure.
    /// * It has exactly one TenureChange, and it requires a sortition and points to the parent of
    /// this block (this checks `cause` and `previous_tenure_end`)
    /// * It then has a Nakamoto coinbase
    /// * Coinbases and TenureChanges do not occur anywhere else
    ///
    /// Returns Ok(true) if the above are true
    /// Returns Ok(false) if this is not a tenure-start block
    /// Returns Err(()) if this block cannot be a valid block
    pub fn is_wellformed_tenure_start_block(&self) -> Result<bool, ()> {
        // sanity check -- this may contain no coinbases or tenure-changes
        let coinbase_positions = self
            .txs
            .iter()
            .enumerate()
            .filter_map(|(i, tx)| {
                if let TransactionPayload::Coinbase(..) = &tx.payload {
                    Some(i)
                } else {
                    None
                }
            })
            .collect::<Vec<_>>();

        // find all tenure changes, even if they're not sortition-induced
        let tenure_change_positions = self
            .txs
            .iter()
            .enumerate()
            .filter_map(|(i, tx)| {
                if let TransactionPayload::TenureChange(..) = &tx.payload {
                    Some(i)
                } else {
                    None
                }
            })
            .collect::<Vec<_>>();

        if coinbase_positions.is_empty() && tenure_change_positions.is_empty() {
            // can't be a first block in a tenure
            return Ok(false);
        }

        if coinbase_positions.len() > 1 || tenure_change_positions.len() > 1 {
            // never valid to have more than one of each
            warn!(
                "Invalid block -- have {} coinbases and {} tenure txs",
                coinbase_positions.len(),
                tenure_change_positions.len();
                "consensus_hash" => %self.header.consensus_hash,
                "stacks_block_hash" => %self.header.block_hash(),
                "stacks_block_id" => %self.header.block_id()
            );
            return Err(());
        }

        let coinbase_position = coinbase_positions.first().copied();
        let tenure_change_position = tenure_change_positions.first().copied();

        if coinbase_position.is_some() && tenure_change_position.is_none() {
            // coinbase unaccompanied by a tenure change
            warn!("Invalid block -- have coinbase without tenure change";
                "consensus_hash" => %self.header.consensus_hash,
                "stacks_block_hash" => %self.header.block_hash(),
                "stacks_block_id" => %self.header.block_id()
            );
            return Err(());
        }

        if let (None, Some(tenure_change_position)) = (coinbase_position, tenure_change_position) {
            // this is possibly a block with a tenure-extend transaction.
            // It must be the first tx
            if tenure_change_position != 0 {
                // wrong position
                warn!(
                    "Invalid block -- tenure change positions = {:?}, expected [0]",
                    &tenure_change_positions;
                    "consensus_hash" => %self.header.consensus_hash,
                    "stacks_block_hash" => %self.header.block_hash(),
                    "stacks_block_id" => %self.header.block_id()
                );
                return Err(());
            }

            // must be a non-sortition-triggered tenure change
            let Some(TransactionPayload::TenureChange(tc_payload)) =
                self.txs.get(0).map(|x| &x.payload)
            else {
                // this transaction is not a tenure change
                // (should be unreachable)
                warn!("Invalid block -- first transaction is not a tenure change";
                    "consensus_hash" => %self.header.consensus_hash,
                    "stacks_block_hash" => %self.header.block_hash(),
                    "stacks_block_id" => %self.header.block_id()
                );
                return Err(());
            };

            if tc_payload.cause.expects_sortition() {
                // not valid
                warn!("Invalid block -- no coinbase, but tenure change expects sortition";
                    "consensus_hash" => %self.header.consensus_hash,
                    "stacks_block_hash" => %self.header.block_hash(),
                    "stacks_block_id" => %self.header.block_id()
                );
                return Err(());
            }

            // not a tenure-start block, but syntactically valid w.r.t. tenure changes
            return Ok(false);
        }

        // have both a coinbase and a tenure-change
        let coinbase_idx = 1;
        let tc_idx = 0;
        if coinbase_position != Some(coinbase_idx) && tenure_change_position != Some(tc_idx) {
            // invalid -- expect exactly one sortition-induced tenure change and exactly one coinbase expected,
            // and the tenure change must be the first transaction and the coinbase must be the second transaction
            warn!("Invalid block -- coinbase and/or tenure change txs are in the wrong position -- ({:?}, {:?}) != [{}], [{}]", &coinbase_positions, &tenure_change_positions, coinbase_idx, tc_idx;
                "consensus_hash" => %self.header.consensus_hash,
                "stacks_block_hash" => %self.header.block_hash(),
                "stacks_block_id" => %self.header.block_id()
            );
            return Err(());
        }
        let Some(tc_payload) = self.try_get_tenure_change_payload() else {
            warn!("Invalid block -- tx at index 0 is not a tenure tx";
                "consensus_hash" => %self.header.consensus_hash,
                "stacks_block_hash" => %self.header.block_hash(),
                "stacks_block_id" => %self.header.block_id()
            );
            return Err(());
        };
        if !tc_payload.cause.expects_sortition() {
            // the only tenure change allowed in a block with a coinbase is a sortition-triggered
            // tenure change
            warn!("Invalid block -- tenure change does not expect a sortition";
                "consensus_hash" => %self.header.consensus_hash,
                "stacks_block_hash" => %self.header.block_hash(),
                "stacks_block_id" => %self.header.block_id()
            );
            return Err(());
        }
        if tc_payload.previous_tenure_end != self.header.parent_block_id {
            // discontinuous
            warn!(
                "Invalid block -- discontiguous -- {} != {}",
                &tc_payload.previous_tenure_end, &self.header.parent_block_id;
                "consensus_hash" => %self.header.consensus_hash,
                "stacks_block_hash" => %self.header.block_hash(),
                "stacks_block_id" => %self.header.block_id()
            );
            return Err(());
        }

        // must be a Nakamoto coinbase
        let Some(TransactionPayload::Coinbase(_, _, vrf_proof_opt)) =
            self.txs.get(coinbase_idx).map(|x| &x.payload)
        else {
            // this transaction is not a coinbase (but this should be unreachable)
            warn!(
                "Invalid block -- tx index {} is not a coinbase",
                coinbase_idx;
                "consensus_hash" => %self.header.consensus_hash,
                "stacks_block_hash" => %self.header.block_hash(),
                "stacks_block_id" => %self.header.block_id()
            );
            return Err(());
        };
        if vrf_proof_opt.is_none() {
            // not a Nakamoto coinbase
            warn!("Invalid block -- no VRF proof in coinbase";
                "consensus_hash" => %self.header.consensus_hash,
                "stacks_block_hash" => %self.header.block_hash(),
                "stacks_block_id" => %self.header.block_id()
            );
            return Err(());
        }

        return Ok(true);
    }

    /// Verify that the VRF seed of this block's block-commit is the hash of the parent tenure's
    /// VRF seed.
    pub fn validate_vrf_seed<SDBI: StacksDBIndexed>(
        &self,
        sortdb_conn: &Connection,
        chainstate_conn: &mut SDBI,
        block_commit: &LeaderBlockCommitOp,
    ) -> Result<(), ChainstateError> {
        // the block-commit from the miner who created this coinbase must have a VRF seed that
        // is the hash of the parent tenure's VRF proof.
        // Do the query relative to the parent block ID, since this block may not be processed yet.
        let parent_vrf_proof = NakamotoChainState::get_parent_vrf_proof(
            chainstate_conn,
            &self.header.parent_block_id,
            sortdb_conn,
            &self.header.consensus_hash,
            &block_commit.txid,
        )?;
        if !block_commit.new_seed.is_from_proof(&parent_vrf_proof) {
            warn!("Invalid Nakamoto block-commit: seed does not match parent VRF proof";
                  "consensus_hash" => %self.header.consensus_hash,
                  "stacks_block_hash" => %self.header.block_hash(),
                  "stacks_block_id" => %self.block_id(),
                  "parent_block_id" => %self.header.parent_block_id,
                  "commit_seed" => %block_commit.new_seed,
                  "proof_seed" => %VRFSeed::from_proof(&parent_vrf_proof),
                  "parent_vrf_proof" => %parent_vrf_proof.to_hex(),
                  "block_commit" => format!("{:?}", &block_commit)
            );
            return Err(ChainstateError::InvalidStacksBlock(
                "Invalid Nakamoto block: bad VRF proof".into(),
            ));
        }
        Ok(())
    }

    pub fn block_id(&self) -> StacksBlockId {
        self.header.block_id()
    }

    /// Get the miner's public key hash160 from this signature
    pub(crate) fn recover_miner_pubkh(&self) -> Result<Hash160, ChainstateError> {
        let recovered_miner_pubk = self.header.recover_miner_pk().ok_or_else(|| {
            warn!(
                "Nakamoto Stacks block downloaded with unrecoverable miner public key";
                "consensus_hash" => %self.header.consensus_hash,
                "stacks_block_hash" => %self.header.block_hash(),
                "stacks_block_id" => %self.header.block_id()
            );
            return ChainstateError::InvalidStacksBlock("Unrecoverable miner public key".into());
        })?;

        let recovered_miner_hash160 = Hash160::from_node_public_key(&recovered_miner_pubk);
        Ok(recovered_miner_hash160)
    }

    /// Verify the miner signature over this block.
    /// If this is a shadow block, then this is always Ok(())
    pub(crate) fn check_miner_signature(
        &self,
        miner_pubkey_hash160: &Hash160,
    ) -> Result<(), ChainstateError> {
        if self.is_shadow_block() {
            return Ok(());
        }

        let recovered_miner_hash160 = self.recover_miner_pubkh()?;
        if &recovered_miner_hash160 != miner_pubkey_hash160 {
            warn!(
                "Nakamoto Stacks block signature mismatch: {recovered_miner_hash160} != {miner_pubkey_hash160} from leader-key";
                "consensus_hash" => %self.header.consensus_hash,
                "stacks_block_hash" => %self.header.block_hash(),
                "stacks_block_id" => %self.header.block_id()
            );
            return Err(ChainstateError::InvalidStacksBlock(
                "Invalid miner signature".into(),
            ));
        }

        Ok(())
    }

    /// Verify that if this block has a tenure-change, that it is consistent with our header's
    /// consensus_hash and miner_signature.  If there is no tenure change tx in this block, then
    /// this is a no-op.
    ///
    /// This check applies to both tenure-changes and tenure-extends
    pub(crate) fn check_tenure_tx(&self) -> Result<(), ChainstateError> {
        // If this block has a tenure-change, then verify that the miner public key is the same as
        // the leader key.  This is required for all tenure-change causes.
        let Some(tc_payload) = self.get_tenure_tx_payload() else {
            return Ok(());
        };

        // in all cases, the miner public key must match that of the tenure change
        let recovered_miner_hash160 = self.recover_miner_pubkh()?;
        if tc_payload.pubkey_hash != recovered_miner_hash160 {
            warn!(
                "Invalid tenure-change transaction -- bad miner pubkey hash160";
                "consensus_hash" => %self.header.consensus_hash,
                "stacks_block_hash" => %self.header.block_hash(),
                "stacks_block_id" => %self.header.block_id(),
                "pubkey_hash" => %tc_payload.pubkey_hash,
                "recovered_miner_hash160" => %recovered_miner_hash160
            );
            return Err(ChainstateError::InvalidStacksBlock(
                "Invalid tenure change -- bad miner pubkey hash160".into(),
            ));
        }

        // in all cases, the tenure change's consensus hash must match the block's consensus
        // hash
        if tc_payload.tenure_consensus_hash != self.header.consensus_hash {
            warn!(
                "Invalid tenure-change transaction -- bad consensus hash";
                "consensus_hash" => %self.header.consensus_hash,
                "stacks_block_hash" => %self.header.block_hash(),
                "stacks_block_id" => %self.header.block_id(),
                "tc_payload.tenure_consensus_hash" => %tc_payload.tenure_consensus_hash
            );
            return Err(ChainstateError::InvalidStacksBlock(
                "Invalid tenure change -- bad consensus hash".into(),
            ));
        }

        Ok(())
    }

    /// Verify that if this block has a coinbase, that its VRF proof is consistent with the leader
    /// public key's VRF key. If there is no coinbase tx, then this is a no-op.
    fn check_normal_coinbase_tx(
        &self,
        leader_vrf_key: &VRFPublicKey,
        sortition_hash: &SortitionHash,
    ) -> Result<(), ChainstateError> {
        assert!(!self.is_shadow_block());

        // If this block has a coinbase, then verify that its VRF proof was generated by this
        // block's miner.  We'll verify that the seed of this block-commit was generated from the
        // parnet tenure's VRF proof via the `validate_vrf_seed()` method, which requires that we
        // already have the parent block.
        if let Some(coinbase_tx) = self.get_coinbase_tx() {
            let (_, _, vrf_proof_opt) = coinbase_tx
                .try_as_coinbase()
                .expect("FATAL: `get_coinbase_tx()` did not return a coinbase");

            let vrf_proof = vrf_proof_opt.ok_or(ChainstateError::InvalidStacksBlock(
                "Nakamoto coinbase must have a VRF proof".into(),
            ))?;

            // this block's VRF proof must have been generated from the last sortition's sortition
            // hash (which includes the last commit's VRF seed)
            let valid = match VRF::verify(leader_vrf_key, vrf_proof, sortition_hash.as_bytes()) {
                Ok(v) => v,
                Err(e) => {
                    warn!(
                        "Invalid Stacks block header {}: failed to verify VRF proof: {}",
                        self.header.block_hash(),
                        e
                    );
                    false
                }
            };

            if !valid {
                warn!("Invalid Nakamoto block: leader VRF key did not produce a valid proof";
                    "consensus_hash" => %self.header.consensus_hash,
                    "stacks_block_hash" => %self.header.block_hash(),
                    "stacks_block_id" => %self.header.block_id(),
                    "leader_public_key" => %leader_vrf_key.to_hex(),
                    "sortition_hash" => %sortition_hash
                );
                return Err(ChainstateError::InvalidStacksBlock(
                    "Invalid Nakamoto block: leader VRF key did not produce a valid proof".into(),
                ));
            }
        }
        Ok(())
    }

    /// Verify properties of blocks against the burnchain that are common to both normal and shadow
    /// blocks.
    ///
    /// -- (self.header.consensus_hash) that this block falls into this block-commit's tenure
    /// -- (self.header.burn_spent) that this block's burn total matches `burn_tip`'s total burn
    fn common_validate_against_burnchain(
        &self,
        tenure_burn_chain_tip: &BlockSnapshot,
        expected_burn: Option<u64>,
    ) -> Result<(), ChainstateError> {
        // this block's consensus hash must match the sortition that selected it
        if tenure_burn_chain_tip.consensus_hash != self.header.consensus_hash {
            warn!("Invalid Nakamoto block: consensus hash does not match sortition";
                "sortition.consensus_hash" => %tenure_burn_chain_tip.consensus_hash,
                "consensus_hash" => %self.header.consensus_hash,
                "stacks_block_hash" => %self.header.block_hash(),
                "stacks_block_id" => %self.header.block_id(),
            );
            return Err(ChainstateError::InvalidStacksBlock(
                "Invalid Nakamoto block: invalid consensus hash".into(),
            ));
        }

        // this block must commit to all of the work seen so far
        if let Some(expected_burn) = expected_burn {
            if self.header.burn_spent != expected_burn {
                warn!("Invalid Nakamoto block header: invalid total burns";
                    "header.burn_spent" => self.header.burn_spent,
                    "expected_burn" => expected_burn,
                    "consensus_hash" => %self.header.consensus_hash,
                    "stacks_block_hash" => %self.header.block_hash(),
                    "stacks_block_id" => %self.header.block_id()
                );
                return Err(ChainstateError::InvalidStacksBlock(
                    "Invalid Nakamoto block: invalid total burns".into(),
                ));
            }
        }

        Ok(())
    }

    /// Validate this Nakamoto block header against burnchain state.
    /// Used to determine whether or not we'll keep a block around (even if we don't yet have its parent).
    ///
    /// Arguments
    /// -- `mainnet`: whether or not the chain is mainnet
    /// -- `tenure_burn_chain_tip` is the BlockSnapshot containing the block-commit for this block's
    /// tenure.  It is not always the tip of the burnchain.
    /// -- `expected_burn` is the total number of burnchain tokens spent, if known.
    /// -- `leader_key` is the miner's leader key registration transaction
    ///
    /// Verifies the following:
    /// -- (self.header.consensus_hash) that this block falls into this block-commit's tenure
    /// -- (self.header.burn_spent) that this block's burn total matches `burn_tip`'s total burn
    /// -- (self.header.miner_signature) that this miner signed this block
    /// -- if this block has a tenure change, then it's consistent with the miner's public key and
    /// self.header.consensus_hash
    /// -- if this block has a coinbase, then that it's VRF proof was generated by this miner
    fn validate_normal_against_burnchain(
        &self,
        tenure_burn_chain_tip: &BlockSnapshot,
        expected_burn: Option<u64>,
        miner_pubkey_hash160: &Hash160,
        vrf_public_key: &VRFPublicKey,
    ) -> Result<(), ChainstateError> {
        self.common_validate_against_burnchain(tenure_burn_chain_tip, expected_burn)?;
        self.check_miner_signature(miner_pubkey_hash160)?;
        self.check_tenure_tx()?;
        self.check_normal_coinbase_tx(vrf_public_key, &tenure_burn_chain_tip.sortition_hash)?;

        // not verified by this method:
        // * chain_length       (need parent block header)
        // * parent_block_id    (need parent block header)
        // * block-commit seed  (need parent block)
        // * tx_merkle_root     (already verified; validated on deserialization)
        // * state_index_root   (validated on process_block())
        // * stacker signature  (validated on accept_block())
        Ok(())
    }

    /// Static sanity checks on transactions.
    /// Verifies:
    /// * the block is non-empty
    /// * that all txs are unique
    /// * that all txs use the given network
    /// * that all txs use the given chain ID
    /// * if this is a tenure-start tx, that:
    ///    * it has a well-formed coinbase
    ///    * it has a sortition-induced tenure change transaction
    /// * that only epoch-permitted transactions are present
    pub fn validate_transactions_static(
        &self,
        mainnet: bool,
        chain_id: u32,
        epoch_id: StacksEpochId,
    ) -> bool {
        if self.txs.is_empty() {
            return false;
        }
        if !StacksBlock::validate_transactions_unique(&self.txs) {
            return false;
        }
        if !StacksBlock::validate_transactions_network(&self.txs, mainnet) {
            return false;
        }
        if !StacksBlock::validate_transactions_chain_id(&self.txs, chain_id) {
            return false;
        }
        let valid_tenure_start = self.is_wellformed_tenure_start_block();
        if valid_tenure_start == Ok(true) {
            if self.get_coinbase_tx().is_none() {
                return false;
            }
            if self.get_tenure_change_tx_payload().is_none() {
                return false;
            }
        } else if valid_tenure_start.is_err() {
            // bad tenure change
            warn!("Not a well-formed tenure-start block";
                "consensus_hash" => %self.header.consensus_hash,
                "stacks_block_hash" => %self.header.block_hash(),
                "stacks_block_id" => %self.header.block_id()
            );
            return false;
        }
        let valid_tenure_extend = self.is_wellformed_tenure_extend_block();
        if valid_tenure_extend == Ok(true) {
            if self.get_tenure_extend_tx_payload().is_none() {
                return false;
            }
        } else if valid_tenure_extend.is_err() {
            // bad tenure extend
            warn!("Not a well-formed tenure-extend block";
                "consensus_hash" => %self.header.consensus_hash,
                "stacks_block_hash" => %self.header.block_hash(),
                "stacks_block_id" => %self.header.block_id()
            );
            return false;
        }
        if !StacksBlock::validate_transactions_static_epoch(&self.txs, epoch_id) {
            return false;
        }
        return true;
    }
}

impl NakamotoChainState {
    /// Infallibly set a block as processed.
    /// Does not return until it succeeds.
    fn infallible_set_block_processed(
        stacks_chain_state: &mut StacksChainState,
        block_id: &StacksBlockId,
    ) {
        loop {
            let Ok(staging_block_tx) = stacks_chain_state
                .staging_db_tx_begin()
                .inspect_err(|e| warn!("Failed to begin staging DB tx: {e:?}"))
            else {
                sleep_ms(1000);
                continue;
            };

            let Ok(_) = staging_block_tx
                .set_block_processed(block_id)
                .inspect_err(|e| warn!("Failed to mark {block_id} as processed: {e:?}"))
            else {
                sleep_ms(1000);
                continue;
            };

            let Ok(_) = staging_block_tx
                .commit()
                .inspect_err(|e| warn!("Failed to commit staging block tx for {block_id}: {e:?}"))
            else {
                sleep_ms(1000);
                continue;
            };

            break;
        }
    }

    /// Infallibly set a block as orphaned.
    /// Does not return until it succeeds.
    fn infallible_set_block_orphaned(
        stacks_chain_state: &mut StacksChainState,
        block_id: &StacksBlockId,
    ) {
        loop {
            let Ok(staging_block_tx) = stacks_chain_state
                .staging_db_tx_begin()
                .inspect_err(|e| warn!("Failed to begin staging DB tx: {e:?}"))
            else {
                sleep_ms(1000);
                continue;
            };

            let Ok(_) = staging_block_tx
                .set_block_orphaned(block_id)
                .inspect_err(|e| warn!("Failed to mark {block_id} as orphaned: {e:?}"))
            else {
                sleep_ms(1000);
                continue;
            };

            let Ok(_) = staging_block_tx
                .commit()
                .inspect_err(|e| warn!("Failed to commit staging block tx for {block_id}: {e:?}"))
            else {
                sleep_ms(1000);
                continue;
            };

            break;
        }
    }

    /// Get the current burnchain view
    /// This is either:
    ///    (1)  set by the tenure change tx if one exists
    ///    (2)  the same as parent block id
    pub fn get_block_burn_view(
        sort_db: &SortitionDB,
        next_ready_block: &NakamotoBlock,
        parent_header_info: &StacksHeaderInfo,
    ) -> Result<ConsensusHash, ChainstateError> {
        let burnchain_view = if let Some(tenure_change) = next_ready_block.get_tenure_tx_payload() {
            if let Some(ref parent_burn_view) = parent_header_info.burn_view {
                // check that the tenure_change's burn view descends from the parent
                let parent_burn_view_sn = SortitionDB::get_block_snapshot_consensus(
                    sort_db.conn(),
                    parent_burn_view,
                )?
                .ok_or_else(|| {
                    warn!(
                        "Cannot process Nakamoto block: could not find parent block's burnchain view";
                        "consensus_hash" => %next_ready_block.header.consensus_hash,
                        "stacks_block_hash" => %next_ready_block.header.block_hash(),
                        "stacks_block_id" => %next_ready_block.header.block_id(),
                        "parent_block_id" => %next_ready_block.header.parent_block_id
                    );
                    ChainstateError::InvalidStacksBlock("Failed to load burn view of parent block ID".into())
                })?;
                let handle = sort_db.index_handle_at_ch(&tenure_change.burn_view_consensus_hash)?;
                let connected_sort_id = get_ancestor_sort_id(&handle, parent_burn_view_sn.block_height, &handle.context.chain_tip)?
                    .ok_or_else(|| {
                        warn!(
                            "Cannot process Nakamoto block: could not find parent block's burnchain view";
                            "consensus_hash" => %next_ready_block.header.consensus_hash,
                            "stacks_block_hash" => %next_ready_block.header.block_hash(),
                            "stacks_block_id" => %next_ready_block.header.block_id(),
                            "parent_block_id" => %next_ready_block.header.parent_block_id
                        );
                        ChainstateError::InvalidStacksBlock("Failed to load burn view of parent block ID".into())
                    })?;
                if connected_sort_id != parent_burn_view_sn.sortition_id {
                    warn!(
                        "Cannot process Nakamoto block: parent block's burnchain view does not connect to own burn view";
                        "consensus_hash" => %next_ready_block.header.consensus_hash,
                        "stacks_block_hash" => %next_ready_block.header.block_hash(),
                        "stacks_block_id" => %next_ready_block.header.block_id(),
                        "parent_block_id" => %next_ready_block.header.parent_block_id
                    );
                    return Err(ChainstateError::InvalidStacksBlock(
                        "Does not connect to burn view of parent block ID".into(),
                    ));
                }
            }
            tenure_change.burn_view_consensus_hash.clone()
        } else {
            parent_header_info.burn_view.clone().ok_or_else(|| {
                warn!(
                    "Cannot process Nakamoto block: parent block does not have a burnchain view and current block has no tenure tx";
                    "consensus_hash" => %next_ready_block.header.consensus_hash,
                    "stacks_block_hash" => %next_ready_block.header.block_hash(),
                    "stacks_block_id" => %next_ready_block.header.block_id(),
                    "parent_block_id" => %next_ready_block.header.parent_block_id
                );
                ChainstateError::InvalidStacksBlock("Failed to load burn view of parent block ID".into())
            })?
        };
        Ok(burnchain_view)
    }

    /// Process the next ready block.
    /// If there exists a ready Nakamoto block, then this method returns Ok(Some(..)) with the
    /// receipt.  Otherwise, it returns Ok(None).
    ///
    /// Canonical sortition tip is a pointer to the current canonical sortition tip.
    ///  this is used to store block processed information in the sortition db.
    ///
    /// It returns Err(..) on DB error, or if the child block does not connect to the parent.
    /// The caller should keep calling this until it gets Ok(None)
    pub fn process_next_nakamoto_block<T: BlockEventDispatcher>(
        stacks_chain_state: &mut StacksChainState,
        sort_db: &mut SortitionDB,
        canonical_sortition_tip: &SortitionId,
        dispatcher_opt: Option<&T>,
        txindex: bool,
    ) -> Result<Option<StacksEpochReceipt>, ChainstateError> {
        #[cfg(test)]
        fault_injection::stall_block_processing();

        let nakamoto_blocks_db = stacks_chain_state.nakamoto_blocks_db();
        let Some((next_ready_block, block_size)) =
            nakamoto_blocks_db.next_ready_nakamoto_block(stacks_chain_state.db())?
        else {
            // no more blocks
            test_debug!("No more Nakamoto blocks to process");
            return Ok(None);
        };

        let block_id = next_ready_block.block_id();

        // find corresponding snapshot
        let Some(next_ready_block_snapshot) = SortitionDB::get_block_snapshot_consensus(
            sort_db.conn(),
            &next_ready_block.header.consensus_hash,
        )?
        else {
            // might not have snapshot yet, even if the block is burn-attachable, because it could
            // be a shadow block
            if next_ready_block.is_shadow_block() {
                test_debug!(
                    "Stop processing Nakamoto blocks at shadow block {}",
                    &next_ready_block.block_id()
                );
                return Ok(None);
            }

            // but this isn't allowed for non-shadow blocks, which must be marked burn-attachable
            // separately
            panic!(
                "CORRUPTION: staging Nakamoto block {}/{} does not correspond to a burn block",
                &next_ready_block.header.consensus_hash,
                &next_ready_block.header.block_hash()
            );
        };

        debug!("Process staging Nakamoto block";
               "consensus_hash" => %next_ready_block.header.consensus_hash,
               "stacks_block_hash" => %next_ready_block.header.block_hash(),
               "stacks_block_id" => %next_ready_block.header.block_id(),
               "burn_block_hash" => %next_ready_block_snapshot.burn_header_hash,
               "parent_block_id" => %next_ready_block.header.parent_block_id,
        );

        let elected_height = sort_db
            .get_consensus_hash_height(&next_ready_block.header.consensus_hash)?
            .ok_or_else(|| ChainstateError::NoSuchBlockError)?;
        let elected_in_cycle = sort_db
            .pox_constants
            .block_height_to_reward_cycle(sort_db.first_block_height, elected_height)
            .ok_or_else(|| {
                ChainstateError::InvalidStacksBlock(
                    "Elected in block height before first_block_height".into(),
                )
            })?;
        let active_reward_set = OnChainRewardSetProvider::<DummyEventDispatcher>(None).read_reward_set_nakamoto_of_cycle(
            elected_in_cycle,
            stacks_chain_state,
            sort_db,
            &next_ready_block.header.parent_block_id,
            true,
        ).map_err(|e| {
            warn!(
                "Cannot process Nakamoto block: could not load reward set that elected the block";
                "err" => ?e,
                "consensus_hash" => %next_ready_block.header.consensus_hash,
                "stacks_block_hash" => %next_ready_block.header.block_hash(),
                "stacks_block_id" => %next_ready_block.header.block_id(),
                "parent_block_id" => %next_ready_block.header.parent_block_id,
            );
            ChainstateError::NoSuchBlockError
        })?;
        let (mut chainstate_tx, clarity_instance) = stacks_chain_state.chainstate_tx_begin()?;

        // find parent header
        let Some(parent_header_info) =
            Self::get_block_header(&chainstate_tx.tx, &next_ready_block.header.parent_block_id)?
        else {
            // no parent; cannot process yet
            debug!("Cannot process Nakamoto block: missing parent header";
                   "consensus_hash" => %next_ready_block.header.consensus_hash,
                   "stacks_block_hash" => %next_ready_block.header.block_hash(),
                   "stacks_block_id" => %next_ready_block.header.block_id(),
                   "parent_block_id" => %next_ready_block.header.parent_block_id
            );
            return Ok(None);
        };

        // sanity check -- must attach to parent
        let parent_block_id = StacksBlockId::new(
            &parent_header_info.consensus_hash,
            &parent_header_info.anchored_header.block_hash(),
        );
        if parent_block_id != next_ready_block.header.parent_block_id {
            drop(chainstate_tx);

            let msg = "Discontinuous Nakamoto Stacks block";
            warn!("{}", &msg;
                  "child parent_block_id" => %next_ready_block.header.parent_block_id,
                  "expected parent_block_id" => %parent_block_id,
                  "consensus_hash" => %next_ready_block.header.consensus_hash,
                  "stacks_block_hash" => %next_ready_block.header.block_hash(),
                  "stacks_block_id" => %next_ready_block.header.block_id()
            );
            let staging_block_tx = stacks_chain_state.staging_db_tx_begin()?;
            staging_block_tx.set_block_orphaned(&block_id)?;
            staging_block_tx.commit()?;
            return Err(ChainstateError::InvalidStacksBlock(msg.into()));
        }

        // set the sortition handle's pointer to the block's burnchain view.
        //   this is either:
        //    (1)  set by the tenure change tx if one exists
        //    (2)  the same as parent block id
        let burnchain_view =
            Self::get_block_burn_view(sort_db, &next_ready_block, &parent_header_info)?;
        let Some(burnchain_view_sn) =
            SortitionDB::get_block_snapshot_consensus(sort_db.conn(), &burnchain_view)?
        else {
            // This should be checked already during block acceptance and parent block processing
            //   - The check for expected burns returns `NoSuchBlockError` if the burnchain view
            //      could not be found for a block with a tenure tx.
            // We error here anyways, but the check during block acceptance makes sure that the staging
            //  db doesn't get into a situation where it continuously tries to retry such a block (because
            //  such a block shouldn't land in the staging db).
            warn!(
                "Cannot process Nakamoto block: failed to find Sortition ID associated with burnchain view";
                "consensus_hash" => %next_ready_block.header.consensus_hash,
                "stacks_block_hash" => %next_ready_block.header.block_hash(),
                "stacks_block_id" => %next_ready_block.header.block_id(),
                "burn_view_consensus_hash" => %burnchain_view,
            );
            return Ok(None);
        };

        // find commit and sortition burns if this is a tenure-start block
        let Ok(new_tenure) = next_ready_block.is_wellformed_tenure_start_block() else {
            return Err(ChainstateError::InvalidStacksBlock(
                "Invalid Nakamoto block: invalid tenure change tx(s)".into(),
            ));
        };

        let (commit_burn, sortition_burn) = if new_tenure && !next_ready_block.is_shadow_block() {
            // find block-commit to get commit-burn
            let block_commit = SortitionDB::get_block_commit(
                sort_db.conn(),
                &next_ready_block_snapshot.winning_block_txid,
                &next_ready_block_snapshot.sortition_id,
            )?
            .expect("FATAL: no block-commit for tenure-start block");

            let sort_burn =
                SortitionDB::get_block_burn_amount(sort_db.conn(), &next_ready_block_snapshot)?;
            (block_commit.burn_fee, sort_burn)
        } else {
            // non-tenure-change blocks and shadow blocks both have zero additional spends
            (0, 0)
        };

        // attach the block to the chain state and calculate the next chain tip.
        let pox_constants = sort_db.pox_constants.clone();

        // NOTE: because block status is updated in a separate transaction, we need `chainstate_tx`
        // and `clarity_instance` to go out of scope before we can issue the it (since we need a
        // mutable reference to `stacks_chain_state` to start it).  This means ensuring that, in the
        // `Ok(..)` case, the `clarity_commit` gets dropped beforehand.  In order to do this, we first
        // run `::append_block()` here, and capture both the Ok(..) and Err(..) results as
        // Option<..>'s.  Then, if we errored, we can explicitly drop the `Ok(..)` option (even
        // though it will always be None), which gets the borrow-checker to believe that it's safe
        // to access `stacks_chain_state` again.  In the `Ok(..)` case, it's instead sufficient so
        // simply commit the block before beginning the second transaction to mark it processed.

        let mut burn_view_handle = sort_db.index_handle(&burnchain_view_sn.sortition_id);
        let (ok_opt, err_opt) = match NakamotoChainState::append_block(
            &mut chainstate_tx,
            clarity_instance,
            &mut burn_view_handle,
            &burnchain_view,
            &pox_constants,
            &parent_header_info,
            &next_ready_block_snapshot.burn_header_hash,
            next_ready_block_snapshot
                .block_height
                .try_into()
                .expect("Failed to downcast u64 to u32"),
            next_ready_block_snapshot.burn_header_timestamp,
            &next_ready_block,
            block_size,
            commit_burn,
            sortition_burn,
            &active_reward_set,
            false,
        ) {
            Ok(next_chain_tip_info) => (Some(next_chain_tip_info), None),
            Err(e) => (None, Some(e)),
        };

        if let Some(e) = err_opt {
            // force rollback
            drop(ok_opt);
            drop(chainstate_tx);

            warn!(
                "Failed to append {}/{}: {:?}",
                &next_ready_block.header.consensus_hash,
                &next_ready_block.header.block_hash(),
                &e;
                "stacks_block_id" => %next_ready_block.header.block_id()
            );

            // as a separate transaction, mark this block as processed and orphaned.
            // This is done separately so that the staging blocks DB, which receives writes
            // from the network to store blocks, will be available for writes while a block is
            // being processed. Therefore, it's *very important* that block-processing happens
            // within the same, single thread.  Also, it's *very important* that this update
            // succeeds, since *we have already processed* the block.
            Self::infallible_set_block_orphaned(stacks_chain_state, &block_id);
            return Err(e);
        };

        let (mut receipt, clarity_commit, reward_set_data, phantom_unlock_events) =
            ok_opt.expect("FATAL: unreachable");

        assert_eq!(
            receipt.header.anchored_header.block_hash(),
            next_ready_block.header.block_hash()
        );
        assert_eq!(
            receipt.header.consensus_hash,
            next_ready_block.header.consensus_hash
        );

        // this will panic if the Clarity commit fails.
        clarity_commit.commit();
        chainstate_tx.commit()
        .unwrap_or_else(|e| {
            error!("Failed to commit chainstate transaction after committing Clarity block. The chainstate database is now corrupted.";
            "error" => ?e);
            panic!()
        });

        // as a separate transaction, mark this block as processed.
        // This is done separately so that the staging blocks DB, which receives writes
        // from the network to store blocks, will be available for writes while a block is
        // being processed. Therefore, it's *very important* that block-processing happens
        // within the same, single thread.  Also, it's *very important* that this update
        // succeeds, since *we have already processed* the block.
        Self::infallible_set_block_processed(stacks_chain_state, &block_id);

        let signer_bitvec = (next_ready_block).header.pox_treatment.clone();

        let block_timestamp = next_ready_block.header.timestamp;

        // set stacks block accepted
        let mut sort_tx = sort_db.tx_handle_begin(canonical_sortition_tip)?;
        sort_tx.set_stacks_block_accepted(
            &next_ready_block.header.consensus_hash,
            &next_ready_block.header.block_hash(),
            next_ready_block.header.chain_length,
        )?;

        sort_tx
            .commit()
            .unwrap_or_else(|e| {
                error!("Failed to commit sortition db transaction after committing chainstate and clarity block. The chainstate database is now corrupted.";
                       "error" => ?e);
                panic!()
            });

        info!(
            "Advanced to new tip! {}/{}",
            &receipt.header.consensus_hash,
            &receipt.header.anchored_header.block_hash()
        );

        let tx_receipts = &mut receipt.tx_receipts;
        if let Some(unlock_receipt) =
            // For the event dispatcher, attach any STXMintEvents that
            // could not be included in the block (e.g. because the
            // block didn't have a Coinbase transaction).
            Self::generate_phantom_unlock_tx(
                phantom_unlock_events,
                &stacks_chain_state.config(),
                next_ready_block.header.chain_length,
            )
        {
            tx_receipts.push(unlock_receipt);
        }

        // if txindex is enabled, let's record each transaction in the transactions table
        if txindex {
            let block_id = next_ready_block.block_id();
            let stacks_db_tx = stacks_chain_state.index_tx_begin();
            for tx_receipt in tx_receipts.iter() {
                Self::record_transaction(&stacks_db_tx, &block_id, tx_receipt);
            }

            let _ = stacks_db_tx.commit().inspect_err(|e| {
                error!("Could not index transactions: {}", e);
            });
        }

        // announce the block, if we're connected to an event dispatcher
        if let Some(dispatcher) = dispatcher_opt {
            let block_event = (
                next_ready_block,
                parent_header_info.anchored_header.block_hash(),
            )
                .into();
            dispatcher.announce_block(
                &block_event,
                &receipt.header.clone(),
                tx_receipts,
                &parent_block_id,
                &next_ready_block_snapshot.winning_block_txid,
                &receipt.matured_rewards,
                receipt.matured_rewards_info.as_ref(),
                &receipt.parent_burn_block_hash,
                receipt.parent_burn_block_height,
                receipt.parent_burn_block_timestamp,
                &receipt.anchored_block_cost,
                &receipt.parent_microblocks_cost,
                &pox_constants,
                &reward_set_data,
                &Some(signer_bitvec),
                Some(block_timestamp),
                receipt.coinbase_height,
            );
        }

        Ok(Some(receipt))
    }

    /// Get the expected total burnchain tokens spent so far for a given block.
    /// * if the block has a tenure-change tx, then this is the tx's sortition consensus hash's
    /// snapshot's burn total (since the miner will have produced this tenure-change tx in reaction
    /// to the arrival of this new sortition)
    /// * otherwise, it's the highest processed tenure's sortition consensus hash's snapshot's burn
    /// total.
    ///
    /// This function will return Ok(None) if the given block's parent is not yet processed.  This
    /// by itself is not necessarily an error, because a block can be stored for subsequent
    /// processing before its parent has been processed.  The `Self::append_block()` function,
    /// however, will flag a block as invalid in this case, because the parent must be available in
    /// order to process a block.
    pub(crate) fn get_expected_burns<SH: SortitionHandle>(
        sort_handle: &SH,
        chainstate_conn: &Connection,
        block: &NakamotoBlock,
    ) -> Result<Option<u64>, ChainstateError> {
        let burn_view_ch = if let Some(tenure_payload) = block.get_tenure_tx_payload() {
            &tenure_payload.burn_view_consensus_hash
        } else {
            // if there's no new tenure for this block, the burn total should be the same as its parent
            let parent_burns_opt =
                Self::get_block_header(chainstate_conn, &block.header.parent_block_id)?
                    .map(|parent| parent.anchored_header.total_burns());
            return Ok(parent_burns_opt);
        };
        let burn_view_sn =
            SortitionDB::get_block_snapshot_consensus(sort_handle.sqlite(), burn_view_ch)?
                .ok_or_else(|| {
                    warn!("Could not load expected burns -- no such burn view";
                          "burn_view_consensus_hash" => %burn_view_ch
                    );
                    ChainstateError::NoSuchBlockError
                })?;
        Ok(Some(burn_view_sn.total_burn))
    }

    /// Verify that the given Nakamoto block attaches to the canonical burnchain fork.
    /// Return Ok(snapshot) on success, where `snapshot` is the sortition corresponding to this
    /// block's tenure.
    /// Return Err(..) otherwise
    fn validate_nakamoto_tenure_snapshot(
        db_handle: &SortitionHandleConn,
        block: &NakamotoBlock,
    ) -> Result<BlockSnapshot, ChainstateError> {
        // find the sortition-winning block commit for this block, as well as the block snapshot
        // containing the parent block-commit.  This is the snapshot that corresponds to when the
        // miner begain its tenure; it may not be the burnchain tip.
        let consensus_hash = &block.header.consensus_hash;

        let sort_tip = SortitionDB::get_canonical_burn_chain_tip(db_handle)?;

        // burn chain tip that selected this commit's block (the tenure sortition)
        let Some(tenure_burn_chain_tip) =
            SortitionDB::get_block_snapshot_consensus(db_handle, consensus_hash)?
        else {
            warn!("No sortition for {}", consensus_hash);
            return Err(ChainstateError::InvalidStacksBlock(
                "No sortition for block's consensus hash".into(),
            ));
        };

        // tenure sortition is canonical
        let Some(ancestor_sort_id) = get_ancestor_sort_id(
            db_handle,
            tenure_burn_chain_tip.block_height,
            &sort_tip.sortition_id,
        )?
        else {
            // not canonical
            warn!("Invalid consensus hash: snapshot is not canonical"; "consensus_hash" => %consensus_hash);
            return Err(ChainstateError::InvalidStacksBlock(
                "No sortition for block's consensus hash -- not canonical".into(),
            ));
        };
        if ancestor_sort_id != tenure_burn_chain_tip.sortition_id {
            // not canonical
            warn!("Invalid consensus hash: snapshot is not canonical"; "consensus_hash" => %consensus_hash);
            return Err(ChainstateError::InvalidStacksBlock(
                "No sortition for block's consensus hash -- not canonical".into(),
            ));
        };

        Ok(tenure_burn_chain_tip)
    }

    /// Statically validate the block's transactions against the burnchain epoch.
    /// Return Ok(()) if they pass all static checks
    /// Return Err(..) if not.
    fn validate_nakamoto_block_transactions_static(
        mainnet: bool,
        chain_id: u32,
        sortdb_conn: &Connection,
        block: &NakamotoBlock,
        block_tenure_burn_height: u64,
    ) -> Result<(), ChainstateError> {
        // check the _next_ block's tenure, since when Nakamoto's miner activates, the current chain tip
        // will be in epoch 2.5 (the next block will be epoch 3.0)
        let cur_epoch = SortitionDB::get_stacks_epoch(sortdb_conn, block_tenure_burn_height + 1)?
            .expect("FATAL: no epoch defined for current Stacks block");

        // static checks on transactions all pass
        let valid = block.validate_transactions_static(mainnet, chain_id, cur_epoch.epoch_id);
        if !valid {
            warn!(
                "Invalid Nakamoto block, transactions failed static checks: {}/{} (epoch {})",
                &block.header.consensus_hash,
                &block.header.block_hash(),
                cur_epoch.epoch_id
            );
            return Err(ChainstateError::InvalidStacksBlock(
                "Invalid Nakamoto block: failed static transaction checks".into(),
            ));
        }

        Ok(())
    }

    /// Validate that a normal Nakamoto block attaches to the burn chain state.
    /// Called before inserting the block into the staging DB.
    /// Wraps `NakamotoBlock::validate_against_burnchain()`, and
    /// verifies that all transactions in the block are allowed in this epoch.
    pub(crate) fn validate_normal_nakamoto_block_burnchain(
        staging_db: NakamotoStagingBlocksConnRef,
        db_handle: &SortitionHandleConn,
        expected_burn: Option<u64>,
        block: &NakamotoBlock,
        mainnet: bool,
        chain_id: u32,
    ) -> Result<(), ChainstateError> {
        assert!(!block.is_shadow_block());

        let tenure_burn_chain_tip = Self::validate_nakamoto_tenure_snapshot(db_handle, block)?;

        // block-commit of this sortition
        let Some(block_commit) = db_handle.get_block_commit_by_txid(
            &tenure_burn_chain_tip.sortition_id,
            &tenure_burn_chain_tip.winning_block_txid,
        )?
        else {
            warn!(
                "No block commit for {} in sortition for {}",
                &tenure_burn_chain_tip.winning_block_txid, &block.header.consensus_hash
            );
            return Err(ChainstateError::InvalidStacksBlock(
                "No block-commit in sortition for block's consensus hash".into(),
            ));
        };

        // if the *parent* of this block is a shadow block, then the block-commit's
        // parent_vtxindex *MUST* be 0 and the parent_block_ptr *MUST* be the tenure of the
        // shadow block.
        //
        // if the parent is not a shadow block, then this is a no-op.
        Self::validate_shadow_parent_burnchain(staging_db, db_handle, block, &block_commit)?;

        // key register of the winning miner
        let leader_key = db_handle
            .get_leader_key_at(
                u64::from(block_commit.key_block_ptr),
                u32::from(block_commit.key_vtxindex),
            )?
            .expect("FATAL: have block commit but no leader key");

        // miner key hash160.
        let miner_pubkey_hash160 = leader_key
            .interpret_nakamoto_signing_key()
            .ok_or(ChainstateError::NoSuchBlockError)
            .inspect_err(|_e| {
                warn!(
                    "Leader key did not contain a hash160 of the miner signing public key";
                    "leader_key" => ?leader_key,
                );
            })?;

        // attaches to burn chain
        if let Err(e) = block.validate_normal_against_burnchain(
            &tenure_burn_chain_tip,
            expected_burn,
            &miner_pubkey_hash160,
            &leader_key.public_key,
        ) {
            warn!(
                "Invalid Nakamoto block, could not validate on burnchain";
                "consensus_hash" => %block.header.consensus_hash,
                "stacks_block_hash" => %block.header.block_hash(),
                "error" => ?e
            );

            return Err(e);
        }

        Self::validate_nakamoto_block_transactions_static(
            mainnet,
            chain_id,
            db_handle.deref(),
            block,
            tenure_burn_chain_tip.block_height,
        )?;
        Ok(())
    }

    /// Insert a Nakamoto block into the staging blocks DB.
    /// We only store a block in the following cases:
    ///
    /// * No block with this block's sighash exists in the DB
    /// * A block with this block's sighash exists, AND
    ///     * this block represents more signing power
    ///
    /// If neither of the above is true, then this is a no-op.
    pub(crate) fn store_block_if_better(
        staging_db_tx: &NakamotoStagingBlocksTx,
        block: &NakamotoBlock,
        burn_attachable: bool,
        signing_weight: u32,
        obtain_method: NakamotoBlockObtainMethod,
    ) -> Result<bool, ChainstateError> {
        let block_id = block.block_id();
        let block_hash = block.header.block_hash();

        // case 1 -- no block with this sighash exists.
        if staging_db_tx.try_store_block_with_new_signer_sighash(
            block,
            burn_attachable,
            signing_weight,
            obtain_method,
        )? {
            debug!("Stored block with new sighash";
                   "block_id" => %block_id,
                   "block_hash" => %block_hash);
            return Ok(true);
        }

        // case 2 -- the block exists. Consider replacing it, but only if its
        // signing weight is higher.
        let (existing_block_id, _processed, orphaned, existing_signing_weight) = staging_db_tx.conn().get_block_processed_and_signed_weight(&block.header.consensus_hash, &block_hash)?
            .ok_or_else(|| {
                // this should be unreachable -- there's no record of this block
                error!("Could not store block {} ({}) with block hash {} -- no record of its processed status or signing weight!", &block_id, &block.header.consensus_hash, &block_hash);
                ChainstateError::NoSuchBlockError
            })?;

        if orphaned {
            // nothing to do
            debug!("Will not store alternative copy of block {} ({}) with block hash {}, since a block with the same block hash was orphaned", &block_id, &block.header.consensus_hash, &block_hash);
            return Ok(false);
        }

        let ret = if existing_signing_weight < signing_weight {
            staging_db_tx.replace_block(block, signing_weight, obtain_method)?;
            debug!("Replaced block";
                   "existing_block_id" => %existing_block_id,
                   "block_id" => %block_id,
                   "block_hash" => %block_hash,
                   "existing_signing_weight" => existing_signing_weight,
                   "signing_weight" => signing_weight);
            true
        } else {
            if existing_signing_weight > signing_weight {
                debug!("Will not store alternative copy of block {} ({}) with block hash {}, since it has less signing power", &block_id, &block.header.consensus_hash, &block_hash);
            } else {
                debug!(
                    "Will not store duplicate copy of block {} ({}) with block hash {}",
                    &block_id, &block.header.consensus_hash, &block_hash
                );
            }
            false
        };

        return Ok(ret);
    }

    /// Accept a Nakamoto block into the staging blocks DB.
    /// Fails if:
    /// * the public key cannot be recovered from the miner's signature
    /// * the stackers during the tenure didn't sign it
    /// * a DB error occurs
    /// Does nothing if:
    /// * we already have the block
    /// Returns true if we stored the block; false if not.
    pub fn accept_block(
        config: &ChainstateConfig,
        block: &NakamotoBlock,
        db_handle: &mut SortitionHandleConn,
        staging_db_tx: &NakamotoStagingBlocksTx,
        headers_conn: &Connection,
        reward_set: &RewardSet,
        obtain_method: NakamotoBlockObtainMethod,
    ) -> Result<bool, ChainstateError> {
        test_debug!("Consider Nakamoto block {}", &block.block_id());
        // do nothing if we already have this block
        if Self::get_block_header(headers_conn, &block.header.block_id())?.is_some() {
            debug!("Already have block {}", &block.header.block_id());
            return Ok(false);
        }

        // if this is the first tenure block, then make sure it's well-formed
        block.is_wellformed_tenure_start_block().map_err(|_| {
            warn!(
                "Block {} is not a well-formed first tenure block",
                &block.block_id()
            );
            ChainstateError::InvalidStacksBlock("Not a well-formed first-tenure block".into())
        })?;

        // if this is a tenure-extend block, then make sure it's well-formed
        block.is_wellformed_tenure_extend_block().map_err(|_| {
            warn!(
                "Block {} is not a well-formed tenure-extend block",
                &block.block_id()
            );
            ChainstateError::InvalidStacksBlock("Not a well-formed tenure-extend block".into())
        })?;

        // it's okay if this fails because we might not have the parent block yet.  It will be
        // checked on `::append_block()`
        let expected_burn_opt = Self::get_expected_burns(db_handle, headers_conn, block)?;

        if block.is_shadow_block() {
            // this block is already present in the staging DB, so just perform some prefunctory
            // validation (since they're constructed a priori to be valid)
            if let Err(e) = Self::validate_shadow_nakamoto_block_burnchain(
                staging_db_tx.conn(),
                db_handle,
                expected_burn_opt,
                block,
                config.mainnet,
                config.chain_id,
            ) {
                error!("Unacceptable shadow Nakamoto block";
                      "stacks_block_id" => %block.block_id(),
                      "error" => ?e
                );
                panic!("Unacceptable shadow Nakamoto block");
            }

            return Ok(false);
        }

        // this block must be consistent with its miner's leader-key and block-commit, and must
        // contain only transactions that are valid in this epoch.
        if let Err(e) = Self::validate_normal_nakamoto_block_burnchain(
            staging_db_tx.conn(),
            db_handle,
            expected_burn_opt,
            block,
            config.mainnet,
            config.chain_id,
        ) {
            warn!("Unacceptable Nakamoto block; will not store";
                  "stacks_block_id" => %block.block_id(),
                  "error" => ?e
            );
            return Ok(false);
        };

        let signing_weight = match block.header.verify_signer_signatures(reward_set) {
            Ok(x) => x,
            Err(e) => {
                warn!("Received block, but the signer signatures are invalid";
                      "block_id" => %block.block_id(),
                      "error" => ?e,
                );
                return Err(e);
            }
        };

        // if we pass all the tests, then along the way, we will have verified (in
        // Self::validate_nakamoto_block_burnchain) that the consensus hash of this block is on the
        // same sortition history as `db_handle` (and thus it must be burn_attachable)
        let burn_attachable = true;

        let ret = Self::store_block_if_better(
            staging_db_tx,
            block,
            burn_attachable,
            signing_weight,
            obtain_method,
        )?;
        if ret {
            test_debug!("Stored Nakamoto block {}", &block.block_id());
        } else {
            test_debug!("Did NOT store Nakamoto block {}", &block.block_id());
        }
        Ok(ret)
    }

    /// Return the total ExecutionCost consumed during the tenure up to and including
    ///  `block`
    pub fn get_total_tenure_cost_at(
        chainstate_conn: &Connection,
        block: &StacksBlockId,
    ) -> Result<Option<ExecutionCost>, ChainstateError> {
        let qry = "SELECT total_tenure_cost FROM nakamoto_block_headers WHERE index_block_hash = ?";
        chainstate_conn
            .query_row(qry, &[block], |row| row.get(0))
            .optional()
            .map_err(ChainstateError::from)
    }

    /// Return the ExecutionCost of `block`
    pub fn get_block_cost(
        chainstate_conn: &Connection,
        block: &StacksBlockId,
    ) -> Result<Option<ExecutionCost>, ChainstateError> {
        let qry = "SELECT total_tenure_cost FROM nakamoto_block_headers WHERE index_block_hash = ?";
        chainstate_conn
            .query_row(qry, &[block], |row| row.get(0))
            .optional()
            .map_err(ChainstateError::from)
    }

    /// Return the total transactions fees during the tenure up to and including
    ///  `block`
    pub fn get_total_tenure_tx_fees_at(
        chainstate_conn: &Connection,
        block: &StacksBlockId,
    ) -> Result<Option<u128>, ChainstateError> {
        let qry = "SELECT tenure_tx_fees FROM nakamoto_block_headers WHERE index_block_hash = ?";
        let tx_fees_str: Option<String> = chainstate_conn
            .query_row(qry, &[block], |row| row.get(0))
            .optional()?;
        tx_fees_str
            .map(|x| x.parse())
            .transpose()
            .map_err(|_| ChainstateError::DBError(DBError::ParseError))
    }

    /// Return a Nakamoto StacksHeaderInfo at a given coinbase height in the fork identified by `tip_index_hash`.
    /// * For Stacks 2.x, this is the Stacks block's header
    /// * For Stacks 3.x (Nakamoto), this is the first block in the miner's tenure.
    pub fn get_header_by_coinbase_height<SDBI: StacksDBIndexed>(
        conn: &mut SDBI,
        tip_index_hash: &StacksBlockId,
        coinbase_height: u64,
    ) -> Result<Option<StacksHeaderInfo>, ChainstateError> {
        // nakamoto block?
        if let Some(block_id) =
            conn.get_nakamoto_block_id_at_coinbase_height(tip_index_hash, coinbase_height)?
        {
            return Self::get_block_header_nakamoto(conn.sqlite(), &block_id);
        }

        // epcoh2 block?
        let Some(ancestor_at_height) = conn
            .get_ancestor_block_id(coinbase_height, tip_index_hash)?
            .map(|ancestor| Self::get_block_header(conn.sqlite(), &ancestor))
            .transpose()?
            .flatten()
        else {
            warn!("No such epoch2 ancestor";
                  "coinbase_height" => coinbase_height,
                  "tip_index_hash" => %tip_index_hash,
            );
            return Ok(None);
        };
        // only return if it is an epoch-2 block, because that's
        // the only case where block_height can be interpreted as
        // tenure height.
        if ancestor_at_height.is_epoch_2_block() {
            return Ok(Some(ancestor_at_height));
        }

        Ok(None)
    }

    /// Load the block version of a Nakamoto blocok
    pub fn get_nakamoto_block_version(
        chainstate_conn: &Connection,
        index_block_hash: &StacksBlockId,
    ) -> Result<Option<u8>, ChainstateError> {
        let sql = "SELECT version FROM nakamoto_block_headers WHERE index_block_hash = ?1";
        let args = rusqlite::params![index_block_hash];
        let mut stmt = chainstate_conn.prepare(sql)?;
        let result = stmt
            .query_row(args, |row| {
                let version: u8 = row.get(0)?;
                Ok(version)
            })
            .optional()?;

        Ok(result)
    }

    /// Load the parent block ID of a Nakamoto block
    pub fn get_nakamoto_parent_block_id(
        chainstate_conn: &Connection,
        index_block_hash: &StacksBlockId,
    ) -> Result<Option<StacksBlockId>, ChainstateError> {
        let sql = "SELECT parent_block_id FROM nakamoto_block_headers WHERE index_block_hash = ?1";
        let mut result = query_row_columns(
            chainstate_conn,
            sql,
            &[&index_block_hash],
            "parent_block_id",
        )?;
        if result.len() > 1 {
            // even though `(consensus_hash,block_hash)` is the primary key, these are hashed to
            // produce `index_block_hash`.  So, `index_block_hash` is also unique w.h.p.
            unreachable!("FATAL: multiple instances of index_block_hash");
        }
        Ok(result.pop())
    }

    /// Load a Nakamoto header
    pub fn get_block_header_nakamoto(
        chainstate_conn: &Connection,
        index_block_hash: &StacksBlockId,
    ) -> Result<Option<StacksHeaderInfo>, ChainstateError> {
        let sql = "SELECT * FROM nakamoto_block_headers WHERE index_block_hash = ?1";
        let result = query_row_panic(chainstate_conn, sql, &[&index_block_hash], || {
            "FATAL: multiple rows for the same block hash".to_string()
        })?;
        Ok(result)
    }

    /// Load a consensus hash for a Nakamoto header
    pub fn get_block_header_nakamoto_tenure_id(
        chainstate_conn: &Connection,
        index_block_hash: &StacksBlockId,
    ) -> Result<Option<ConsensusHash>, ChainstateError> {
        let sql = "SELECT consensus_hash FROM nakamoto_block_headers WHERE index_block_hash = ?1";
        let result = query_row_panic(chainstate_conn, sql, &[&index_block_hash], || {
            "FATAL: multiple rows for the same block hash".to_string()
        })?;
        Ok(result)
    }

    /// Load an epoch2 header
    pub fn get_block_header_epoch2(
        chainstate_conn: &Connection,
        index_block_hash: &StacksBlockId,
    ) -> Result<Option<StacksHeaderInfo>, ChainstateError> {
        let sql = "SELECT * FROM block_headers WHERE index_block_hash = ?1";
        let result = query_row_panic(chainstate_conn, sql, &[&index_block_hash], || {
            "FATAL: multiple rows for the same block hash".to_string()
        })?;

        Ok(result)
    }

    /// Load block header (either Epoch-2 rules or Nakamoto) by `index_block_hash`
    pub fn get_block_header(
        chainstate_conn: &Connection,
        index_block_hash: &StacksBlockId,
    ) -> Result<Option<StacksHeaderInfo>, ChainstateError> {
        if let Some(header) = Self::get_block_header_nakamoto(chainstate_conn, index_block_hash)? {
            return Ok(Some(header));
        }

        Self::get_block_header_epoch2(chainstate_conn, index_block_hash)
    }

    /// Does a block header exist?
    /// Works for both Nakamoto and epoch2 blocks, as long as check_epoch2 is true
    pub fn has_block_header(
        chainstate_conn: &Connection,
        index_block_hash: &StacksBlockId,
        check_epoch2: bool,
    ) -> Result<bool, ChainstateError> {
        let sql = "SELECT 1 FROM nakamoto_block_headers WHERE index_block_hash = ?1";
        let result: Option<i64> =
            query_row_panic(chainstate_conn, sql, &[&index_block_hash], || {
                "FATAL: multiple rows for the same block hash".to_string()
            })?;
        if result.is_some() {
            return Ok(true);
        }

        if !check_epoch2 {
            return Ok(false);
        }

        // check epoch 2
        let sql = "SELECT 1 FROM block_headers WHERE index_block_hash = ?1";
        let result: Option<i64> =
            query_row_panic(chainstate_conn, sql, &[&index_block_hash], || {
                "FATAL: multiple rows for the same block hash".to_string()
            })?;

        Ok(result.is_some())
    }

    /// Does an epoch2 block header exist?
    pub fn has_block_header_epoch2(
        chainstate_conn: &Connection,
        index_block_hash: &StacksBlockId,
    ) -> Result<bool, ChainstateError> {
        let sql = "SELECT 1 FROM block_headers WHERE index_block_hash = ?1";
        let result: Option<i64> =
            query_row_panic(chainstate_conn, sql, &[&index_block_hash], || {
                "FATAL: multiple rows for the same block hash".to_string()
            })?;

        Ok(result.is_some())
    }

    /// DO NOT CALL IN CONSENSUS CODE, such as during Stacks block processing
    /// (including during Clarity VM evaluation). This function returns the latest data
    /// known to the node, which may not have been at the time of original block assembly.
    /// Load the canonical Stacks block header (either epoch-2 rules or Nakamoto)
    pub fn get_canonical_block_header(
        chainstate_conn: &Connection,
        sortdb: &SortitionDB,
    ) -> Result<Option<StacksHeaderInfo>, ChainstateError> {
        let (consensus_hash, block_hash) =
            SortitionDB::get_canonical_stacks_chain_tip_hash(sortdb.conn())?;
        Self::get_block_header(
            chainstate_conn,
            &StacksBlockId::new(&consensus_hash, &block_hash),
        )
    }

    /// Get the tenure-start block header of a given consensus hash.
    /// For Nakamoto blocks, this is the first block in the tenure identified by the consensus
    /// hash.
    /// For epoch2 blocks, this is simply the block whose winning sortition happened in the
    /// sortition identified by the consensus hash.
    ///
    /// `tip_block_id` is the chain tip from which to perform the query.
    pub fn get_tenure_start_block_header<SDBI: StacksDBIndexed>(
        chainstate_conn: &mut SDBI,
        tip_block_id: &StacksBlockId,
        consensus_hash: &ConsensusHash,
    ) -> Result<Option<StacksHeaderInfo>, ChainstateError> {
        // nakamoto?
        if let Some(hdr) = Self::get_nakamoto_tenure_start_block_header(
            chainstate_conn,
            tip_block_id,
            consensus_hash,
        )? {
            return Ok(Some(hdr));
        }

        // epoch2?
        let epoch2_header_info = StacksChainState::get_stacks_block_header_info_by_consensus_hash(
            chainstate_conn.sqlite(),
            consensus_hash,
        )?;
        Ok(epoch2_header_info)
    }

    /// Get the first block header in a Nakamoto tenure
    pub fn get_nakamoto_tenure_start_block_header<SDBI: StacksDBIndexed>(
        chainstate_conn: &mut SDBI,
        tip_block_id: &StacksBlockId,
        consensus_hash: &ConsensusHash,
    ) -> Result<Option<StacksHeaderInfo>, ChainstateError> {
        let Some(block_id) =
            chainstate_conn.get_tenure_start_block_id(tip_block_id, consensus_hash)?
        else {
            return Ok(None);
        };
        Self::get_block_header_nakamoto(chainstate_conn.sqlite(), &block_id)
    }

    /// Get the first canonical block header in a vector of height-ordered candidates
    fn get_highest_canonical_block_header_from_candidates(
        sort_db: &SortitionDB,
        candidates: Vec<StacksHeaderInfo>,
    ) -> Result<Option<StacksHeaderInfo>, ChainstateError> {
        let canonical_sortition_handle = sort_db.index_handle_at_tip();
        for candidate in candidates.into_iter() {
            let Some(ref candidate_ch) = candidate.burn_view else {
                // this is an epoch 2.x header, no burn view to check
                return Ok(Some(candidate));
            };
            let in_canonical_fork = canonical_sortition_handle.processed_block(&candidate_ch)?;
            if in_canonical_fork {
                return Ok(Some(candidate));
            }
        }

        // did not find any blocks in candidates
        Ok(None)
    }

    /// Get the highest block in the given tenure on a given fork.
    /// Only works on Nakamoto blocks.
    /// TODO: unit test
    pub fn get_highest_block_header_in_tenure<SDBI: StacksDBIndexed>(
        chainstate_conn: &mut SDBI,
        tip_block_id: &StacksBlockId,
        consensus_hash: &ConsensusHash,
    ) -> Result<Option<StacksHeaderInfo>, ChainstateError> {
        let Some(block_id) =
            chainstate_conn.get_highest_block_id_in_tenure(tip_block_id, consensus_hash)?
        else {
            return Ok(None);
        };
        Self::get_block_header_nakamoto(chainstate_conn.sqlite(), &block_id)
    }

    /// DO NOT USE IN CONSENSUS CODE.  Different nodes can have different blocks for the same
    /// tenure.
    ///
    /// Get the highest block in a given tenure (identified by its consensus hash) with a canonical
    ///  burn_view (i.e., burn_view on the canonical sortition fork)
    pub fn find_highest_known_block_header_in_tenure(
        chainstate: &StacksChainState,
        sort_db: &SortitionDB,
        tenure_id: &ConsensusHash,
    ) -> Result<Option<StacksHeaderInfo>, ChainstateError> {
        let chainstate_db_conn = chainstate.db();

        let candidates = Self::get_highest_known_block_header_in_tenure_at_each_burnview(
            chainstate_db_conn,
            tenure_id,
        )?;

        Self::get_highest_canonical_block_header_from_candidates(sort_db, candidates)
    }

    /// DO NOT USE IN CONSENSUS CODE.  Different nodes can have different blocks for the same
    /// tenure.
    ///
    /// Get the highest blocks in a given tenure (identified by its consensus hash) at each burn view
    ///  active in that tenure. If there are ties at a given burn view, they will both be returned
    fn get_highest_known_block_header_in_tenure_at_each_burnview(
        db: &Connection,
        tenure_id: &ConsensusHash,
    ) -> Result<Vec<StacksHeaderInfo>, ChainstateError> {
        // see if we have a nakamoto block in this tenure
        let qry = "
        SELECT h.*
        FROM nakamoto_block_headers h
        JOIN (
            SELECT burn_view, MAX(block_height) AS max_height
            FROM nakamoto_block_headers
            WHERE consensus_hash = ?1
            GROUP BY burn_view
        ) maxed
        ON h.burn_view = maxed.burn_view
        AND h.block_height = maxed.max_height
        WHERE h.consensus_hash = ?1
        ORDER BY h.block_height DESC, h.timestamp
        ";
        let args = params![tenure_id];
        let out = query_rows(db, qry, args)?;
        if !out.is_empty() {
            return Ok(out);
        }

        // see if this is an epoch2 header. If it exists, then there will only be one.
        let epoch2_x =
            StacksChainState::get_stacks_block_header_info_by_consensus_hash(db, tenure_id)?;
        Ok(Vec::from_iter(epoch2_x))
    }

    /// DO NOT USE IN CONSENSUS CODE.  Different nodes can have different blocks for the same
    /// tenure.
    ///
    /// Get the highest block in a given tenure (identified by burnchain block height) with a canonical
    ///  burn_view (i.e., burn_view on the canonical sortition fork). This covers only Nakamoto blocks.
    /// Epoch2 blocks will not be checked.
    pub fn find_highest_known_block_header_in_tenure_by_block_height(
        chainstate: &StacksChainState,
        sort_db: &SortitionDB,
        tenure_height: u64,
    ) -> Result<Option<StacksHeaderInfo>, ChainstateError> {
        let chainstate_db_conn = chainstate.db();

        let candidates =
            Self::get_highest_known_block_header_in_tenure_by_block_height_at_each_burnview(
                chainstate_db_conn,
                tenure_height,
            )?;

        Self::get_highest_canonical_block_header_from_candidates(sort_db, candidates)
    }

    /// DO NOT USE IN CONSENSUS CODE.  Different nodes can have different blocks for the same
    /// tenure.
    ///
    /// Get the highest block in a given tenure (identified by burnchain block hash) with a canonical
    ///  burn_view (i.e., burn_view on the canonical sortition fork). This covers only Nakamoto blocks.
    /// Epoch2 blocks will not be checked.
    pub fn find_highest_known_block_header_in_tenure_by_block_hash(
        chainstate: &StacksChainState,
        sort_db: &SortitionDB,
        tenure_block_hash: &BurnchainHeaderHash,
    ) -> Result<Option<StacksHeaderInfo>, ChainstateError> {
        let chainstate_db_conn = chainstate.db();

        let candidates =
            Self::get_highest_known_block_header_in_tenure_by_block_hash_at_each_burnview(
                chainstate_db_conn,
                tenure_block_hash,
            )?;

        Self::get_highest_canonical_block_header_from_candidates(sort_db, candidates)
    }

    /// DO NOT USE IN CONSENSUS CODE.  Different nodes can have different blocks for the same
    /// tenure.
    ///
    /// Get the highest blocks in a given tenure (identified by burnchain block height) at each burn view
    ///  active in that tenure. If there are ties at a given burn view, they will both be returned
    fn get_highest_known_block_header_in_tenure_by_block_height_at_each_burnview(
        db: &Connection,
        tenure_height: u64,
    ) -> Result<Vec<StacksHeaderInfo>, ChainstateError> {
        // see if we have a nakamoto block in this tenure
        let qry = "
        SELECT h.*
        FROM nakamoto_block_headers h
        JOIN (
            SELECT burn_view, MAX(block_height) AS max_height
            FROM nakamoto_block_headers
            WHERE burn_header_height = ?1
            GROUP BY burn_view
        ) maxed
        ON h.burn_view = maxed.burn_view
        AND h.block_height = maxed.max_height
        WHERE h.burn_header_height = ?1
        ORDER BY h.block_height DESC, h.timestamp
        ";
        let args = params![tenure_height];
        let out = query_rows(db, qry, args)?;
        if !out.is_empty() {
            return Ok(out);
        }

        Err(ChainstateError::NoSuchBlockError)
    }

    /// DO NOT USE IN CONSENSUS CODE.  Different nodes can have different blocks for the same
    /// tenure.
    ///
    /// Get the highest blocks in a given tenure (identified by burnchain block hash) at each burn view
    ///  active in that tenure. If there are ties at a given burn view, they will both be returned
    fn get_highest_known_block_header_in_tenure_by_block_hash_at_each_burnview(
        db: &Connection,
        tenure_block_hash: &BurnchainHeaderHash,
    ) -> Result<Vec<StacksHeaderInfo>, ChainstateError> {
        // see if we have a nakamoto block in this tenure
        let qry = "
        SELECT h.*
        FROM nakamoto_block_headers h
        JOIN (
            SELECT burn_view, MAX(block_height) AS max_height
            FROM nakamoto_block_headers
            WHERE burn_header_hash = ?1
            GROUP BY burn_view
        ) maxed
        ON h.burn_view = maxed.burn_view
        AND h.block_height = maxed.max_height
        WHERE h.burn_header_hash = ?1
        ORDER BY h.block_height DESC, h.timestamp
        ";
        let args = params![tenure_block_hash];
        let out = query_rows(db, qry, args)?;
        if !out.is_empty() {
            return Ok(out);
        }

        Err(ChainstateError::NoSuchBlockError)
    }

    /// Get the VRF proof for a Stacks block.
    /// For Nakamoto blocks, this is the VRF proof contained in the coinbase of the tenure-start
    /// block of the given tenure identified by the consensus hash.
    ///
    /// For epoch 2.x blocks, this is the VRF proof in the block header itself, whose sortition is
    /// identified by the consensus hash.
    pub fn get_block_vrf_proof<SDBI: StacksDBIndexed>(
        chainstate_conn: &mut SDBI,
        tip_block_id: &StacksBlockId,
        consensus_hash: &ConsensusHash,
    ) -> Result<Option<VRFProof>, ChainstateError> {
        let Some(start_header) = NakamotoChainState::get_tenure_start_block_header(
            chainstate_conn,
            tip_block_id,
            consensus_hash,
        )?
        else {
            warn!("No tenure-start block";
                  "consensus_hash" => %consensus_hash,
                  "tip_block_id" => %tip_block_id);
            return Ok(None);
        };

        let vrf_proof = match start_header.anchored_header {
            StacksBlockHeaderTypes::Epoch2(epoch2_header) => Some(epoch2_header.proof),
            StacksBlockHeaderTypes::Nakamoto(..) => {
                NakamotoChainState::get_nakamoto_tenure_vrf_proof(
                    chainstate_conn.sqlite(),
                    &start_header.index_block_hash(),
                )?
            }
        };

        Ok(vrf_proof)
    }

    /// Get the VRF proof of the parent tenure (either Nakamoto or epoch 2.x) of the tenure
    /// identified by the given consensus hash.
    /// The parent tenure's tenure-start block must already have been processed.
    ///
    /// `tip_block_id` identifies the tip of the chain history to search. It can be the child
    /// block's block ID, or any descendant.
    /// `consensus_hash` identifies the child block's tenure.
    /// `block_commit_txid` identifies the child block's tenure's block-commit tx, which in turn
    /// contains the hash of the start-block of the tenure prior to the child's tenure.
    ///
    /// Returns the proof of this block's parent tenure on success.
    ///
    /// Returns InvalidStacksBlock if the sortition for `consensus_hash` does not exist, or if its
    /// parent sortition doesn't exist (i.e. the sortition DB is missing something)
    ///
    /// Returns NoSuchBlockError if the block header for `consensus_hash` does not exist, or if the
    /// parent block header info does not exist (i.e. the chainstate DB is missing something)
    pub fn get_parent_vrf_proof<SDBI: StacksDBIndexed>(
        chainstate_conn: &mut SDBI,
        tip_block_id: &StacksBlockId,
        sortdb_conn: &Connection,
        consensus_hash: &ConsensusHash,
        block_commit_txid: &Txid,
    ) -> Result<VRFProof, ChainstateError> {
        // is the tip a shadow block (and necessarily a Nakamoto block)?
        if let Some(shadow_vrf_proof) = Self::get_shadow_vrf_proof(chainstate_conn, tip_block_id)? {
            return Ok(shadow_vrf_proof);
        }

        // parent tenure is a normal tenure
        let sn = SortitionDB::get_block_snapshot_consensus(sortdb_conn, consensus_hash)?.ok_or(
            ChainstateError::InvalidStacksBlock("No sortition for consensus hash".into()),
        )?;

        let parent_sortition_id = SortitionDB::get_block_commit_parent_sortition_id(
            sortdb_conn,
            block_commit_txid,
            &sn.sortition_id,
        )?
        .ok_or(ChainstateError::InvalidStacksBlock(
            "Parent block-commit is not in this block's sortition history".into(),
        ))?;

        let parent_sn = SortitionDB::get_block_snapshot(sortdb_conn, &parent_sortition_id)?.ok_or(
            ChainstateError::InvalidStacksBlock(
                "Parent block-commit does not have a sortition".into(),
            ),
        )?;

        let parent_vrf_proof =
            Self::get_block_vrf_proof(chainstate_conn, tip_block_id, &parent_sn.consensus_hash)?
                .ok_or_else(|| {
                    warn!("No VRF proof for {}", &parent_sn.consensus_hash);
                    ChainstateError::NoSuchBlockError
                })
                .inspect_err(|_e| {
                    warn!("Could not find parent VRF proof";
                      "tip_block_id" => %tip_block_id,
                      "parent consensus_hash" => %parent_sn.consensus_hash,
                      "block consensus_hash" => %consensus_hash);
                })?;

        Ok(parent_vrf_proof)
    }

    /// Get the status of a Nakamoto block.
    /// Returns Some(accepted?, orphaned?) on success
    /// Returns None if there's no such block
    /// Returns Err on DBError
    pub fn get_nakamoto_block_status(
        staging_blocks_conn: NakamotoStagingBlocksConnRef,
        headers_conn: &Connection,
        consensus_hash: &ConsensusHash,
        block_hash: &BlockHeaderHash,
    ) -> Result<Option<(bool, bool)>, ChainstateError> {
        let sql = "SELECT processed, orphaned FROM nakamoto_staging_blocks WHERE consensus_hash = ?1 AND block_hash = ?2";
        let args = params![consensus_hash, block_hash];
        let Some((processed, orphaned)) = query_row_panic(&staging_blocks_conn, sql, args, || {
            "FATAL: multiple rows for the same consensus hash and block hash".to_string()
        })
        .map_err(ChainstateError::DBError)?
        .map(|(processed, orphaned): (u32, u32)| (processed != 0, orphaned != 0)) else {
            // not present
            return Ok(None);
        };

        if processed || orphaned {
            return Ok(Some((processed, orphaned)));
        }

        // this can report a false negative since we set the `processed` and `orphaned` flags in a
        // separate transaction after processing a block, so handle that here
        // look for the block
        if Self::has_block_header(
            headers_conn,
            &StacksBlockId::new(consensus_hash, block_hash),
            false,
        )? {
            // was processed, but the staging DB has not yet been updated.
            return Ok(Some((true, false)));
        } else {
            // not processed yet, so return whatever was in the staging DB
            return Ok(Some((processed, orphaned)));
        }
    }

    /// Get the VRF proof for a Nakamoto block, if it exists.
    /// This must be the tenure-start Nakamoto block ID
    /// Returns None if the Nakamoto block's VRF proof is not found (e.g. because there is no
    /// Nakamoto block, or becuase this isn't a tenure-start block)
    pub fn get_nakamoto_tenure_vrf_proof(
        chainstate_conn: &Connection,
        tenure_start_block_id: &StacksBlockId,
    ) -> Result<Option<VRFProof>, ChainstateError> {
        let sql = r#"SELECT IFNULL(vrf_proof,"") FROM nakamoto_block_headers WHERE index_block_hash = ?1"#;
        let args = params![tenure_start_block_id];
        let proof_bytes: Option<String> = query_row(chainstate_conn, sql, args)?;
        if let Some(bytes) = proof_bytes {
            if bytes.is_empty() {
                // no VRF proof
                return Ok(None);
            }
            let proof = VRFProof::from_hex(&bytes)
                .ok_or(DBError::Corruption)
                .inspect_err(|_e| {
                    warn!("Failed to load VRF proof: could not decode";
                          "vrf_proof" => %bytes,
                          "tenure_start_block_id" => %tenure_start_block_id,
                    );
                })?;
            Ok(Some(proof))
        } else {
            Ok(None)
        }
    }

    /// Return the coinbase height of `block` if it was a nakamoto block, or the
    /// Stacks block height of `block` if it was an epoch-2 block
    ///
    /// In Stacks 2.x, the coinbase height and block height are the
    /// same. A miner's tenure in Stacks 2.x is entirely encompassed
    /// in the single Bitcoin-anchored Stacks block they produce, as
    /// well as the microblock stream they append to it.  But in Nakamoto,
    /// the coinbase height and block height are decoupled.
    pub fn get_coinbase_height<SDBI: StacksDBIndexed>(
        chainstate_conn: &mut SDBI,
        block: &StacksBlockId,
    ) -> Result<Option<u64>, ChainstateError> {
        // nakamoto header?
        if let Some(hdr) = Self::get_block_header_nakamoto(chainstate_conn.sqlite(), block)? {
            return Ok(chainstate_conn.get_coinbase_height(block, &hdr.consensus_hash)?);
        }

        // epoch2 header
        let epoch_2_qry = "SELECT block_height FROM block_headers WHERE index_block_hash = ?1";
        let opt_height: Option<i64> = chainstate_conn
            .sqlite()
            .query_row(epoch_2_qry, &[block], |row| row.get(0))
            .optional()?;
        opt_height
            .map(u64::try_from)
            .transpose()
            .map_err(|_| ChainstateError::DBError(DBError::ParseError))
    }

    /// Verify that a nakamoto block's block-commit's VRF seed is consistent with the VRF proof.
    /// Specifically, it must be the hash of the parent tenure's VRF proof.
    pub(crate) fn check_block_commit_vrf_seed<SDBI: StacksDBIndexed>(
        chainstate_conn: &mut SDBI,
        sortdb_conn: &Connection,
        block: &NakamotoBlock,
    ) -> Result<(), ChainstateError> {
        if block.is_shadow_block() {
            // no-op
            return Ok(());
        }

        // get the block-commit for this block
        let sn =
            SortitionDB::get_block_snapshot_consensus(sortdb_conn, &block.header.consensus_hash)?
                .ok_or(ChainstateError::NoSuchBlockError)
                .inspect_err(|_e| {
                    warn!("No block-commit for block";
                        "consensus_hash" => %block.header.consensus_hash,
                        "stacks_block_hash" => %block.header.block_hash(),
                        "stacks_block_id" => %block.header.block_id()
                    );
                })?;

        let block_commit =
            get_block_commit_by_txid(sortdb_conn, &sn.sortition_id, &sn.winning_block_txid)?
                .ok_or(ChainstateError::NoSuchBlockError)
                .inspect_err(|_e| {
                    warn!("No block-commit for block";
                        "consensus_hash" => %block.header.consensus_hash,
                        "stacks_block_hash" => %block.header.block_hash(),
                        "stacks_block_id" => %block.header.block_id()
                    );
                })?;

        // N.B. passing block.block_id() here means that we'll look into the parent tenure
        block.validate_vrf_seed(sortdb_conn, chainstate_conn, &block_commit)
    }

    /// Insert a nakamoto block header that is paired with an
    /// already-existing block commit and snapshot
    ///
    /// `header` should be a pointer to the header in `tip_info`.
    pub(crate) fn insert_stacks_block_header(
        chainstate_tx: &Connection,
        tip_info: &StacksHeaderInfo,
        header: &NakamotoBlockHeader,
        vrf_proof: Option<&VRFProof>,
        block_cost: &ExecutionCost,
        total_tenure_cost: &ExecutionCost,
        tenure_changed: bool,
        height_in_tenure: u32,
        tenure_tx_fees: u128,
    ) -> Result<(), ChainstateError> {
        assert_eq!(tip_info.stacks_block_height, header.chain_length,);
        assert!(tip_info.burn_header_timestamp < u64::try_from(i64::MAX).unwrap());

        let StacksHeaderInfo {
            index_root,
            consensus_hash,
            burn_header_hash,
            stacks_block_height,
            burn_header_height,
            burn_header_timestamp,
            ..
        } = tip_info;

        let block_size_str = format!("{}", tip_info.anchored_block_size);

        let block_hash = header.block_hash();

        let index_block_hash = StacksBlockId::new(consensus_hash, &block_hash);

        assert!(*stacks_block_height < u64::try_from(i64::MAX).unwrap());

        let vrf_proof_bytes = vrf_proof.map(|proof| proof.to_hex());

        let signer_signature = serde_json::to_string(&header.signer_signature).map_err(|_| {
            ChainstateError::InvalidStacksBlock(format!(
                "Failed to serialize signer signature for block {}",
                block_hash
            ))
        })?;

        let args = params![
            u64_to_sql(*stacks_block_height)?,
            index_root,
            consensus_hash,
            burn_header_hash,
            burn_header_height,
            u64_to_sql(*burn_header_timestamp)?,
            block_size_str,
            HeaderTypeNames::Nakamoto,
            header.version,
            u64_to_sql(header.chain_length)?,
            u64_to_sql(header.burn_spent)?,
            header.miner_signature,
            signer_signature,
            header.tx_merkle_root,
            header.state_index_root,
            u64_to_sql(header.timestamp)?,
            block_hash,
            index_block_hash,
            block_cost,
            total_tenure_cost,
            &tenure_tx_fees.to_string(),
            &header.parent_block_id,
            if tenure_changed { &1i64 } else { &0i64 },
            &vrf_proof_bytes.as_ref(),
            &header.pox_treatment,
            &height_in_tenure,
            tip_info.burn_view.as_ref().ok_or_else(|| {
                error!(
                    "Attempted to store nakamoto block header information without burnchain view";
                    "block_id" => %index_block_hash,
                );
                ChainstateError::DBError(DBError::Other(
                    "Nakamoto block StacksHeaderInfo did not set burnchain view".into(),
                ))
            })?,
        ];

        chainstate_tx.execute(
            "INSERT INTO nakamoto_block_headers
                    (block_height,
                    index_root,
                    consensus_hash,
                    burn_header_hash,
                    burn_header_height,
                    burn_header_timestamp,
                    block_size,

                    header_type,
                    version,
                    chain_length,
                    burn_spent,
                    miner_signature,
                    signer_signature,
                    tx_merkle_root,
                    state_index_root,
                    timestamp,

                    block_hash,
                    index_block_hash,
                    cost,
                    total_tenure_cost,
                    tenure_tx_fees,
                    parent_block_id,
                    tenure_changed,
                    vrf_proof,
                    signer_bitvec,
                    height_in_tenure,
                    burn_view)
                    VALUES (?1, ?2, ?3, ?4, ?5, ?6, ?7, ?8, ?9, ?10, ?11, ?12, ?13, ?14, ?15, ?16, ?17, ?18, ?19, ?20, ?21, ?22, ?23, ?24, ?25, ?26, ?27)",
            args
        )?;

        Ok(())
    }

    /// Append a Stacks block to an existing Stacks block, and grant the miner the block reward.
    /// Return the new Stacks header info.
    fn advance_tip(
        headers_tx: &mut StacksDBTx,
        parent_tip: &StacksBlockHeaderTypes,
        parent_consensus_hash: &ConsensusHash,
        new_block: &NakamotoBlock,
        new_vrf_proof: Option<&VRFProof>,
        new_burn_header_hash: &BurnchainHeaderHash,
        new_burnchain_height: u32,
        new_burnchain_timestamp: u64,
        block_reward: Option<&MinerPaymentSchedule>,
        mature_miner_payouts_opt: Option<MaturedMinerRewards>,
        anchor_block_cost: &ExecutionCost,
        total_tenure_cost: &ExecutionCost,
        block_size: u64,
        applied_epoch_transition: bool,
        burn_stack_stx_ops: Vec<StackStxOp>,
        burn_transfer_stx_ops: Vec<TransferStxOp>,
        burn_delegate_stx_ops: Vec<DelegateStxOp>,
        burn_vote_for_aggregate_key_ops: Vec<VoteForAggregateKeyOp>,
        new_tenure: bool,
        coinbase_height: u64,
        block_fees: u128,
        burn_view: &ConsensusHash,
    ) -> Result<StacksHeaderInfo, ChainstateError> {
        let new_tip = &new_block.header;
        if new_tip.parent_block_id
            != StacksBlockId::new(&FIRST_BURNCHAIN_CONSENSUS_HASH, &FIRST_STACKS_BLOCK_HASH)
        {
            // not the first-ever block, so linkage must occur
            match parent_tip {
                StacksBlockHeaderTypes::Epoch2(..) => {
                    assert_eq!(
                        new_tip.parent_block_id,
                        StacksBlockId::new(parent_consensus_hash, &parent_tip.block_hash())
                    );
                }
                StacksBlockHeaderTypes::Nakamoto(nakamoto_header) => {
                    // nakamoto blocks link to their parent via index block hashes
                    assert_eq!(new_tip.parent_block_id, nakamoto_header.block_id());
                }
            }
        }

        assert_eq!(
            parent_tip
                .height()
                .checked_add(1)
                .expect("Block height overflow"),
            new_tip.chain_length
        );

        let parent_hash = new_tip.parent_block_id.clone();
        let index_block_hash = new_tip.block_id();

        let mut marf_keys = vec![];
        let mut marf_values = vec![];

        if new_tenure {
            // make the coinbase height point to this tenure-start block
            marf_keys.push(nakamoto_keys::ongoing_tenure_coinbase_height(
                coinbase_height,
            ));
            marf_values.push(nakamoto_keys::make_block_id_value(&new_tip.block_id()));

            // point this tenure to its start block
            marf_keys.push(nakamoto_keys::tenure_start_block_id(
                &new_tip.consensus_hash,
            ));
            marf_values.push(nakamoto_keys::make_block_id_value(&new_tip.block_id()));

            // record coinbase height of this tenure
            marf_keys.push(nakamoto_keys::coinbase_height(&new_tip.consensus_hash));
            marf_values.push(nakamoto_keys::make_u64_value(coinbase_height));

            // record that this previous tenure is done
            let Some(tenure_change_tx) = new_block.get_tenure_change_tx_payload() else {
                // should be unreachable
                error!(
                    "Block {} is a tenure-change block, but does not contain a tenure-change tx",
                    new_tip.block_id()
                );
                return Err(ChainstateError::InvalidStacksBlock(
                    "Tenure-change block does not have a tenure-change tx".into(),
                ));
            };

            marf_keys.push(nakamoto_keys::finished_tenure_consensus_hash(
                &tenure_change_tx.prev_tenure_consensus_hash,
            ));
            marf_values.push(nakamoto_keys::make_bool_value(true));

            // record parent tenure linkage
            marf_keys.push(nakamoto_keys::parent_tenure_consensus_hash(
                &tenure_change_tx.tenure_consensus_hash,
            ));
            marf_values.push(nakamoto_keys::make_consensus_hash_value(
                &tenure_change_tx.prev_tenure_consensus_hash,
            ));

            // record last block-found tenure
            let block_found_tenure_id = NakamotoTenureEventId {
                burn_view_consensus_hash: tenure_change_tx.burn_view_consensus_hash.clone(),
                block_id: new_tip.block_id(),
            };

            marf_keys.push(nakamoto_keys::block_found_tenure_id(
                &tenure_change_tx.tenure_consensus_hash,
            ));
            marf_values.push(nakamoto_keys::make_tenure_id_value(&block_found_tenure_id));
        }

        if let Some(tenure_tx) = new_block.get_tenure_tx_payload() {
            // either a block-found or a tenure-extend, but we have a new tenure ID in this fork
            let tenure_id = NakamotoTenureEventId {
                burn_view_consensus_hash: tenure_tx.burn_view_consensus_hash.clone(),
                block_id: new_tip.block_id(),
            };

            marf_keys.push(nakamoto_keys::ongoing_tenure_id().to_string());
            marf_values.push(nakamoto_keys::make_tenure_id_value(&tenure_id));
        }

        // record the highest block in this tenure
        marf_keys.push(nakamoto_keys::highest_block_in_tenure(
            &new_block.header.consensus_hash,
        ));
        marf_values.push(nakamoto_keys::make_block_id_value(&new_tip.block_id()));

        debug!("Set Nakamoto headers MARF"; "keys" => ?marf_keys, "values" => ?marf_values);

        // store each indexed field
        test_debug!("Headers index_put_begin {parent_hash}-{index_block_hash}");
        let root_hash = headers_tx.put_indexed_all(
            &parent_hash,
            &index_block_hash,
            &marf_keys,
            &marf_values,
        )?;
        test_debug!("Headers index_indexed_all finished {parent_hash}-{index_block_hash}");

        let new_tip_info = StacksHeaderInfo {
            anchored_header: new_tip.clone().into(),
            microblock_tail: None,
            index_root: root_hash,
            stacks_block_height: new_tip.chain_length,
            consensus_hash: new_tip.consensus_hash.clone(),
            burn_header_hash: new_burn_header_hash.clone(),
            burn_header_height: new_burnchain_height,
            burn_header_timestamp: new_burnchain_timestamp,
            anchored_block_size: block_size,
            burn_view: Some(burn_view.clone()),
        };

        let tenure_fees = block_fees
            + if new_tenure {
                0
            } else {
                Self::get_total_tenure_tx_fees_at(headers_tx, &parent_hash)?.ok_or_else(|| {
                    warn!(
                        "Failed to fetch parent block's total tx fees";
                        "parent_block_id" => %parent_hash,
                        "stacks_block_id" => %index_block_hash,
                    );
                    ChainstateError::NoSuchBlockError
                })?
            };

        let height_in_tenure = if new_tenure {
            1
        } else {
            let parent_height_in_tenure =
                Self::get_nakamoto_tenure_length(headers_tx.sqlite(), &parent_hash)?;
            if parent_height_in_tenure == 0 {
                // means that there's no parent -- every tenure stored in the DB has length of at least 1
                warn!("Failed to fetch parent block's tenure height";
                      "parent_block_id" => %parent_hash,
                      "block_id" => %index_block_hash,
                );
                return Err(ChainstateError::NoSuchBlockError);
            }
            parent_height_in_tenure.checked_add(1).ok_or_else(|| {
                ChainstateError::InvalidStacksBlock("Tenure height exceeds maximum".into())
            })?
        };

        Self::insert_stacks_block_header(
            headers_tx.deref_mut(),
            &new_tip_info,
            new_tip,
            new_vrf_proof,
            anchor_block_cost,
            total_tenure_cost,
            new_tenure,
            height_in_tenure,
            tenure_fees,
        )?;
        if let Some(block_reward) = block_reward {
            StacksChainState::insert_miner_payment_schedule(headers_tx.deref_mut(), block_reward)?;
        }

        // NOTE: this is a no-op if the block isn't a tenure-start block
        if new_tenure {
            StacksChainState::store_burnchain_txids(
                headers_tx.deref(),
                &index_block_hash,
                burn_stack_stx_ops,
                burn_transfer_stx_ops,
                burn_delegate_stx_ops,
                burn_vote_for_aggregate_key_ops,
            )?;
        }

        if let Some(matured_miner_payouts) = mature_miner_payouts_opt {
            let rewarded_miner_block_id = StacksBlockId::new(
                &matured_miner_payouts.reward_info.from_block_consensus_hash,
                &matured_miner_payouts.reward_info.from_stacks_block_hash,
            );
            let rewarded_parent_miner_block_id = StacksBlockId::new(
                &matured_miner_payouts
                    .reward_info
                    .from_parent_block_consensus_hash,
                &matured_miner_payouts
                    .reward_info
                    .from_parent_stacks_block_hash,
            );

            StacksChainState::insert_matured_child_miner_reward(
                headers_tx.deref_mut(),
                &rewarded_parent_miner_block_id,
                &rewarded_miner_block_id,
                &matured_miner_payouts.recipient,
            )?;
            StacksChainState::insert_matured_parent_miner_reward(
                headers_tx.deref_mut(),
                &rewarded_parent_miner_block_id,
                &rewarded_miner_block_id,
                &matured_miner_payouts.parent_reward,
            )?;
        }

        if applied_epoch_transition {
            debug!("Block {} applied an epoch transition", &index_block_hash);
            let sql = "INSERT INTO epoch_transitions (block_id) VALUES (?)";
            let args = params![index_block_hash];
            headers_tx.deref_mut().execute(sql, args)?;
        }

        Ok(new_tip_info)
    }

    pub fn write_reward_set(
        tx: &mut ChainstateTx,
        block_id: &StacksBlockId,
        reward_set: &RewardSet,
    ) -> Result<(), ChainstateError> {
        let sql = "INSERT INTO nakamoto_reward_sets (index_block_hash, reward_set) VALUES (?, ?)";
        let args = params![block_id, reward_set.metadata_serialize(),];
        tx.execute(sql, args)?;
        Ok(())
    }

    pub fn get_reward_set(
        chainstate_db: &Connection,
        block_id: &StacksBlockId,
    ) -> Result<Option<RewardSet>, ChainstateError> {
        let sql = "SELECT reward_set FROM nakamoto_reward_sets WHERE index_block_hash = ?";
        chainstate_db
            .query_row(sql, &[block_id], |row| {
                let reward_set: String = row.get(0)?;
                let reward_set = RewardSet::metadata_deserialize(&reward_set)
                    .map_err(|s| FromSqlError::Other(s.into()))?;
                Ok(reward_set)
            })
            .optional()
            .map_err(ChainstateError::from)
    }

    /// Keep track of how many blocks each signer is signing
    fn record_block_signers(
        tx: &mut ChainstateTx,
        block: &NakamotoBlock,
        reward_cycle: u64,
    ) -> Result<(), ChainstateError> {
        let signer_sighash = block.header.signer_signature_hash();
        for signer_signature in &block.header.signer_signature {
            let signer_pubkey =
                StacksPublicKey::recover_to_pubkey(signer_sighash.bits(), signer_signature)
                    .map_err(|e| ChainstateError::InvalidStacksBlock(e.to_string()))?;
            let sql = "INSERT INTO signer_stats(public_key,reward_cycle) VALUES(?1,?2) ON CONFLICT(public_key,reward_cycle) DO UPDATE SET blocks_signed=blocks_signed+1";
            let params = params![signer_pubkey.to_hex(), reward_cycle];
            tx.execute(sql, params)?;
        }
        Ok(())
    }

    /// Index a transaction in the transactions table (used by txindex)
    pub fn record_transaction(
        stacks_db_tx: &StacksDBTx,
        block_id: &StacksBlockId,
        tx_receipt: &StacksTransactionReceipt,
    ) {
        let insert =
            "INSERT INTO transactions (txid, index_block_hash, tx_hex, result) VALUES (?, ?, ?, ?)";
        let txid = tx_receipt.transaction.txid();
        let tx_hex = tx_receipt.transaction.serialize_to_dbstring();
        let result = tx_receipt.result.to_string();
        let params = params![txid, block_id, tx_hex, result];
        if let Err(e) = stacks_db_tx.execute(insert, params) {
            warn!("Failed to record TX: {}", e);
        }
    }

    /// Get index_block_hash and transaction payload hex by txid from the transactions table
    pub fn get_tx_info_from_txid(
        conn: &Connection,
        txid: &Txid,
    ) -> Result<Option<(StacksBlockId, String, String)>, ChainstateError> {
        let sql = "SELECT index_block_hash, tx_hex, result FROM transactions WHERE txid = ?";
        let args = params![txid];

        let mut stmt = conn.prepare(sql)?;
        Ok(stmt
            .query_row(args, |row| {
                let index_block_hash: StacksBlockId = row.get(0)?;
                let tx_hex: String = row.get(1)?;
                let result: String = row.get(2)?;
                Ok((index_block_hash, tx_hex, result))
            })
            .optional()?)
    }

    /// Fetch number of blocks signed for a given signer and reward cycle
    /// This is the data tracked by `record_block_signers()`
    pub fn get_signer_block_count(
        chainstate_db: &Connection,
        signer_pubkey: &Secp256k1PublicKey,
        reward_cycle: u64,
    ) -> Result<u64, ChainstateError> {
        let sql =
            "SELECT blocks_signed FROM signer_stats WHERE public_key = ?1 AND reward_cycle = ?2";
        let params = params![signer_pubkey.to_hex(), reward_cycle];
        chainstate_db
            .query_row(sql, params, |row| row.get("blocks_signed"))
            .optional()
            .map(Option::unwrap_or_default) // It's fine to map `NONE` to `0`, because it's impossible to have `Some(0)`
            .map_err(ChainstateError::from)
    }

    /// Find all of the TXIDs of Stacks-on-burnchain operations processed in the given Stacks fork.
    /// In Nakamoto, we index these TXIDs by the tenure-start block ID
    pub(crate) fn get_burnchain_txids_in_ancestor_tenures<SDBI: StacksDBIndexed>(
        conn: &mut SDBI,
        tip_consensus_hash: &ConsensusHash,
        tip_block_hash: &BlockHeaderHash,
        search_window: u64,
    ) -> Result<HashSet<Txid>, ChainstateError> {
        let tip = StacksBlockId::new(tip_consensus_hash, tip_block_hash);
        let mut cursor = tip_consensus_hash.clone();
        let mut ret = HashSet::new();
        for _ in 0..search_window {
            let Some(tenure_start_block_id) = conn.get_tenure_start_block_id(&tip, &cursor)? else {
                break;
            };
            let txids = StacksChainState::get_burnchain_txids_for_block(
                conn.sqlite(),
                &tenure_start_block_id,
            )?;
            ret.extend(txids.into_iter());

            let Some(parent_tenure_id) = conn.get_parent_tenure_consensus_hash(&tip, &cursor)?
            else {
                break;
            };

            cursor = parent_tenure_id;
        }
        Ok(ret)
    }

    /// Get all Stacks-on-burnchain operations that we haven't processed yet
    pub(crate) fn get_stacks_on_burnchain_operations<SDBI: StacksDBIndexed>(
        conn: &mut SDBI,
        parent_consensus_hash: &ConsensusHash,
        parent_block_hash: &BlockHeaderHash,
        sortdb_conn: &Connection,
        burn_tip: &BurnchainHeaderHash,
        burn_tip_height: u64,
    ) -> Result<
        (
            Vec<StackStxOp>,
            Vec<TransferStxOp>,
            Vec<DelegateStxOp>,
            Vec<VoteForAggregateKeyOp>,
        ),
        ChainstateError,
    > {
        let cur_epoch = SortitionDB::get_stacks_epoch(sortdb_conn, burn_tip_height)?
            .expect("FATAL: no epoch defined for current burnchain tip height");

        // only consider transactions in Stacks 3.0
        if cur_epoch.epoch_id < StacksEpochId::Epoch30 {
            return Ok((vec![], vec![], vec![], vec![]));
        }

        let epoch_start_height = cur_epoch.start_height;

        let search_window: u8 =
            if epoch_start_height + u64::from(BURNCHAIN_TX_SEARCH_WINDOW) > burn_tip_height {
                burn_tip_height
                    .saturating_sub(epoch_start_height)
                    .try_into()
                    .expect("FATAL: search window exceeds u8")
            } else {
                BURNCHAIN_TX_SEARCH_WINDOW
            };

        debug!(
            "Search the last {} sortitions for burnchain-hosted stacks operations before {} ({})",
            search_window, burn_tip, burn_tip_height
        );
        let ancestor_burnchain_header_hashes = SortitionDB::get_ancestor_burnchain_header_hashes(
            sortdb_conn,
            burn_tip,
            search_window.into(),
        )?;
        let processed_burnchain_txids =
            NakamotoChainState::get_burnchain_txids_in_ancestor_tenures(
                conn,
                parent_consensus_hash,
                parent_block_hash,
                search_window.into(),
            )?;

        // Find the *new* transactions -- the ones that we *haven't* seen in this Stacks
        // fork yet.  Note that we search for the ones that we have seen by searching back
        // `BURNCHAIN_TX_SEARCH_WINDOW` tenures, whose sortitions may span more
        // than `BURNCHAIN_TX_SEARCH_WINDOW` burnchain blocks.  The inclusion of txids for
        // burnchain transactions in the latter query is not a problem, because these txids
        // are used to *exclude* transactions from the last `BURNCHAIN_TX_SEARCH_WINDOW`
        // burnchain blocks.  These excluded txids, if they were mined outside of this
        // window, are *already* excluded.

        let mut all_stacking_burn_ops = vec![];
        let mut all_transfer_burn_ops = vec![];
        let mut all_delegate_burn_ops = vec![];
        let mut all_vote_for_aggregate_key_ops = vec![];

        // go from oldest burn header hash to newest
        for ancestor_bhh in ancestor_burnchain_header_hashes.iter().rev() {
            let stacking_ops = SortitionDB::get_stack_stx_ops(sortdb_conn, ancestor_bhh)?;
            let transfer_ops = SortitionDB::get_transfer_stx_ops(sortdb_conn, ancestor_bhh)?;
            let delegate_ops = SortitionDB::get_delegate_stx_ops(sortdb_conn, ancestor_bhh)?;
            let vote_for_aggregate_key_ops =
                SortitionDB::get_vote_for_aggregate_key_ops(sortdb_conn, ancestor_bhh)?;

            for stacking_op in stacking_ops.into_iter() {
                if !processed_burnchain_txids.contains(&stacking_op.txid) {
                    all_stacking_burn_ops.push(stacking_op);
                }
            }

            for transfer_op in transfer_ops.into_iter() {
                if !processed_burnchain_txids.contains(&transfer_op.txid) {
                    all_transfer_burn_ops.push(transfer_op);
                }
            }

            for delegate_op in delegate_ops.into_iter() {
                if !processed_burnchain_txids.contains(&delegate_op.txid) {
                    all_delegate_burn_ops.push(delegate_op);
                }
            }

            for vote_op in vote_for_aggregate_key_ops.into_iter() {
                if !processed_burnchain_txids.contains(&vote_op.txid) {
                    all_vote_for_aggregate_key_ops.push(vote_op);
                }
            }
        }
        Ok((
            all_stacking_burn_ops,
            all_transfer_burn_ops,
            all_delegate_burn_ops,
            all_vote_for_aggregate_key_ops,
        ))
    }

    /// Begin block-processing for a normal block and return all of the pre-processed state within a
    /// `SetupBlockResult`.  Used by the Nakamoto miner, and called by
    /// Self::setup_normal_block_processing()
    pub fn setup_block<'a, 'b>(
        chainstate_tx: &'b mut ChainstateTx,
        clarity_instance: &'a mut ClarityInstance,
        sortition_dbconn: &'b dyn SortitionDBRef,
        first_block_height: u64,
        pox_constants: &PoxConstants,
        parent_consensus_hash: &ConsensusHash,
        parent_header_hash: &BlockHeaderHash,
        parent_burn_height: u32,
        burn_header_hash: &BurnchainHeaderHash,
        burn_header_height: u32,
        new_tenure: bool,
        coinbase_height: u64,
        tenure_extend: bool,
        block_bitvec: &BitVec<4000>,
        tenure_block_commit: &LeaderBlockCommitOp,
        active_reward_set: &RewardSet,
        timestamp: Option<u64>,
    ) -> Result<SetupBlockResult<'a, 'b>, ChainstateError> {
        // this block's bitvec header must match the miner's block commit punishments
        Self::check_pox_bitvector(block_bitvec, tenure_block_commit, active_reward_set)?;
        Self::inner_setup_block(
            chainstate_tx,
            clarity_instance,
            sortition_dbconn,
            first_block_height,
            pox_constants,
            parent_consensus_hash,
            parent_header_hash,
            parent_burn_height,
            burn_header_hash,
            burn_header_height,
            new_tenure,
            coinbase_height,
            tenure_extend,
<<<<<<< HEAD
            false,
        )
    }

    /// Begin block-processing for a replay of a normal block and return all of the pre-processed state within a
    /// `SetupBlockResult`.  Used by the block replay logic, and called by Self::setup_normal_block_processing()
    pub fn setup_ephemeral_block<'a, 'b>(
        chainstate_tx: &'b mut ChainstateTx,
        clarity_instance: &'a mut ClarityInstance,
        sortition_dbconn: &'b dyn SortitionDBRef,
        first_block_height: u64,
        pox_constants: &PoxConstants,
        parent_consensus_hash: &ConsensusHash,
        parent_header_hash: &BlockHeaderHash,
        parent_burn_height: u32,
        burn_header_hash: &BurnchainHeaderHash,
        burn_header_height: u32,
        new_tenure: bool,
        coinbase_height: u64,
        tenure_extend: bool,
        block_bitvec: &BitVec<4000>,
        tenure_block_commit: &LeaderBlockCommitOp,
        active_reward_set: &RewardSet,
    ) -> Result<SetupBlockResult<'a, 'b>, ChainstateError> {
        // this block's bitvec header must match the miner's block commit punishments
        Self::check_pox_bitvector(block_bitvec, tenure_block_commit, active_reward_set)?;
        Self::inner_setup_block(
            chainstate_tx,
            clarity_instance,
            sortition_dbconn,
            first_block_height,
            pox_constants,
            parent_consensus_hash,
            parent_header_hash,
            parent_burn_height,
            burn_header_hash,
            burn_header_height,
            new_tenure,
            coinbase_height,
            tenure_extend,
            true,
=======
            timestamp,
>>>>>>> 87c4373b
        )
    }

    /// Begin block-processing for a normal block and return all of the pre-processed state within a
    /// `SetupBlockResult`.
    ///
    /// Called as part of block processing
    fn setup_normal_block_processing<'a, 'b>(
        chainstate_tx: &'b mut ChainstateTx,
        clarity_instance: &'a mut ClarityInstance,
        sortition_dbconn: &'b dyn SortitionDBRef,
        first_block_height: u64,
        pox_constants: &PoxConstants,
        parent_chain_tip: &StacksHeaderInfo,
        parent_consensus_hash: &ConsensusHash,
        parent_header_hash: &BlockHeaderHash,
        parent_burn_height: u32,
        tenure_block_snapshot: &BlockSnapshot,
        block: &NakamotoBlock,
        new_tenure: bool,
        coinbase_height: u64,
        tenure_extend: bool,
        block_bitvec: &BitVec<4000>,
        active_reward_set: &RewardSet,
    ) -> Result<SetupBlockResult<'a, 'b>, ChainstateError> {
        let burn_header_hash = &tenure_block_snapshot.burn_header_hash;
        let burn_header_height =
            u32::try_from(tenure_block_snapshot.block_height).map_err(|_| {
                ChainstateError::InvalidStacksBlock(
                    "Could not downcast burn block height to u32".into(),
                )
            })?;
        let tenure_block_commit = SortitionDB::get_block_commit(
            sortition_dbconn.sqlite_conn(),
            &tenure_block_snapshot.winning_block_txid,
            &tenure_block_snapshot.sortition_id,
        )?
        .ok_or_else(|| {
            warn!("Invalid Nakamoto block: has no block-commit in its sortition";
                "consensus_hash" => %block.header.consensus_hash,
                "stacks_block_hash" => %block.header.block_hash(),
                "stacks_block_id" => %block.header.block_id(),
                "sortition_id" => %tenure_block_snapshot.sortition_id,
                "block_commit_txid" => %tenure_block_snapshot.winning_block_txid
            );
            ChainstateError::NoSuchBlockError
        })?;

        // this block's tenure's block-commit contains the hash of the parent tenure's tenure-start
        // block.
        // (note that we can't check this earlier, since we need the parent tenure to have been
        // processed)
        if new_tenure && parent_chain_tip.is_nakamoto_block() && !block.is_first_mined() {
            let parent_block_id = StacksBlockId::new(&parent_consensus_hash, &parent_header_hash);
            let parent_tenure_start_header = Self::get_nakamoto_tenure_start_block_header(
                chainstate_tx.as_tx(),
                &parent_block_id,
                &parent_consensus_hash,
            )?
            .ok_or_else(|| {
                warn!("Invalid Nakamoto block: no start-tenure block for parent";
                      "parent_consensus_hash" => %parent_consensus_hash,
                      "consensus_hash" => %block.header.consensus_hash,
                      "stacks_block_hash" => %block.header.block_hash(),
                      "stacks_block_id" => %block.header.block_id());
                ChainstateError::NoSuchBlockError
            })?;

            if parent_tenure_start_header.index_block_hash() != tenure_block_commit.last_tenure_id()
            {
                warn!("Invalid Nakamoto block: its tenure's block-commit's block ID hash does not match its parent tenure's start block";
                    "parent_consensus_hash" => %parent_consensus_hash,
                    "parent_tenure_start_block_id" => %parent_tenure_start_header.index_block_hash(),
                    "block_commit.last_tenure_id" => %tenure_block_commit.last_tenure_id(),
                    "parent_tip" => %parent_block_id,
                );
                test_debug!("Faulty commit: {:?}", &tenure_block_commit);

                return Err(ChainstateError::NoSuchBlockError);
            }
        }
        Self::setup_block(
            chainstate_tx,
            clarity_instance,
            sortition_dbconn,
            first_block_height,
            pox_constants,
            parent_consensus_hash,
            parent_header_hash,
            parent_burn_height,
            burn_header_hash,
            burn_header_height,
            new_tenure,
            coinbase_height,
            tenure_extend,
            block_bitvec,
            &tenure_block_commit,
            active_reward_set,
            Some(block.header.timestamp),
        )
    }

    /// Begin block-processing and return all of the pre-processed state within a
    /// `SetupBlockResult`.
    ///
    /// * Find the matured miner rewards that must be applied in this block
    /// * Begin the Clarity transaction
    /// * Load up the tenure's execution cost thus far
    /// * Apply an epoch transition, if necessary
    /// * Handle auto-unlock for PoX
    /// * Process any new Stacks-on-Bitcoin transactions
    ///
    /// Called in both follower and miner block assembly paths.
    /// Arguments:
    /// * chainstate_tx: transaction against the chainstate MARF
    /// * clarity_instance: connection to the chainstate Clarity instance
    /// * sortition_dbconn: connection to the sortition DB MARF
    /// * pox_constants: PoX parameters
    /// * parent_consensus_hash, parent_header_hash, parent_stacks_height, parent_burn_height:
    /// pointer to the already-processed parent Stacks block
    /// * burn_header_hash, burn_header_height: pointer to the Bitcoin block that identifies the
    /// tenure of this block to be processed
    /// * new_tenure: whether or not this block is the start of a new tenure
    /// * coinbase_height: the number of tenures that this block confirms (including epoch2 blocks)
    ///   (this is equivalent to the number of coinbases)
    /// * tenure_extend: whether or not to reset the tenure's ongoing execution cost
    /// * ephemeral: whether or not to begin an ephemeral block (i.e. which won't hit disk)
    ///
    /// Returns clarity_tx, list of receipts, microblock execution cost,
    /// microblock fees, microblock burns, list of microblock tx receipts,
    /// miner rewards tuples, the stacks epoch id, and a boolean that
    /// represents whether the epoch transition has been applied.
    fn inner_setup_block<'a, 'b>(
        chainstate_tx: &'b mut ChainstateTx,
        clarity_instance: &'a mut ClarityInstance,
        sortition_dbconn: &'b dyn SortitionDBRef,
        first_block_height: u64,
        pox_constants: &PoxConstants,
        parent_consensus_hash: &ConsensusHash,
        parent_header_hash: &BlockHeaderHash,
        parent_burn_height: u32,
        burn_header_hash: &BurnchainHeaderHash,
        burn_header_height: u32,
        new_tenure: bool,
        coinbase_height: u64,
        tenure_extend: bool,
<<<<<<< HEAD
        ephemeral: bool,
=======
        timestamp: Option<u64>,
>>>>>>> 87c4373b
    ) -> Result<SetupBlockResult<'a, 'b>, ChainstateError> {
        let parent_index_hash = StacksBlockId::new(parent_consensus_hash, parent_header_hash);
        let parent_sortition_id = sortition_dbconn
            .get_sortition_id_from_consensus_hash(parent_consensus_hash)
            .expect("Failed to get parent SortitionID from ConsensusHash");
        let tip_index_hash = StacksBlockId::new(parent_consensus_hash, parent_header_hash);

        // find matured miner rewards, so we can grant them within the Clarity DB tx.
        let matured_rewards_schedule_opt = if new_tenure {
            Self::get_matured_miner_reward_schedules(
                chainstate_tx,
                &tip_index_hash,
                coinbase_height,
            )?
        } else {
            // no rewards if mid-tenure
            None
        };

        let (stacking_burn_ops, transfer_burn_ops, delegate_burn_ops, vote_for_agg_key_ops) =
            if new_tenure {
                NakamotoChainState::get_stacks_on_burnchain_operations(
                    chainstate_tx.as_tx(),
                    parent_consensus_hash,
                    parent_header_hash,
                    sortition_dbconn.sqlite_conn(),
                    burn_header_hash,
                    burn_header_height.into(),
                )?
            } else {
                (vec![], vec![], vec![], vec![])
            };

        // Nakamoto must load block cost from parent if this block isn't a tenure change.
        // If this is a tenure-extend, then the execution cost is reset.
        let initial_cost = if new_tenure || tenure_extend {
            ExecutionCost::ZERO
        } else {
            let parent_cost_total =
                Self::get_total_tenure_cost_at(chainstate_tx.as_tx(), &parent_index_hash)?
                    .ok_or_else(|| {
                        ChainstateError::InvalidStacksBlock(format!(
                    "Failed to load total tenure cost from parent. parent_stacks_block_id = {}",
                    &parent_index_hash
                ))
                    })?;
            parent_cost_total
        };

        let mut clarity_tx = if ephemeral {
            StacksChainState::chainstate_ephemeral_block_begin(
                chainstate_tx,
                clarity_instance,
                sortition_dbconn.as_burn_state_db(),
                &parent_consensus_hash,
                &parent_header_hash,
                &MINER_BLOCK_CONSENSUS_HASH,
                &MINER_BLOCK_HEADER_HASH,
            )
        } else {
            StacksChainState::chainstate_block_begin(
                chainstate_tx,
                clarity_instance,
                sortition_dbconn.as_burn_state_db(),
                &parent_consensus_hash,
                &parent_header_hash,
                &MINER_BLOCK_CONSENSUS_HASH,
                &MINER_BLOCK_HEADER_HASH,
            )
        };

        // now that we have access to the ClarityVM, we can account for reward deductions from
        // PoisonMicroblocks if we have new rewards scheduled
        let matured_rewards_opt = matured_rewards_schedule_opt
            .map(|matured_rewards_schedule| {
                Self::calculate_matured_miner_rewards(
                    &mut clarity_tx,
                    sortition_dbconn.sqlite_conn(),
                    coinbase_height,
                    matured_rewards_schedule,
                )
            })
            .transpose()?
            .flatten();

        clarity_tx.reset_cost(initial_cost);

        // Setup block metadata in Clarity storage
        clarity_tx
            .connection()
            .as_free_transaction(|clarity_tx_conn| {
                clarity_tx_conn.with_clarity_db(|db| {
                    db.setup_block_metadata(timestamp)?;
                    Ok(())
                })
            })
            .inspect_err(|e| {
                error!("Failed to setup block metadata during block setup";
                    "error" => ?e,
                    "timestamp" => timestamp,
                );
            })?;

        // is this stacks block the first of a new epoch?
        let (applied_epoch_transition, mut tx_receipts) =
            StacksChainState::process_epoch_transition(
                &mut clarity_tx,
                sortition_dbconn.as_burn_state_db(),
                burn_header_height,
            )?;

        debug!(
            "Setup block: Processed epoch transition";
            "parent_consensus_hash" => %parent_consensus_hash,
            "parent_header_hash" => %parent_header_hash,
        );

        if new_tenure {
            clarity_tx
                .connection()
                .as_free_transaction(|clarity_tx_conn| {
                    clarity_tx_conn.with_clarity_db(|db| {
                        db.set_tenure_height(
                            coinbase_height
                                .try_into()
                                .expect("Tenure height overflowed 32-bit range"),
                        )?;
                        Ok(())
                    })
                })
                .inspect_err(|e| {
                    error!("Failed to set tenure height during block setup";
                        "error" => ?e,
                    );
                })?;
        }

        let evaluated_epoch = clarity_tx.get_epoch();

        let auto_unlock_events = if evaluated_epoch >= StacksEpochId::Epoch21 {
            let unlock_events = StacksChainState::check_and_handle_reward_start(
                burn_header_height.into(),
                sortition_dbconn.as_burn_state_db(),
                sortition_dbconn,
                &mut clarity_tx,
                parent_burn_height,
                &parent_sortition_id,
            )?;
            debug!(
                "Setup block: Processed unlock events";
                "parent_consensus_hash" => %parent_consensus_hash,
                "parent_header_hash" => %parent_header_hash,
            );
            unlock_events
        } else {
            vec![]
        };

        let active_pox_contract = pox_constants.active_pox_contract(burn_header_height.into());

        // process stacking & transfer operations from burnchain ops
        tx_receipts.extend(StacksChainState::process_stacking_ops(
            &mut clarity_tx,
            stacking_burn_ops.clone(),
            active_pox_contract,
        ));
        tx_receipts.extend(StacksChainState::process_transfer_ops(
            &mut clarity_tx,
            transfer_burn_ops.clone(),
        ));
        debug!(
            "Setup block: Processed burnchain stacking and transfer ops";
            "parent_consensus_hash" => %parent_consensus_hash,
            "parent_header_hash" => %parent_header_hash,
        );

        // DelegateStx ops are allowed from epoch 2.1 onward.
        // The query for the delegate ops only returns anything in and after Epoch 2.1,
        // but we do a second check here just to be safe.
        if evaluated_epoch >= StacksEpochId::Epoch21 {
            tx_receipts.extend(StacksChainState::process_delegate_ops(
                &mut clarity_tx,
                delegate_burn_ops.clone(),
                active_pox_contract,
            ));
            debug!(
                "Setup block: Processed burnchain delegate ops";
                "parent_consensus_hash" => %parent_consensus_hash,
                "parent_header_hash" => %parent_header_hash,
            );
        }

        // Handle signer stackerdb updates
        let signer_set_calc;
        if evaluated_epoch >= StacksEpochId::Epoch25 {
            signer_set_calc = NakamotoSigners::check_and_handle_prepare_phase_start(
                &mut clarity_tx,
                first_block_height,
                pox_constants,
                burn_header_height.into(),
                coinbase_height,
            )?;
            tx_receipts.extend(StacksChainState::process_vote_for_aggregate_key_ops(
                &mut clarity_tx,
                vote_for_agg_key_ops.clone(),
            ));

            if signer_set_calc.is_some() {
                debug!("Setup block: computed reward set for the next reward cycle";
                       "anchor_block_height" => coinbase_height,
                       "burn_header_height" => burn_header_height);
            }
        } else {
            signer_set_calc = None;
        }

        debug!(
            "Setup block: completed setup";
            "parent_consensus_hash" => %parent_consensus_hash,
            "parent_header_hash" => %parent_header_hash,
        );

        Ok(SetupBlockResult {
            clarity_tx,
            tx_receipts,
            matured_miner_rewards_opt: matured_rewards_opt,
            evaluated_epoch,
            applied_epoch_transition,
            burn_stack_stx_ops: stacking_burn_ops,
            burn_transfer_stx_ops: transfer_burn_ops,
            auto_unlock_events,
            burn_delegate_stx_ops: delegate_burn_ops,
            signer_set_calc,
            burn_vote_for_aggregate_key_ops: vote_for_agg_key_ops,
        })
    }

    /// This function is called in both `append_block` in blocks.rs (follower) and
    /// `mine_anchored_block` in miner.rs.
    /// Processes matured miner rewards, alters liquid supply of ustx, processes
    /// stx lock events, and marks the microblock public key as used
    /// Returns stx lockup events.
    pub fn finish_block(
        clarity_tx: &mut ClarityTx,
        miner_payouts: Option<&MaturedMinerRewards>,
        new_tenure: bool,
        chain_tip_burn_header_height: u32,
    ) -> Result<FinishBlockEvents, ChainstateError> {
        // add miner payments
        if let Some(rewards) = miner_payouts {
            // grant in order by miner, then users
            let matured_ustx = StacksChainState::process_matured_miner_rewards(
                clarity_tx,
                &rewards.recipient,
                &[],
                &rewards.parent_reward,
            )?;

            clarity_tx.increment_ustx_liquid_supply(matured_ustx);
        }

        // process unlocks
        let (new_unlocked_ustx, lockup_events) = StacksChainState::process_stx_unlocks(clarity_tx)?;

        clarity_tx.increment_ustx_liquid_supply(new_unlocked_ustx);

        // process SIP-031 mint/transfers
        let sip31_event = if new_tenure {
            Self::sip_031_mint_and_transfer_on_new_tenure(clarity_tx, chain_tip_burn_header_height)
        } else {
            None
        };

        Ok(FinishBlockEvents {
            lockup_events,
            sip31_event,
        })
    }

    /// Verify that the PoX bitvector from the block header is consistent with the block-commit's
    /// PoX outputs, as determined by the active reward set and whether or not the 0's in the
    /// bitvector correspond to signers' PoX outputs.
    fn check_pox_bitvector(
        block_bitvec: &BitVec<4000>,
        tenure_block_commit: &LeaderBlockCommitOp,
        active_reward_set: &RewardSet,
    ) -> Result<(), ChainstateError> {
        if tenure_block_commit.treatment.is_empty() {
            return Ok(());
        }

        let address_to_indeces: HashMap<_, Vec<_>> = active_reward_set
            .rewarded_addresses
            .iter()
            .enumerate()
            .fold(HashMap::new(), |mut map, (ix, addr)| {
                map.entry(addr).or_default().push(ix);
                map
            });

        // our block commit issued a punishment, check the reward set and bitvector
        //  to ensure that this was valid.
        for treated_addr in tenure_block_commit.treatment.iter() {
            if treated_addr.is_burn() {
                // Don't need to assert anything about burn addresses.
                // If they were in the reward set, "punishing" them is meaningless.
                continue;
            }
            // otherwise, we need to find the indices in the rewarded_addresses
            //  corresponding to this address.
            let empty_vec = vec![];
            let address_indices = address_to_indeces
                .get(treated_addr.deref())
                .unwrap_or(&empty_vec);

            // if any of them are 0, punishment is okay.
            // if all of them are 1, punishment is not okay.
            // if all of them are 0, *must* have punished
            let bitvec_values: Result<Vec<_>, ChainstateError> = address_indices
                .iter()
                .map(
                    |ix| {
                        let ix = u16::try_from(*ix)
                            .map_err(|_| ChainstateError::InvalidStacksBlock("Reward set index outside of u16".into()))?;
                        let bitvec_value = block_bitvec.get(ix)
                            .unwrap_or_else(|| {
                                warn!("Block header's bitvec is smaller than the reward set, defaulting higher indexes to 1");
                                true
                            });
                        Ok(bitvec_value)
                    }
                )
                .collect();
            let bitvec_values = bitvec_values?;
            let all_1 = bitvec_values.iter().all(|x| *x);
            let all_0 = bitvec_values.iter().all(|x| !x);
            if all_1 {
                if treated_addr.is_punish() {
                    warn!(
                        "Invalid Nakamoto block: punished PoX address when bitvec contained 1s for the address";
                        "reward_address" => %treated_addr.deref(),
                        "bitvec_values" => ?bitvec_values,
                    );
                    return Err(ChainstateError::InvalidStacksBlock(
                        "Bitvec does not match the block commit's PoX handling".into(),
                    ));
                }
            } else if all_0 && treated_addr.is_reward() {
                warn!(
                    "Invalid Nakamoto block: rewarded PoX address when bitvec contained 0s for the address";
                    "reward_address" => %treated_addr.deref(),
                    "bitvec_values" => ?bitvec_values,
                );
                return Err(ChainstateError::InvalidStacksBlock(
                    "Bitvec does not match the block commit's PoX handling".into(),
                ));
            }
        }

        Ok(())
    }

    pub(crate) fn make_non_advancing_receipt<'a>(
        clarity_commit: PreCommitClarityBlock<'a>,
        burn_dbconn: &SortitionHandleConn,
        parent_ch: &ConsensusHash,
        evaluated_epoch: StacksEpochId,
        matured_rewards: Vec<MinerReward>,
        tx_receipts: Vec<StacksTransactionReceipt>,
        matured_rewards_info_opt: Option<MinerRewardInfo>,
        block_execution_cost: ExecutionCost,
        applied_epoch_transition: bool,
        signers_updated: bool,
        coinbase_height: u64,
        phantom_lockup_events: Vec<StacksTransactionEvent>,
    ) -> Result<
        (
            StacksEpochReceipt,
            PreCommitClarityBlock<'a>,
            Option<RewardSetData>,
            Vec<StacksTransactionEvent>,
        ),
        ChainstateError,
    > {
        // get burn block stats, for the transaction receipt

        let parent_sn = SortitionDB::get_block_snapshot_consensus(burn_dbconn, parent_ch)?
            .ok_or_else(|| {
                // shouldn't happen
                warn!(
                    "CORRUPTION: {} does not correspond to a burn block",
                    &parent_ch
                );
                ChainstateError::InvalidStacksBlock("No parent consensus hash".into())
            })?;
        let (parent_burn_block_hash, parent_burn_block_height, parent_burn_block_timestamp) = (
            parent_sn.burn_header_hash,
            parent_sn.block_height,
            parent_sn.burn_header_timestamp,
        );

        let epoch_receipt = StacksEpochReceipt {
            header: StacksHeaderInfo::regtest_genesis(),
            tx_receipts,
            matured_rewards,
            matured_rewards_info: matured_rewards_info_opt,
            parent_microblocks_cost: ExecutionCost::ZERO,
            anchored_block_cost: block_execution_cost,
            parent_burn_block_hash,
            parent_burn_block_height: u32::try_from(parent_burn_block_height).unwrap_or(0), // shouldn't be fatal
            parent_burn_block_timestamp,
            evaluated_epoch,
            epoch_transition: applied_epoch_transition,
            signers_updated,
            coinbase_height,
        };

        return Ok((epoch_receipt, clarity_commit, None, phantom_lockup_events));
    }

    /// Append a Nakamoto Stacks block to the Stacks chain state.
    /// NOTE: This does _not_ set the block as processed!  The caller must do this.
    pub(crate) fn append_block<'a>(
        chainstate_tx: &mut ChainstateTx,
        clarity_instance: &'a mut ClarityInstance,
        burn_dbconn: &mut SortitionHandleConn,
        burnchain_view: &ConsensusHash,
        pox_constants: &PoxConstants,
        parent_chain_tip: &StacksHeaderInfo,
        chain_tip_burn_header_hash: &BurnchainHeaderHash,
        chain_tip_burn_header_height: u32,
        chain_tip_burn_header_timestamp: u64,
        block: &NakamotoBlock,
        block_size: u64,
        burnchain_commit_burn: u64,
        burnchain_sortition_burn: u64,
        active_reward_set: &RewardSet,
        do_not_advance: bool,
    ) -> Result<
        (
            StacksEpochReceipt,
            PreCommitClarityBlock<'a>,
            Option<RewardSetData>,
            Vec<StacksTransactionEvent>,
        ),
        ChainstateError,
    > {
        debug!(
            "Process Nakamoto block {:?} with {} transactions",
            &block.header.block_hash().to_hex(),
            block.txs.len()
        );

        let ast_rules = ASTRules::PrecheckSize;
        let next_block_height = block.header.chain_length;
        let first_block_height = burn_dbconn.context.first_block_height;

        // check that this block attaches to the `parent_chain_tip`
        let (parent_ch, parent_block_hash) = if block.is_first_mined() {
            (
                FIRST_BURNCHAIN_CONSENSUS_HASH.clone(),
                FIRST_STACKS_BLOCK_HASH.clone(),
            )
        } else {
            (
                parent_chain_tip.consensus_hash.clone(),
                parent_chain_tip.anchored_header.block_hash(),
            )
        };

        let parent_block_id = StacksBlockId::new(&parent_ch, &parent_block_hash);
        if parent_block_id != block.header.parent_block_id {
            warn!("Error processing nakamoto block: Parent consensus hash does not match db view";
                  "db.parent_block_id" => %parent_block_id,
                  "header.parent_block_id" => %block.header.parent_block_id);
            return Err(ChainstateError::InvalidStacksBlock(
                "Parent block does not match".into(),
            ));
        }

        // look up this block's sortition's burnchain block hash and height.
        // It must exist in the same Bitcoin fork as our `burn_dbconn`.
        let tenure_block_snapshot =
            Self::check_sortition_exists(burn_dbconn, &block.header.consensus_hash)?;
        let block_hash = block.header.block_hash();

        let new_tenure = block.is_wellformed_tenure_start_block().map_err(|_| {
            ChainstateError::InvalidStacksBlock("Invalid tenure changes in nakamoto block".into())
        })?;

        // this block is mined in the ongoing tenure.
        if !new_tenure
            && !Self::check_tenure_continuity(chainstate_tx.as_tx(), &parent_ch, &block.header)?
        {
            // this block is not part of the ongoing tenure; it's invalid
            return Err(ChainstateError::ExpectedTenureChange);
        }
        let tenure_extend = block.is_wellformed_tenure_extend_block().map_err(|_| {
            ChainstateError::InvalidStacksBlock("Invalid tenure changes in nakamoto block".into())
        })?;

        if tenure_extend && new_tenure {
            return Err(ChainstateError::InvalidStacksBlock(
                "Both started and extended tenure".into(),
            ));
        }

        let parent_coinbase_height = if block.is_first_mined() {
            0
        } else {
            Self::get_coinbase_height(chainstate_tx.as_tx(), &parent_block_id)?.ok_or_else(
                || {
                    warn!(
                        "Parent of Nakamoto block is not in block headers DB yet";
                        "consensus_hash" => %block.header.consensus_hash,
                        "stacks_block_hash" => %block.header.block_hash(),
                        "stacks_block_id" => %block.header.block_id(),
                        "parent_block_hash" => %parent_block_hash,
                        "parent_block_id" => %parent_block_id
                    );
                    ChainstateError::NoSuchBlockError
                },
            )?
        };

        let expected_burn_opt = Self::get_expected_burns(burn_dbconn, chainstate_tx, block)
            .map_err(|e| {
                warn!("Unacceptable Nakamoto block: could not load expected burns (unable to find its paired sortition)";
                    "consensus_hash" => %block.header.consensus_hash,
                    "stacks_block_hash" => %block.header.block_hash(),
                    "stacks_block_id" => %block.block_id(),
                    "parent_block_id" => %block.header.parent_block_id,
                    "error" => e.to_string(),
                );
                ChainstateError::InvalidStacksBlock("Invalid Nakamoto block: could not find sortition burns".into())
            })?;

        let Some(expected_burn) = expected_burn_opt else {
            warn!("Unacceptable Nakamoto block: unable to find parent block's burns";
                "consensus_hash" => %block.header.consensus_hash,
                "stacks_block_hash" => %block.header.block_hash(),
                "stacks_block_id" => %block.block_id(),
                "parent_block_id" => %block.header.parent_block_id,
            );
            return Err(ChainstateError::InvalidStacksBlock(
                "Invalid Nakamoto block: could not find sortition burns".into(),
            ));
        };

        // this block must commit to all of the burnchain spends seen so far
        if block.header.burn_spent != expected_burn {
            warn!("Invalid Nakamoto block header: invalid total burns";
                  "header.burn_spent" => block.header.burn_spent,
                  "expected_burn" => expected_burn,
            );
            return Err(ChainstateError::InvalidStacksBlock(
                "Invalid Nakamoto block: invalid total burns".into(),
            ));
        }

        // verify VRF proof, if present
        // only need to do this once per tenure
        // get the resulting vrf proof bytes
        let vrf_proof_opt = if new_tenure {
            Self::check_block_commit_vrf_seed(chainstate_tx.as_tx(), burn_dbconn, block)?;
            Some(
                block
                    .get_vrf_proof()
                    .ok_or(ChainstateError::InvalidStacksBlock(
                        "Invalid Nakamoto block: has coinbase but no VRF proof".into(),
                    ))?,
            )
        } else {
            None
        };

        // process the tenure-change if it happened, so that when block-processing begins, it happens in whatever the
        // current tenure is
        let coinbase_height = Self::advance_nakamoto_tenure(
            chainstate_tx,
            burn_dbconn,
            block,
            parent_coinbase_height,
            do_not_advance,
        )?;
        if new_tenure {
            // tenure height must have advanced
            if coinbase_height
                != parent_coinbase_height
                    .checked_add(1)
                    .expect("Too many tenures")
            {
                // this should be unreachable
                return Err(ChainstateError::InvalidStacksBlock(
                    "Could not advance tenure, even though tenure changed".into(),
                ));
            }
        } else if coinbase_height != parent_coinbase_height {
            // this should be unreachable
            return Err(ChainstateError::InvalidStacksBlock(
                "Advanced tenure even though a new tenure did not happen".into(),
            ));
        }

        // begin processing this block
        let SetupBlockResult {
            mut clarity_tx,
            mut tx_receipts,
            matured_miner_rewards_opt,
            evaluated_epoch,
            applied_epoch_transition,
            burn_stack_stx_ops,
            burn_transfer_stx_ops,
            burn_delegate_stx_ops,
            mut auto_unlock_events,
            signer_set_calc,
            burn_vote_for_aggregate_key_ops,
        } = if block.is_shadow_block() {
            // shadow block
            Self::setup_shadow_block_processing(
                chainstate_tx,
                clarity_instance,
                burn_dbconn,
                first_block_height,
                pox_constants,
                &parent_ch,
                &parent_block_hash,
                parent_chain_tip.burn_header_height,
                &tenure_block_snapshot,
                new_tenure,
                coinbase_height,
                tenure_extend,
            )?
        } else {
            // normal block
            Self::setup_normal_block_processing(
                chainstate_tx,
                clarity_instance,
                burn_dbconn,
                first_block_height,
                pox_constants,
                parent_chain_tip,
                &parent_ch,
                &parent_block_hash,
                parent_chain_tip.burn_header_height,
                &tenure_block_snapshot,
                block,
                new_tenure,
                coinbase_height,
                tenure_extend,
                &block.header.pox_treatment,
                active_reward_set,
            )?
        };

        let starting_cost = clarity_tx.cost_so_far();

        debug!(
            "Append nakamoto block";
            "block" => format!("{}/{block_hash}", block.header.consensus_hash),
            "block_id" => %block.header.block_id(),
            "parent_block" => %block.header.parent_block_id,
            "stacks_height" => next_block_height,
            "total_burns" => block.header.burn_spent,
            "evaluated_epoch" => %evaluated_epoch
        );

        // process anchored block
        let (block_fees, txs_receipts) = match StacksChainState::process_block_transactions(
            &mut clarity_tx,
            &block.txs,
            0,
            ast_rules,
        ) {
            Err(e) => {
                let msg = format!("Invalid Stacks block {}: {:?}", &block_hash, &e);
                warn!("{}", &msg);

                clarity_tx.rollback_block();
                return Err(ChainstateError::InvalidStacksBlock(msg));
            }
            Ok((block_fees, _block_burns, txs_receipts)) => (block_fees, txs_receipts),
        };

        tx_receipts.extend(txs_receipts);

        let total_tenure_cost = clarity_tx.cost_so_far();
        let mut block_execution_cost = total_tenure_cost.clone();
        block_execution_cost.sub(&starting_cost).map_err(|_e| {
            ChainstateError::InvalidStacksBlock("Block execution cost was negative".into())
        })?;

        // obtain reward info for receipt -- consolidate miner, user, and parent rewards into a
        // single list, but keep the miner/user/parent/info tuple for advancing the chain tip
        let matured_rewards = matured_miner_rewards_opt
            .as_ref()
            .map(|matured_miner_rewards| matured_miner_rewards.consolidate())
            .unwrap_or_default();

        let FinishBlockEvents {
            mut lockup_events,
            sip31_event,
        } = match Self::finish_block(
            &mut clarity_tx,
            matured_miner_rewards_opt.as_ref(),
            new_tenure,
            chain_tip_burn_header_height,
        ) {
            Err(ChainstateError::InvalidStacksBlock(e)) => {
                clarity_tx.rollback_block();
                return Err(ChainstateError::InvalidStacksBlock(e));
            }
            Err(e) => return Err(e),
            Ok(finish_events) => finish_events,
        };

        // If any, append lockups events to the coinbase receipt
        if let Some(receipt) = tx_receipts.get_mut(0) {
            // Receipts are appended in order, so the first receipt should be
            // the one of the coinbase transaction
            if receipt.is_coinbase_tx() {
                receipt.events.append(&mut lockup_events);
            }
        }

        // If lockup_events still contains items, it means they weren't attached
        if !lockup_events.is_empty() {
            info!("Unable to attach lockup events, block's first transaction is not a coinbase transaction. Will attach as a phantom tx.");
        }

        // if any, append auto unlock events to the coinbase receipt
        if !auto_unlock_events.is_empty() {
            // Receipts are appended in order, so the first receipt should be
            // the one of the coinbase transaction
            if let Some(receipt) = tx_receipts.get_mut(0) {
                if receipt.is_coinbase_tx() {
                    receipt.events.append(&mut auto_unlock_events);
                }
            } else {
                warn!("Unable to attach auto unlock events, block's first transaction is not a coinbase transaction")
            }
        }

        // for sip-031 we append the mint event to the coinbase
        // note that the above coinbase checks are left with index assumptions (get_mut(0))
        // for backward compatibility (even if since nakamoto the coinbase is at index 1)
        if let Some(event) = sip31_event {
            if let Some(coinbase_receipt) = tx_receipts
                .iter_mut()
                .find(|tx_receipt| tx_receipt.is_coinbase_tx())
            {
                coinbase_receipt.events.push(event);
            } else {
                error!("Unable to attach SIP-031 mint events, block's coinbase transaction not available")
            }
        }

        // verify that the resulting chainstate matches the block's state root
        let root_hash = clarity_tx.seal();
        if root_hash != block.header.state_index_root {
            let msg = format!(
                "Block {} state root mismatch: expected {}, got {}",
                &block_hash, block.header.state_index_root, root_hash,
            );
            warn!("{}", &msg);

            clarity_tx.rollback_block();
            return Err(ChainstateError::InvalidStacksBlock(msg));
        }

        debug!("Reached state root {}", root_hash;
               "block_cost" => %block_execution_cost);

        // good to go!
        let block_limit = clarity_tx
            .block_limit()
            .ok_or_else(|| ChainstateError::InvalidChainstateDB)?;
        let clarity_commit =
            clarity_tx.precommit_to_block(&block.header.consensus_hash, &block_hash);

        // calculate the reward for this tenure
        let scheduled_miner_reward = if new_tenure {
            Some(Self::calculate_scheduled_tenure_reward(
                chainstate_tx,
                burn_dbconn,
                block,
                evaluated_epoch,
                parent_coinbase_height,
                chain_tip_burn_header_height.into(),
                burnchain_commit_burn,
                burnchain_sortition_burn,
            )?)
        } else {
            None
        };

        // extract matured rewards info -- we'll need it for the receipt
        let matured_rewards_info_opt = matured_miner_rewards_opt
            .as_ref()
            .map(|rewards| rewards.reward_info.clone());

        if do_not_advance {
            // if we're performing a block replay, and we don't want to advance any
            //  of the db state, return a fake receipt
            return Self::make_non_advancing_receipt(
                clarity_commit,
                burn_dbconn,
                &parent_ch,
                evaluated_epoch,
                matured_rewards,
                tx_receipts,
                matured_rewards_info_opt,
                block_execution_cost,
                applied_epoch_transition,
                signer_set_calc.is_some(),
                coinbase_height,
                lockup_events,
            );
        }

        let new_tip = Self::advance_tip(
            &mut chainstate_tx.tx,
            &parent_chain_tip.anchored_header,
            &parent_chain_tip.consensus_hash,
            block,
            vrf_proof_opt,
            chain_tip_burn_header_hash,
            chain_tip_burn_header_height,
            chain_tip_burn_header_timestamp,
            scheduled_miner_reward.as_ref(),
            matured_miner_rewards_opt,
            &block_execution_cost,
            &total_tenure_cost,
            block_size,
            applied_epoch_transition,
            burn_stack_stx_ops,
            burn_transfer_stx_ops,
            burn_delegate_stx_ops,
            burn_vote_for_aggregate_key_ops,
            new_tenure,
            coinbase_height,
            block_fees,
            burnchain_view,
        )
        .expect("FATAL: failed to advance chain tip");

        let new_block_id = new_tip.index_block_hash();
        chainstate_tx.log_transactions_processed(&tx_receipts);

        let reward_cycle = pox_constants
            .block_height_to_reward_cycle(first_block_height, chain_tip_burn_header_height.into());

        // store the reward set calculated during this block if it happened
        // NOTE: miner and proposal evaluation should not invoke this because
        //  it depends on knowing the StacksBlockId.
        let signers_updated = signer_set_calc.is_some();
        let mut reward_set_data = None;
        if let Some(signer_calculation) = signer_set_calc {
            Self::write_reward_set(chainstate_tx, &new_block_id, &signer_calculation.reward_set)?;

            let cycle_number = if let Some(cycle) = pox_constants.reward_cycle_of_prepare_phase(
                first_block_height,
                chain_tip_burn_header_height.into(),
            ) {
                Some(cycle)
            } else {
                pox_constants
                    .block_height_to_reward_cycle(
                        first_block_height,
                        chain_tip_burn_header_height.into(),
                    )
                    .map(|cycle| cycle + 1)
            };

            if let Some(cycle) = cycle_number {
                reward_set_data = Some(RewardSetData::new(
                    signer_calculation.reward_set.clone(),
                    cycle,
                ));
            }
        }

        if let Some(reward_cycle) = reward_cycle {
            Self::record_block_signers(chainstate_tx, block, reward_cycle)?;
        } else {
            warn!("No reward cycle found, skipping record_block_signers()");
        }

        monitoring::set_last_block_transaction_count(u64::try_from(block.txs.len()).unwrap());
        monitoring::set_last_execution_cost_observed(&block_execution_cost, &block_limit);

        // get burn block stats, for the transaction receipt
        let (parent_burn_block_hash, parent_burn_block_height, parent_burn_block_timestamp) =
            if block.is_first_mined() {
                (BurnchainHeaderHash([0; 32]), 0, 0)
            } else {
                let sn = SortitionDB::get_block_snapshot_consensus(burn_dbconn, &parent_ch)?
                    .ok_or_else(|| {
                        // shouldn't happen
                        warn!(
                            "CORRUPTION: {} does not correspond to a burn block",
                            &parent_ch
                        );
                        ChainstateError::InvalidStacksBlock("No parent consensus hash".into())
                    })?;
                (
                    sn.burn_header_hash,
                    sn.block_height,
                    sn.burn_header_timestamp,
                )
            };

        let epoch_receipt = StacksEpochReceipt {
            header: new_tip,
            tx_receipts,
            matured_rewards,
            matured_rewards_info: matured_rewards_info_opt,
            parent_microblocks_cost: ExecutionCost::ZERO,
            anchored_block_cost: block_execution_cost,
            parent_burn_block_hash,
            parent_burn_block_height: u32::try_from(parent_burn_block_height).unwrap_or(0), // shouldn't be fatal
            parent_burn_block_timestamp,
            evaluated_epoch,
            epoch_transition: applied_epoch_transition,
            signers_updated,
            coinbase_height,
        };

        Ok((
            epoch_receipt,
            clarity_commit,
            reward_set_data,
            lockup_events,
        ))
    }

    pub fn sip_031_mint_and_transfer_on_new_tenure(
        clarity_tx: &mut ClarityTx,
        chain_tip_burn_header_height: u32,
    ) -> Option<StacksTransactionEvent> {
        let evaluated_epoch = clarity_tx.get_epoch();
        if evaluated_epoch.includes_sip_031() {
            let mainnet = clarity_tx.config.mainnet;

            let sip_031_mint_and_transfer_amount =
                SIP031EmissionInterval::get_sip_031_emission_at_height(
                    chain_tip_burn_header_height.into(),
                    mainnet,
                );

            if sip_031_mint_and_transfer_amount > 0 {
                let recipient = PrincipalData::Contract(boot_code_id(SIP_031_NAME, mainnet));

                info!(
                    "SIP-031 minting and transferring on new tenure";
                    "mint_and_transfer_amount" => sip_031_mint_and_transfer_amount,
                    "recipient" => recipient.to_string(),
                    "burnchain_height" => chain_tip_burn_header_height
                );

                clarity_tx.connection().as_transaction(|tx_conn| {
                    tx_conn
                        .with_clarity_db(|db| {
                            db.increment_ustx_liquid_supply(sip_031_mint_and_transfer_amount)
                                .map_err(|e| e.into())
                        })
                        .expect("FATAL: `SIP-031 mint` overflowed");
                    StacksChainState::account_credit(
                        tx_conn,
                        &recipient,
                        u64::try_from(sip_031_mint_and_transfer_amount)
                            .expect("FATAL: transferred more STX than exist"),
                    );
                });

                return Some(StacksTransactionEvent::STXEvent(
                    STXEventType::STXMintEvent(STXMintEventData {
                        recipient,
                        amount: sip_031_mint_and_transfer_amount,
                    }),
                ));
            }
        }
        None
    }

    /// Create a StackerDB config for the .miners contract.
    /// It has two slots -- one for the past two sortition winners.
    pub fn make_miners_stackerdb_config(
        sortdb: &SortitionDB,
        tip: &BlockSnapshot,
    ) -> Result<(StackerDBConfig, MinersDBInformation), ChainstateError> {
        let ih = sortdb.index_handle(&tip.sortition_id);
        let last_winner_snapshot = ih.get_last_snapshot_with_sortition(tip.block_height)?;
        let parent_winner_snapshot = ih.get_last_snapshot_with_sortition(
            last_winner_snapshot.block_height.saturating_sub(1),
        )?;

        let mut miner_key_hash160s = vec![];

        // go get their corresponding leader keys, but preserve the miner's relative position in
        // the stackerdb signer list -- if a miner was in slot 0, then it should stay in slot 0
        // after a sortition (and vice versa for 1)
        let (latest_winner_idx, sns) = if last_winner_snapshot.num_sortitions % 2 == 0 {
            (0, [last_winner_snapshot, parent_winner_snapshot])
        } else {
            (1, [parent_winner_snapshot, last_winner_snapshot])
        };

        for sn in sns.iter() {
            // find the commit
            let Some(block_commit) =
                ih.get_block_commit_by_txid(&sn.sortition_id, &sn.winning_block_txid)?
            else {
                warn!(
                    "No block commit for {} in sortition for {}",
                    &sn.winning_block_txid, &sn.consensus_hash
                );
                return Err(ChainstateError::InvalidStacksBlock(
                    "No block-commit in sortition for block's consensus hash".into(),
                ));
            };

            // key register of the winning miner
            let leader_key = ih
                .get_leader_key_at(
                    u64::from(block_commit.key_block_ptr),
                    u32::from(block_commit.key_vtxindex),
                )?
                .expect("FATAL: have block commit but no leader key");

            // the leader key should always be valid (i.e. the unwrap_or() should be unreachable),
            // but be defensive and just use the "null" address
            miner_key_hash160s.push(
                leader_key
                    .interpret_nakamoto_signing_key()
                    .unwrap_or(Hash160([0x00; 20])),
            );
        }

        let miners_db_info = MinersDBInformation {
            signer_0_sortition: sns[0].consensus_hash.clone(),
            signer_1_sortition: sns[1].consensus_hash.clone(),
            latest_winner: latest_winner_idx,
        };

        let signers = miner_key_hash160s
            .into_iter()
            .map(|hash160|
                // each miner gets two slots
                (
                    StacksAddress::new(
                        1, // NOTE: the version is ignored in stackerdb; we only care about the hashbytes
                        hash160
                    ).expect("FATAL: infallible: 1 is not a valid address version byte"),
                    MINER_SLOT_COUNT,
                ))
            .collect();

        Ok((
            StackerDBConfig {
                chunk_size: MAX_PAYLOAD_LEN.into(),
                signers,
                write_freq: 0,
                max_writes: u32::MAX,  // no limit on number of writes
                max_neighbors: 200, // TODO: const -- just has to be equal to or greater than the number of signers
                hint_replicas: vec![], // TODO: is there a way to get the IP addresses of stackers' preferred nodes?
            },
            miners_db_info,
        ))
    }

    /// Get the slot range for the given miner's public key.
    /// Returns Some(Range<u32>) if the miner is in the StackerDB config, where the range of slots for the miner is [start, end).
    ///   i.e., inclusive of `start`, exclusive of `end`.
    /// Returns None if the miner is not in the StackerDB config.
    /// Returns an error if the miner is in the StackerDB config but the slot number is invalid.
    pub fn get_miner_slot(
        sortdb: &SortitionDB,
        tip: &BlockSnapshot,
        election_sortition: &ConsensusHash,
    ) -> Result<Option<Range<u32>>, ChainstateError> {
        let (stackerdb_config, miners_info) = Self::make_miners_stackerdb_config(sortdb, tip)?;

        // find out which slot we're in
        let Some(signer_ix) = miners_info
            .get_signer_index(election_sortition)
            .map(usize::from)
        else {
            warn!("Miner is not in the miners StackerDB config";
                  "stackerdb_slots" => ?stackerdb_config.signers,
                  "queried_sortition" => %election_sortition,
                  "sortition_hashes" => ?miners_info.get_sortitions());
            return Ok(None);
        };
        let mut signer_ranges = stackerdb_config.signer_ranges();
        if signer_ix >= signer_ranges.len() {
            // should be unreachable, but always good to be careful
            warn!("Miner is not in the miners StackerDB config";
                  "stackerdb_slots" => ?stackerdb_config.signers,
                  "queried_sortition" => %election_sortition,
                  "sortition_hashes" => ?miners_info.get_sortitions());
            return Ok(None);
        }
        let slot_id_range = signer_ranges.swap_remove(signer_ix);

        Ok(Some(slot_id_range))
    }

    /// DO NOT USE IN MAINNET
    /// Boot code instantiation for the aggregate public key.
    /// TODO: This should be removed once it's possible for stackers to vote on the aggregate
    /// public key
    pub fn aggregate_public_key_bootcode(clarity_tx: &mut ClarityTx, apk: Vec<u8>) {
        let agg_pub_key = to_hex(&apk);
        let contract_content = format!(
            "(define-read-only ({}) 0x{})",
            BOOT_TEST_POX_4_AGG_KEY_FNAME, agg_pub_key
        );
        // NOTE: this defaults to a testnet address to prevent it from ever working on
        // mainnet
        let contract_id = boot_code_id(BOOT_TEST_POX_4_AGG_KEY_CONTRACT, false);
        clarity_tx.connection().as_transaction(|clarity| {
            let (ast, analysis) = clarity
                .analyze_smart_contract(
                    &contract_id,
                    ClarityVersion::Clarity2,
                    &contract_content,
                    ASTRules::PrecheckSize,
                )
                .unwrap();
            clarity
                .initialize_smart_contract(
                    &contract_id,
                    ClarityVersion::Clarity2,
                    &ast,
                    &contract_content,
                    None,
                    |_, _| None,
                    None,
                )
                .unwrap();
            clarity.save_analysis(&contract_id, &analysis).unwrap();
        })
    }

    /// Generate a "phantom" transaction to include STXMintEvents for
    /// lockups that could not be attached to a Coinbase transaction
    /// (because the block doesn't have a Coinbase transaction).
    fn generate_phantom_unlock_tx(
        events: Vec<StacksTransactionEvent>,
        config: &ChainstateConfig,
        stacks_block_height: u64,
    ) -> Option<StacksTransactionReceipt> {
        if events.is_empty() {
            return None;
        }
        info!("Generating phantom unlock tx");
        let version = if config.mainnet {
            TransactionVersion::Mainnet
        } else {
            TransactionVersion::Testnet
        };

        // Make the txid unique -- the phantom tx payload should include something block-specific otherwise
        // they will always have the same txid. In this case we use the block height in the memo. This also
        // happens to give some indication of the purpose of this phantom tx, for anyone looking.
        let memo = TokenTransferMemo({
            let memo_bytes = format!("Block {stacks_block_height} token unlocks").into_bytes();
            let mut buf = [0u8; 34];
            let memo_len = memo_bytes.len().min(34);
            buf.get_mut(..memo_len)?
                .copy_from_slice(memo_bytes.get(..memo_len)?);
            buf
        });
        let boot_code_address = boot_code_addr(config.mainnet);
        let boot_code_auth = boot_code_tx_auth(boot_code_address.clone());
        let unlock_tx = StacksTransaction::new(
            version,
            boot_code_auth,
            TransactionPayload::TokenTransfer(
                PrincipalData::Standard(boot_code_address.into()),
                0,
                memo,
            ),
        );
        let unlock_receipt = StacksTransactionReceipt::from_stx_transfer(
            unlock_tx,
            events,
            Value::okay_true(),
            ExecutionCost::ZERO,
        );
        Some(unlock_receipt)
    }
}

impl StacksMessageCodec for NakamotoBlock {
    fn consensus_serialize<W: std::io::Write>(&self, fd: &mut W) -> Result<(), CodecError> {
        write_next(fd, &self.header)?;
        write_next(fd, &self.txs)
    }

    fn consensus_deserialize<R: std::io::Read>(fd: &mut R) -> Result<Self, CodecError> {
        let (header, txs) = {
            let mut bound_read = BoundReader::from_reader(fd, u64::from(MAX_MESSAGE_LEN));
            let header: NakamotoBlockHeader = read_next(&mut bound_read)?;
            let txs: Vec<_> = read_next(&mut bound_read)?;
            (header, txs)
        };

        // all transactions are unique
        if !StacksBlock::validate_transactions_unique(&txs) {
            warn!("Invalid block: Found duplicate transaction";
                "consensus_hash" => %header.consensus_hash,
                "stacks_block_hash" => %header.block_hash(),
                "stacks_block_id" => %header.block_id()
            );
            return Err(CodecError::DeserializeError(
                "Invalid block: found duplicate transaction".to_string(),
            ));
        }

        // header and transactions must be consistent
        let txid_vecs: Vec<_> = txs.iter().map(|tx| tx.txid().as_bytes().to_vec()).collect();

        let merkle_tree = MerkleTree::new(&txid_vecs);
        let tx_merkle_root: Sha512Trunc256Sum = merkle_tree.root();

        if tx_merkle_root != header.tx_merkle_root {
            warn!("Invalid block: Tx Merkle root mismatch";
                "consensus_hash" => %header.consensus_hash,
                "stacks_block_hash" => %header.block_hash(),
                "stacks_block_id" => %header.block_id()
            );
            return Err(CodecError::DeserializeError(
                "Invalid block: tx Merkle root mismatch".to_string(),
            ));
        }

        Ok(NakamotoBlock { header, txs })
    }
}<|MERGE_RESOLUTION|>--- conflicted
+++ resolved
@@ -3937,7 +3937,7 @@
             new_tenure,
             coinbase_height,
             tenure_extend,
-<<<<<<< HEAD
+            timestamp,
             false,
         )
     }
@@ -3961,6 +3961,7 @@
         block_bitvec: &BitVec<4000>,
         tenure_block_commit: &LeaderBlockCommitOp,
         active_reward_set: &RewardSet,
+        timestamp: Option<u64>,
     ) -> Result<SetupBlockResult<'a, 'b>, ChainstateError> {
         // this block's bitvec header must match the miner's block commit punishments
         Self::check_pox_bitvector(block_bitvec, tenure_block_commit, active_reward_set)?;
@@ -3978,10 +3979,8 @@
             new_tenure,
             coinbase_height,
             tenure_extend,
+            timestamp,
             true,
-=======
-            timestamp,
->>>>>>> 87c4373b
         )
     }
 
@@ -4128,11 +4127,8 @@
         new_tenure: bool,
         coinbase_height: u64,
         tenure_extend: bool,
-<<<<<<< HEAD
+        timestamp: Option<u64>,
         ephemeral: bool,
-=======
-        timestamp: Option<u64>,
->>>>>>> 87c4373b
     ) -> Result<SetupBlockResult<'a, 'b>, ChainstateError> {
         let parent_index_hash = StacksBlockId::new(parent_consensus_hash, parent_header_hash);
         let parent_sortition_id = sortition_dbconn
