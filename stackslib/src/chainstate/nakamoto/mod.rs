// Copyright (C) 2013-2020 Blockstack PBC, a public benefit corporation
// Copyright (C) 2020-2024 Stacks Open Internet Foundation
//
// This program is free software: you can redistribute it and/or modify
// it under the terms of the GNU General Public License as published by
// the Free Software Foundation, either version 3 of the License, or
// (at your option) any later version.
//
// This program is distributed in the hope that it will be useful,
// but WITHOUT ANY WARRANTY; without even the implied warranty of
// MERCHANTABILITY or FITNESS FOR A PARTICULAR PURPOSE.  See the
// GNU General Public License for more details.
//
// You should have received a copy of the GNU General Public License
// along with this program.  If not, see <http://www.gnu.org/licenses/>.

use std::collections::{BTreeMap, HashMap, HashSet};
use std::fs;
use std::ops::{Deref, DerefMut};
use std::path::PathBuf;

use clarity::vm::ast::ASTRules;
use clarity::vm::costs::{ExecutionCost, LimitedCostTracker};
use clarity::vm::database::{BurnStateDB, ClarityDatabase};
use clarity::vm::events::StacksTransactionEvent;
use clarity::vm::types::{PrincipalData, StacksAddressExtensions, TupleData};
use clarity::vm::{ClarityVersion, SymbolicExpression, Value};
use lazy_static::{__Deref, lazy_static};
use rusqlite::types::{FromSql, FromSqlError};
use rusqlite::{params, Connection, OpenFlags, OptionalExtension, ToSql, NO_PARAMS};
use sha2::{Digest as Sha2Digest, Sha512_256};
use stacks_common::bitvec::BitVec;
use stacks_common::codec::{
    read_next, read_next_at_most_with_epoch, write_next, DeserializeWithEpoch, Error as CodecError,
    StacksMessageCodec, MAX_MESSAGE_LEN, MAX_PAYLOAD_LEN,
};
use stacks_common::consts::{
    FIRST_BURNCHAIN_CONSENSUS_HASH, FIRST_STACKS_BLOCK_HASH, MINER_REWARD_MATURITY,
};
use stacks_common::types::chainstate::{
    BlockHeaderHash, BurnchainHeaderHash, ConsensusHash, StacksAddress, StacksBlockId,
    StacksPrivateKey, StacksPublicKey, TrieHash, VRFSeed,
};
use stacks_common::types::{PrivateKey, StacksEpochId};
use stacks_common::util::hash::{to_hex, Hash160, MerkleHashFunc, MerkleTree, Sha512Trunc256Sum};
use stacks_common::util::retry::BoundReader;
use stacks_common::util::secp256k1::MessageSignature;
use stacks_common::util::vrf::{VRFProof, VRFPublicKey, VRF};
use stacks_common::util::{get_epoch_time_secs, sleep_ms};
use wsts::curve::point::Point;

use self::signer_set::SignerCalculation;
use super::burn::db::sortdb::{
    get_ancestor_sort_id, get_ancestor_sort_id_tx, get_block_commit_by_txid, SortitionHandle,
    SortitionHandleConn, SortitionHandleTx,
};
use super::burn::operations::{DelegateStxOp, StackStxOp, TransferStxOp};
use super::stacks::boot::{
    PoxVersions, RawRewardSetEntry, RewardSet, BOOT_TEST_POX_4_AGG_KEY_CONTRACT,
    BOOT_TEST_POX_4_AGG_KEY_FNAME, SIGNERS_MAX_LIST_SIZE, SIGNERS_NAME, SIGNERS_PK_LEN,
};
use super::stacks::db::accounts::MinerReward;
use super::stacks::db::blocks::StagingUserBurnSupport;
use super::stacks::db::{
    ChainstateTx, ClarityTx, MinerPaymentSchedule, MinerPaymentTxFees, MinerRewardInfo,
    StacksBlockHeaderTypes, StacksDBTx, StacksEpochReceipt, StacksHeaderInfo,
};
use super::stacks::events::{StacksTransactionReceipt, TransactionOrigin};
use super::stacks::{
    Error as ChainstateError, StacksBlock, StacksBlockHeader, StacksMicroblock, StacksTransaction,
    TenureChangeError, TenureChangePayload, ThresholdSignature, TransactionPayload,
};
use crate::burnchains::{Burnchain, PoxConstants, Txid};
use crate::chainstate::burn::db::sortdb::SortitionDB;
use crate::chainstate::burn::operations::{LeaderBlockCommitOp, LeaderKeyRegisterOp};
use crate::chainstate::burn::{BlockSnapshot, SortitionHash};
use crate::chainstate::coordinator::{BlockEventDispatcher, Error};
use crate::chainstate::nakamoto::signer_set::NakamotoSigners;
use crate::chainstate::nakamoto::tenure::NAKAMOTO_TENURES_SCHEMA;
use crate::chainstate::stacks::address::PoxAddress;
use crate::chainstate::stacks::boot::{POX_4_NAME, SIGNERS_UPDATE_STATE};
use crate::chainstate::stacks::db::{DBConfig as ChainstateConfig, StacksChainState};
use crate::chainstate::stacks::index::marf::MarfConnection;
use crate::chainstate::stacks::{
    TenureChangeCause, MINER_BLOCK_CONSENSUS_HASH, MINER_BLOCK_HEADER_HASH,
};
use crate::clarity::vm::clarity::{ClarityConnection, TransactionConnection};
use crate::clarity_vm::clarity::{
    ClarityInstance, ClarityTransactionConnection, Error as ClarityError, PreCommitClarityBlock,
};
use crate::clarity_vm::database::SortitionDBRef;
use crate::core::BOOT_BLOCK_HASH;
use crate::net::stackerdb::StackerDBConfig;
use crate::net::Error as net_error;
use crate::util_lib::boot;
use crate::util_lib::boot::boot_code_id;
use crate::util_lib::db::{
    query_int, query_row, query_row_panic, query_rows, sqlite_open, tx_begin_immediate, u64_to_sql,
    DBConn, Error as DBError, FromRow,
};
use crate::{chainstate, monitoring};

pub mod coordinator;
pub mod miner;
pub mod signer_set;
pub mod staging_blocks;
pub mod tenure;
#[cfg(test)]
pub mod tests;

pub use self::staging_blocks::{
    NakamotoStagingBlocksConn, NakamotoStagingBlocksConnRef, NakamotoStagingBlocksTx,
};

pub const NAKAMOTO_BLOCK_VERSION: u8 = 0;

define_named_enum!(HeaderTypeNames {
    Nakamoto("nakamoto"),
    Epoch2("epoch2"),
});

impl ToSql for HeaderTypeNames {
    fn to_sql(&self) -> rusqlite::Result<rusqlite::types::ToSqlOutput<'_>> {
        self.get_name_str().to_sql()
    }
}

impl FromSql for HeaderTypeNames {
    fn column_result(value: rusqlite::types::ValueRef<'_>) -> rusqlite::types::FromSqlResult<Self> {
        Self::lookup_by_name(value.as_str()?).ok_or_else(|| FromSqlError::InvalidType)
    }
}

lazy_static! {
    pub static ref FIRST_STACKS_BLOCK_ID: StacksBlockId = StacksBlockId::new(&FIRST_BURNCHAIN_CONSENSUS_HASH, &FIRST_STACKS_BLOCK_HASH);

    pub static ref NAKAMOTO_CHAINSTATE_SCHEMA_1: Vec<String> = vec![
    r#"
<<<<<<< HEAD
      -- Table for staging nakamoto blocks
      -- TODO: this goes into its own DB at some point
      CREATE TABLE nakamoto_staging_blocks (
                     -- SHA512/256 hash of this block
                     block_hash TEXT NOT NULL,
                     -- the consensus hash of the burnchain block that selected this block's miner's block-commit
                     consensus_hash TEXT NOT NULL,
                     -- the parent index_block_hash
                     parent_block_id TEXT NOT NULL,

                     -- has the burnchain block with this block's `consensus_hash` been processed?
                     burn_attachable INT NOT NULL,
                     -- has the parent Stacks block been processed?
                     stacks_attachable INT NOT NULL,
                     -- set to 1 if this block can never be attached
                     orphaned INT NOT NULL,
                     -- has this block been processed?
                     processed INT NOT NULL,

                     height INT NOT NULL,

                     -- used internally -- this is the StacksBlockId of this block's consensus hash and block hash
                     index_block_hash TEXT NOT NULL,
                     -- how long the block was in-flight
                     download_time INT NOT NULL,
                     -- when this block was stored
                     arrival_time INT NOT NULL,
                     -- when this block was processed
                     processed_time INT NOT NULL,

                     -- block data
                     data BLOB NOT NULL,

                     PRIMARY KEY(block_hash,consensus_hash)
    );"#.into(),
    r#"
=======
>>>>>>> f8c67607
    -- Table for storing calculated reward sets. This must be in the Chainstate DB because calculation occurs
    --   during block processing.
    CREATE TABLE nakamoto_reward_sets (
                     index_block_hash TEXT NOT NULL,
                     reward_set TEXT NOT NULL,
                     PRIMARY KEY (index_block_hash)
    );"#.into(),
    NAKAMOTO_TENURES_SCHEMA.into(),
    r#"
      -- Table for Nakamoto block headers
      CREATE TABLE nakamoto_block_headers (
          -- The following fields all correspond to entries in the StacksHeaderInfo struct
                     block_height INTEGER NOT NULL,
                     -- root hash of the internal, not-consensus-critical MARF that allows us to track chainstate/fork metadata
                     index_root TEXT NOT NULL,
                     -- burn header hash corresponding to the consensus hash (NOT guaranteed to be unique, since we can
                     --    have 2+ blocks per burn block if there's a PoX fork)
                     burn_header_hash TEXT NOT NULL,
                     -- height of the burnchain block header that generated this consensus hash
                     burn_header_height INT NOT NULL,
                     -- timestamp from burnchain block header that generated this consensus hash
                     burn_header_timestamp INT NOT NULL,
                     -- size of this block, in bytes.
                     -- encoded as TEXT for compatibility
                     block_size TEXT NOT NULL,
          -- The following fields all correspond to entries in the NakamotoBlockHeader struct
                     version INTEGER NOT NULL,
                     -- this field is the total number of blocks in the chain history (including this block)
                     chain_length INTEGER NOT NULL,
                     -- this field is the total amount of BTC spent in the chain history (including this block)
                     burn_spent INTEGER NOT NULL,
                     -- the consensus hash of the burnchain block that selected this block's miner's block-commit
                     consensus_hash TEXT NOT NULL,
                     -- the parent StacksBlockId
                     parent_block_id TEXT NOT NULL,
                     -- Merkle root of a Merkle tree constructed out of all the block's transactions
                     tx_merkle_root TEXT NOT NULL,
                     -- root hash of the Stacks chainstate MARF
                     state_index_root TEXT NOT NULL,
                     -- miner's signature over the block
                     miner_signature TEXT NOT NULL,
                     -- signers' signature over the block
                     signer_signature TEXT NOT NULL,
                     -- bitvec capturing stacker participation in signature
                     signer_bitvec TEXT NOT NULL,
          -- The following fields are not part of either the StacksHeaderInfo struct
          --   or its contained NakamotoBlockHeader struct, but are used for querying
                     -- what kind of header this is (nakamoto or stacks 2.x)
                     header_type TEXT NOT NULL,
                     -- hash of the block
                     block_hash TEXT NOT NULL,
                     -- index_block_hash is the hash of the block hash and consensus hash of the burn block that selected it,
                     -- and is guaranteed to be globally unique (across all Stacks forks and across all PoX forks).
                     -- index_block_hash is the block hash fed into the MARF index.
                     index_block_hash TEXT NOT NULL,
                     -- the ExecutionCost of the block
                     cost TEXT NOT NULL,
                     -- the total cost up to and including this block in the current tenure
                     total_tenure_cost TEXT NOT NULL,
                     -- this field is true if this is the first block of a new tenure
                     tenure_changed INTEGER NOT NULL,
                     -- this field tracks the total tx fees so far in this tenure. it is a text-serialized u128
                     tenure_tx_fees TEXT NOT NULL,
                     -- nakamoto block's VRF proof, if this is a tenure-start block
                     vrf_proof TEXT,

              PRIMARY KEY(consensus_hash,block_hash)
          );
          CREATE INDEX nakamoto_block_headers_by_consensus_hash ON nakamoto_block_headers(consensus_hash);
    "#.into(),
        format!(
            r#"ALTER TABLE payments
               ADD COLUMN schedule_type TEXT NOT NULL DEFAULT "{}";
            "#,
            HeaderTypeNames::Epoch2.get_name_str()),
        r#"
        UPDATE db_config SET version = "4";
        "#.into(),
    ];
}

/// Matured miner reward schedules
#[derive(Debug, Clone)]
pub struct MaturedMinerPaymentSchedules {
    /// miners whose rewards matured
    pub latest_miners: Vec<MinerPaymentSchedule>,
    /// parent to be paid (epoch2 only)
    pub parent_miner: MinerPaymentSchedule,
}

impl MaturedMinerPaymentSchedules {
    pub fn genesis(mainnet: bool) -> Self {
        Self {
            latest_miners: vec![],
            parent_miner: MinerPaymentSchedule::genesis(mainnet),
        }
    }
}

/// Calculated matured miner rewards, from scheduled rewards
#[derive(Debug, Clone)]
pub struct MaturedMinerRewards {
    /// this block's reward recipient
    /// NOTE: in epoch2, if a PoisonMicroblock report was successful, then the recipient is the
    /// reporter, not the miner.
    pub recipient: MinerReward,
    /// the parent block's reward.
    /// this is all of the fees they accumulated during their tenure.
    pub parent_reward: MinerReward,
    /// metadata about the block miner's reward
    pub reward_info: MinerRewardInfo,
}

impl MaturedMinerRewards {
    /// Get the list of miner rewards this struct represents
    pub fn consolidate(&self) -> Vec<MinerReward> {
        let mut ret = vec![];
        ret.push(self.recipient.clone());
        ret.push(self.parent_reward.clone());
        ret
    }
}

/// Result of preparing to produce or validate a block
pub struct SetupBlockResult<'a, 'b> {
    /// Handle to the ClarityVM
    pub clarity_tx: ClarityTx<'a, 'b>,
    /// Transaction receipts from any Stacks-on-Bitcoin transactions and epoch transition events
    pub tx_receipts: Vec<StacksTransactionReceipt>,
    /// Miner rewards that can be paid now
    pub matured_miner_rewards_opt: Option<MaturedMinerRewards>,
    /// Epoch in which this block was set up
    pub evaluated_epoch: StacksEpochId,
    /// Whether or not we applied an epoch transition in this block
    pub applied_epoch_transition: bool,
    /// stack-stx Stacks-on-Bitcoin txs
    pub burn_stack_stx_ops: Vec<StackStxOp>,
    /// transfer-stx Stacks-on-Bitcoin txs
    pub burn_transfer_stx_ops: Vec<TransferStxOp>,
    /// delegate-stx Stacks-on-Bitcoin txs
    pub burn_delegate_stx_ops: Vec<DelegateStxOp>,
    /// STX auto-unlock events from PoX
    pub auto_unlock_events: Vec<StacksTransactionEvent>,
    /// Result of a signer set calculation if one occurred
    pub signer_set_calc: Option<SignerCalculation>,
}

#[derive(Debug, Clone, PartialEq, Serialize, Deserialize)]
pub struct NakamotoBlockHeader {
    pub version: u8,
    /// The total number of StacksBlock and NakamotoBlocks preceding
    /// this block in this block's history.
    pub chain_length: u64,
    /// Total amount of BTC spent producing the sortition that
    /// selected this block's miner.
    pub burn_spent: u64,
    /// The consensus hash of the burnchain block that selected this tenure.  The consensus hash
    /// uniquely identifies this tenure, including across all Bitcoin forks.
    pub consensus_hash: ConsensusHash,
    /// The index block hash of the immediate parent of this block.
    /// This is the hash of the parent block's hash and consensus hash.
    pub parent_block_id: StacksBlockId,
    /// The root of a SHA512/256 merkle tree over all this block's
    /// contained transactions
    pub tx_merkle_root: Sha512Trunc256Sum,
    /// The MARF trie root hash after this block has been processed
    pub state_index_root: TrieHash,
    /// Recoverable ECDSA signature from the tenure's miner.
    pub miner_signature: MessageSignature,
    /// Schnorr signature over the block header from the signer set active during the tenure.
    pub signer_signature: ThresholdSignature,
    /// A bitvec which represents the signers that participated in this block signature.
    /// The maximum number of entries in the bitvec is 4000.
    pub signer_bitvec: BitVec<4000>,
}

impl FromRow<NakamotoBlockHeader> for NakamotoBlockHeader {
    fn from_row(row: &rusqlite::Row) -> Result<NakamotoBlockHeader, DBError> {
        let version = row.get("version")?;
        let chain_length_i64: i64 = row.get("chain_length")?;
        let chain_length = chain_length_i64
            .try_into()
            .map_err(|_| DBError::ParseError)?;
        let burn_spent_i64: i64 = row.get("burn_spent")?;
        let burn_spent = burn_spent_i64.try_into().map_err(|_| DBError::ParseError)?;
        let consensus_hash = row.get("consensus_hash")?;
        let parent_block_id = row.get("parent_block_id")?;
        let tx_merkle_root = row.get("tx_merkle_root")?;
        let state_index_root = row.get("state_index_root")?;
        let signer_signature = row.get("signer_signature")?;
        let miner_signature = row.get("miner_signature")?;
        let signer_bitvec = row.get("signer_bitvec")?;

        Ok(NakamotoBlockHeader {
            version,
            chain_length,
            burn_spent,
            consensus_hash,
            parent_block_id,
            tx_merkle_root,
            state_index_root,
            signer_signature,
            miner_signature,
            signer_bitvec,
        })
    }
}

#[derive(Debug, Clone, PartialEq, Serialize, Deserialize)]
pub struct NakamotoBlock {
    pub header: NakamotoBlockHeader,
    pub txs: Vec<StacksTransaction>,
}

pub struct NakamotoChainState;

impl StacksMessageCodec for NakamotoBlockHeader {
    fn consensus_serialize<W: std::io::Write>(&self, fd: &mut W) -> Result<(), CodecError> {
        write_next(fd, &self.version)?;
        write_next(fd, &self.chain_length)?;
        write_next(fd, &self.burn_spent)?;
        write_next(fd, &self.consensus_hash)?;
        write_next(fd, &self.parent_block_id)?;
        write_next(fd, &self.tx_merkle_root)?;
        write_next(fd, &self.state_index_root)?;
        write_next(fd, &self.miner_signature)?;
        write_next(fd, &self.signer_signature)?;
        write_next(fd, &self.signer_bitvec)?;

        Ok(())
    }

    fn consensus_deserialize<R: std::io::Read>(fd: &mut R) -> Result<Self, CodecError> {
        Ok(NakamotoBlockHeader {
            version: read_next(fd)?,
            chain_length: read_next(fd)?,
            burn_spent: read_next(fd)?,
            consensus_hash: read_next(fd)?,
            parent_block_id: read_next(fd)?,
            tx_merkle_root: read_next(fd)?,
            state_index_root: read_next(fd)?,
            miner_signature: read_next(fd)?,
            signer_signature: read_next(fd)?,
            signer_bitvec: read_next(fd)?,
        })
    }
}

impl NakamotoBlockHeader {
    /// Calculate the message digest for miners to sign.
    /// This includes all fields _except_ the signatures.
    pub fn miner_signature_hash(&self) -> Sha512Trunc256Sum {
        self.miner_signature_hash_inner()
            .expect("BUG: failed to calculate miner signature hash")
    }

    /// Calculate the message digest for signers to sign.
    /// This includes all fields _except_ the signer signature.
    pub fn signer_signature_hash(&self) -> Sha512Trunc256Sum {
        self.signer_signature_hash_inner()
            .expect("BUG: failed to calculate signer signature hash")
    }

    /// Inner calculation of the message digest for miners to sign.
    /// This includes all fields _except_ the signatures.
    fn miner_signature_hash_inner(&self) -> Result<Sha512Trunc256Sum, CodecError> {
        let mut hasher = Sha512_256::new();
        let fd = &mut hasher;
        write_next(fd, &self.version)?;
        write_next(fd, &self.chain_length)?;
        write_next(fd, &self.burn_spent)?;
        write_next(fd, &self.consensus_hash)?;
        write_next(fd, &self.parent_block_id)?;
        write_next(fd, &self.tx_merkle_root)?;
        write_next(fd, &self.state_index_root)?;
        Ok(Sha512Trunc256Sum::from_hasher(hasher))
    }

    /// Inner calculation of the message digest for stackers to sign.
    /// This includes all fields _except_ the stacker signature.
    fn signer_signature_hash_inner(&self) -> Result<Sha512Trunc256Sum, CodecError> {
        let mut hasher = Sha512_256::new();
        let fd = &mut hasher;
        write_next(fd, &self.version)?;
        write_next(fd, &self.chain_length)?;
        write_next(fd, &self.burn_spent)?;
        write_next(fd, &self.consensus_hash)?;
        write_next(fd, &self.parent_block_id)?;
        write_next(fd, &self.tx_merkle_root)?;
        write_next(fd, &self.state_index_root)?;
        write_next(fd, &self.miner_signature)?;
        write_next(fd, &self.signer_bitvec)?;
        Ok(Sha512Trunc256Sum::from_hasher(hasher))
    }

    pub fn recover_miner_pk(&self) -> Option<StacksPublicKey> {
        let signed_hash = self.miner_signature_hash();
        let recovered_pk =
            StacksPublicKey::recover_to_pubkey(signed_hash.bits(), &self.miner_signature).ok()?;

        Some(recovered_pk)
    }

    pub fn block_hash(&self) -> BlockHeaderHash {
        BlockHeaderHash::from_serializer(self)
            .expect("BUG: failed to serialize block header hash struct")
    }

    pub fn block_id(&self) -> StacksBlockId {
        StacksBlockId::new(&self.consensus_hash, &self.block_hash())
    }

    pub fn is_first_mined(&self) -> bool {
        self.parent_block_id == StacksBlockId::first_mined()
    }

    /// Sign the block header by the miner
    pub fn sign_miner(&mut self, privk: &StacksPrivateKey) -> Result<(), ChainstateError> {
        let sighash = self.miner_signature_hash().0;
        let sig = privk
            .sign(&sighash)
            .map_err(|se| net_error::SigningError(se.to_string()))?;
        self.miner_signature = sig;
        Ok(())
    }

    /// Make an "empty" header whose block data needs to be filled in.
    /// This is used by the miner code.
    pub fn from_parent_empty(
        chain_length: u64,
        burn_spent: u64,
        consensus_hash: ConsensusHash,
        parent_block_id: StacksBlockId,
    ) -> NakamotoBlockHeader {
        NakamotoBlockHeader {
            version: NAKAMOTO_BLOCK_VERSION,
            chain_length,
            burn_spent,
            consensus_hash,
            parent_block_id,
            tx_merkle_root: Sha512Trunc256Sum([0u8; 32]),
            state_index_root: TrieHash([0u8; 32]),
            miner_signature: MessageSignature::empty(),
            signer_signature: ThresholdSignature::empty(),
            signer_bitvec: BitVec::zeros(1).expect("BUG: bitvec of length-1 failed to construct"),
        }
    }

    /// Make a completely empty header
    pub fn empty() -> NakamotoBlockHeader {
        NakamotoBlockHeader {
            version: 0,
            chain_length: 0,
            burn_spent: 0,
            consensus_hash: ConsensusHash([0u8; 20]),
            parent_block_id: StacksBlockId([0u8; 32]),
            tx_merkle_root: Sha512Trunc256Sum([0u8; 32]),
            state_index_root: TrieHash([0u8; 32]),
            miner_signature: MessageSignature::empty(),
            signer_signature: ThresholdSignature::empty(),
            signer_bitvec: BitVec::zeros(1).expect("BUG: bitvec of length-1 failed to construct"),
        }
    }

    /// Make a genesis header (testing only)
    pub fn genesis() -> NakamotoBlockHeader {
        NakamotoBlockHeader {
            version: 0,
            chain_length: 0,
            burn_spent: 0,
            consensus_hash: FIRST_BURNCHAIN_CONSENSUS_HASH.clone(),
            parent_block_id: StacksBlockId(BOOT_BLOCK_HASH.0.clone()),
            tx_merkle_root: Sha512Trunc256Sum([0u8; 32]),
            state_index_root: TrieHash([0u8; 32]),
            miner_signature: MessageSignature::empty(),
            signer_signature: ThresholdSignature::empty(),
            signer_bitvec: BitVec::zeros(1).expect("BUG: bitvec of length-1 failed to construct"),
        }
    }
}

impl NakamotoBlock {
    /// Find all positionally-valid tenure changes in this block.
    /// They must be the first transactions.
    /// Return their indexes into self.txs
    fn find_tenure_changes(&self) -> Vec<usize> {
        let mut ret = vec![];
        for (i, tx) in self.txs.iter().enumerate() {
            if let TransactionPayload::TenureChange(..) = &tx.payload {
                ret.push(i);
            } else {
                break;
            }
        }
        ret
    }

    pub fn is_first_mined(&self) -> bool {
        self.header.is_first_mined()
    }

    /// Get the tenure-change transaction in Nakamoto.
    /// If it's present, then it's the first transaction (i.e. tx 0).
    /// NOTE: this does _not_ return a tenure-extend transaction payload.
    pub fn get_tenure_change_tx_payload(&self) -> Option<&TenureChangePayload> {
        if self.is_wellformed_tenure_start_block() != Ok(true) {
            // no tenure-change, or invalid
            return None;
        }

        // if it exists, it's the first
        self.txs.get(0).and_then(|tx| {
            if let TransactionPayload::TenureChange(ref tc) = &tx.payload {
                Some(tc)
            } else {
                None
            }
        })
    }

    /// Get the tenure-extend transaction in Nakamoto.
    /// If it's present, then it's the first transaction (i.e. tx 0)
    /// NOTE: this does _not_ return a tenure-change transaction payload.
    pub fn get_tenure_extend_tx_payload(&self) -> Option<&TenureChangePayload> {
        if self.is_wellformed_tenure_extend_block() != Ok(true) {
            // no tenure-extend, or invalid
            return None;
        }

        // if it exists, it's the first
        self.txs.get(0).and_then(|tx| {
            if let TransactionPayload::TenureChange(ref tc) = &tx.payload {
                Some(tc)
            } else {
                None
            }
        })
    }

    /// Get the tenure-change or tenure-extend transaction in Nakamoto, if it exists.
    /// At most one will exist.
    pub fn get_tenure_tx_payload(&self) -> Option<&TenureChangePayload> {
        if let Some(payload) = self.get_tenure_change_tx_payload() {
            return Some(payload);
        }
        if let Some(payload) = self.get_tenure_extend_tx_payload() {
            return Some(payload);
        }
        return None;
    }

    /// Get the coinbase transaction in Nakamoto.
    /// It's the first non-TenureChange transaction (i.e. tx 1)
    pub fn get_coinbase_tx(&self) -> Option<&StacksTransaction> {
        if self.is_wellformed_tenure_start_block() != Ok(true) {
            // not a tenure-change block, or invalid
            return None;
        }

        // there is one coinbase.
        // go find it.
        self.txs
            .iter()
            .find(|tx| matches!(tx.payload, TransactionPayload::Coinbase(..)))
    }

    /// Get the VRF proof from this block.
    /// It's Some(..) only if there's a coinbase
    pub fn get_vrf_proof(&self) -> Option<&VRFProof> {
        self.get_coinbase_tx()
            .map(|coinbase_tx| {
                if let TransactionPayload::Coinbase(_, _, vrf_proof) = &coinbase_tx.payload {
                    vrf_proof.as_ref()
                } else {
                    // actually unreachable
                    None
                }
            })
            .flatten()
    }

    /// Try to get the first transaction in the block as a tenure-change
    /// Return Some(tenure-change-payload) if it's a tenure change
    /// Return None if not
    fn try_get_tenure_change_payload(&self) -> Option<&TenureChangePayload> {
        if self.txs.len() == 0 {
            return None;
        }
        if let TransactionPayload::TenureChange(ref tc) = &self.txs[0].payload {
            Some(tc)
        } else {
            None
        }
    }

    /// Determine if this is a well-formed tenure-extend block.
    /// * It has exactly one TenureChange, and it does _not_ require a sortiton (it's `cause` is
    /// `Extended`)
    /// * Its consensus hash and previous consensus hash values point to this block.
    /// * There is no coinbase
    /// * There are no other TenureChange transactions
    ///
    /// Returns Ok(true) if the above are true
    /// Returns Ok(false) if it is not a tenure-extend block
    /// Returns Err(()) if this block cannot be a valid block
    pub fn is_wellformed_tenure_extend_block(&self) -> Result<bool, ()> {
        // find coinbases
        let has_coinbase = self
            .txs
            .iter()
            .find(|tx| matches!(&tx.payload, TransactionPayload::Coinbase(..)))
            .is_some();

        if has_coinbase {
            // can't be
            return Ok(false);
        }

        // find all tenure changes, even if they're not sortition-induced
        let tenure_change_positions = self
            .txs
            .iter()
            .enumerate()
            .filter_map(|(i, tx)| {
                if let TransactionPayload::TenureChange(..) = &tx.payload {
                    Some(i)
                } else {
                    None
                }
            })
            .collect::<Vec<_>>();

        if tenure_change_positions.len() == 0 {
            return Ok(false);
        }

        if tenure_change_positions.len() > 1 {
            // invalid
            warn!(
                "Invalid block -- {} tenure txs",
                tenure_change_positions.len()
            );
            return Err(());
        }

        let Some(tc_payload) = self.try_get_tenure_change_payload() else {
            warn!("Invalid block -- tx at index 0 is not a tenure tx",);
            return Err(());
        };
        if tc_payload.cause != TenureChangeCause::Extended {
            // not a tenure-extend, and can't be valid since all other tenure-change types require
            // a coinbase (which is not present)
            warn!("Invalid block -- tenure tx cause is not an extension");
            return Err(());
        }

        if tc_payload.previous_tenure_end != self.header.parent_block_id {
            // discontinuous
            warn!(
                "Invalid block -- discontiguous";
                "previosu_tenure_end" => %tc_payload.previous_tenure_end,
                "parent_block_id" => %self.header.parent_block_id
            );
            return Err(());
        }

        if tc_payload.tenure_consensus_hash != self.header.consensus_hash
            || tc_payload.prev_tenure_consensus_hash != self.header.consensus_hash
        {
            // tenure-extends don't change the current miner
            warn!(
                "Invalid block -- tenure extend tx must have the same consensus hash and previous consensus hash as the block header";
                "tenure_consensus_hash" => %tc_payload.tenure_consensus_hash,
                "prev_tenure_consensus_hash" => %tc_payload.prev_tenure_consensus_hash,
                "consensus_hash" => %self.header.consensus_hash,
            );
            return Err(());
        }

        Ok(true)
    }

    /// Determine if this is a well-formed first block in a tenure.
    /// * It has exactly one TenureChange, and it requires a sortition and points to the parent of
    /// this block (this checks `cause` and `previous_tenure_end`)
    /// * It then has a Nakamoto coinbase
    /// * Coinbases and TenureChanges do not occur anywhere else
    ///
    /// Returns Ok(true) if the above are true
    /// Returns Ok(false) if this is not a tenure-start block
    /// Returns Err(()) if this block cannot be a valid block
    pub fn is_wellformed_tenure_start_block(&self) -> Result<bool, ()> {
        // sanity check -- this may contain no coinbases or tenure-changes
        let coinbase_positions = self
            .txs
            .iter()
            .enumerate()
            .filter_map(|(i, tx)| {
                if let TransactionPayload::Coinbase(..) = &tx.payload {
                    Some(i)
                } else {
                    None
                }
            })
            .collect::<Vec<_>>();

        // find all tenure changes, even if they're not sortition-induced
        let tenure_change_positions = self
            .txs
            .iter()
            .enumerate()
            .filter_map(|(i, tx)| {
                if let TransactionPayload::TenureChange(..) = &tx.payload {
                    Some(i)
                } else {
                    None
                }
            })
            .collect::<Vec<_>>();

        if coinbase_positions.len() == 0 && tenure_change_positions.len() == 0 {
            // can't be a first block in a tenure
            return Ok(false);
        }

        if coinbase_positions.len() > 1 || tenure_change_positions.len() > 1 {
            // never valid to have more than one of each
            warn!(
                "Invalid block -- have {} coinbases and {} tenure txs",
                coinbase_positions.len(),
                tenure_change_positions.len()
            );
            return Err(());
        }

        if coinbase_positions.len() == 1 && tenure_change_positions.len() == 0 {
            // coinbase unaccompanied by a tenure change
            warn!("Invalid block -- have coinbase without tenure change");
            return Err(());
        }

        if coinbase_positions.len() == 0 && tenure_change_positions.len() == 1 {
            // this is possibly a block with a tenure-extend transaction.
            // It must be the first tx
            if tenure_change_positions[0] != 0 {
                // wrong position
                warn!(
                    "Invalid block -- tenure change positions = {:?}, expected [0]",
                    &tenure_change_positions,
                );
                return Err(());
            }

            // must be a non-sortition-triggered tenure change
            let TransactionPayload::TenureChange(tc_payload) = &self.txs[0].payload else {
                // this transaction is not a tenure change
                // (should be unreachable)
                warn!("Invalid block -- first transaction is not a tenure change");
                return Err(());
            };

            if tc_payload.cause.expects_sortition() {
                // not valid
                warn!("Invalid block -- no coinbase, but tenure change expects sortition");
                return Err(());
            }

            // not a tenure-start block, but syntactically valid w.r.t. tenure changes
            return Ok(false);
        }

        // have both a coinbase and a tenure-change
        let coinbase_idx = 1;
        let tc_idx = 0;
        if coinbase_positions[0] != coinbase_idx && tenure_change_positions[0] != tc_idx {
            // invalid -- expect exactly one sortition-induced tenure change and exactly one coinbase expected,
            // and the tenure change must be the first transaction and the coinbase must be the second transaction
            warn!("Invalid block -- coinbase and/or tenure change txs are in the wrong position -- ({:?}, {:?}) != [{}], [{}]", &coinbase_positions, &tenure_change_positions, coinbase_idx, tc_idx);
            return Err(());
        }
        let Some(tc_payload) = self.try_get_tenure_change_payload() else {
            warn!("Invalid block -- tx at index 0 is not a tenure tx",);
            return Err(());
        };
        if !tc_payload.cause.expects_sortition() {
            // the only tenure change allowed in a block with a coinbase is a sortition-triggered
            // tenure change
            warn!("Invalid block -- tenure change does not expect a sortition");
            return Err(());
        }
        if tc_payload.previous_tenure_end != self.header.parent_block_id {
            // discontinuous
            warn!(
                "Invalid block -- discontiguous -- {} != {}",
                &tc_payload.previous_tenure_end, &self.header.parent_block_id
            );
            return Err(());
        }

        // must be a Nakamoto coinbase
        let TransactionPayload::Coinbase(_, _, vrf_proof_opt) = &self.txs[coinbase_idx].payload
        else {
            // this transaction is not a coinbase (but this should be unreachable)
            warn!(
                "Invalid block -- tx index {} is not a coinbase",
                coinbase_idx
            );
            return Err(());
        };
        if vrf_proof_opt.is_none() {
            // not a Nakamoto coinbase
            warn!("Invalid block -- no VRF proof in coinbase");
            return Err(());
        }

        return Ok(true);
    }

    /// Verify that the VRF seed of this block's block-commit is the hash of the parent tenure's
    /// VRF seed.
    pub fn validate_vrf_seed(
        &self,
        sortdb_conn: &Connection,
        chainstate_conn: &Connection,
        block_commit: &LeaderBlockCommitOp,
    ) -> Result<(), ChainstateError> {
        // the block-commit from the miner who created this coinbase must have a VRF seed that
        // is the hash of the parent tenure's VRF proof.
        let parent_vrf_proof = NakamotoChainState::get_parent_vrf_proof(
            chainstate_conn,
            sortdb_conn,
            &self.header.consensus_hash,
            &block_commit.txid,
        )?;
        if !block_commit.new_seed.is_from_proof(&parent_vrf_proof) {
            warn!("Invalid Nakamoto block-commit: seed does not match parent VRF proof";
                  "block_id" => %self.block_id(),
                  "commit_seed" => %block_commit.new_seed,
                  "proof_seed" => %VRFSeed::from_proof(&parent_vrf_proof),
                  "parent_vrf_proof" => %parent_vrf_proof.to_hex(),
                  "block_commit" => format!("{:?}", &block_commit)
            );
            return Err(ChainstateError::InvalidStacksBlock(
                "Invalid Nakamoto block: bad VRF proof".into(),
            ));
        }
        Ok(())
    }

    pub fn block_id(&self) -> StacksBlockId {
        self.header.block_id()
    }

    /// Get the miner's public key hash160 from this signature
    pub(crate) fn recover_miner_pubkh(&self) -> Result<Hash160, ChainstateError> {
        let recovered_miner_pubk = self.header.recover_miner_pk().ok_or_else(|| {
            warn!(
                "Nakamoto Stacks block downloaded with unrecoverable miner public key";
                "block_hash" => %self.header.block_hash(),
                "block_id" => %self.header.block_id(),
            );
            return ChainstateError::InvalidStacksBlock("Unrecoverable miner public key".into());
        })?;

        let recovered_miner_hash160 = Hash160::from_node_public_key(&recovered_miner_pubk);
        Ok(recovered_miner_hash160)
    }

    /// Verify the miner signature over this block.
    pub(crate) fn check_miner_signature(
        &self,
        miner_pubkey_hash160: &Hash160,
    ) -> Result<(), ChainstateError> {
        let recovered_miner_hash160 = self.recover_miner_pubkh()?;
        if &recovered_miner_hash160 != miner_pubkey_hash160 {
            warn!(
                "Nakamoto Stacks block signature mismatch: {recovered_miner_hash160} != {miner_pubkey_hash160} from leader-key";
                "block_hash" => %self.header.block_hash(),
                "block_id" => %self.header.block_id(),
            );
            return Err(ChainstateError::InvalidStacksBlock(
                "Invalid miner signature".into(),
            ));
        }

        Ok(())
    }

    /// Verify that if this block has a tenure-change, that it is consistent with our header's
    /// consensus_hash and miner_signature.  If there is no tenure change tx in this block, then
    /// this is a no-op.
    ///
    /// This check applies to both tenure-changes and tenure-extends
    pub(crate) fn check_tenure_tx(&self) -> Result<(), ChainstateError> {
        // If this block has a tenure-change, then verify that the miner public key is the same as
        // the leader key.  This is required for all tenure-change causes.
        let Some(tc_payload) = self.get_tenure_tx_payload() else {
            return Ok(());
        };

        // in all cases, the miner public key must match that of the tenure change
        let recovered_miner_hash160 = self.recover_miner_pubkh()?;
        if tc_payload.pubkey_hash != recovered_miner_hash160 {
            warn!(
                "Invalid tenure-change transaction -- bad miner pubkey hash160";
                "block_hash" => %self.header.block_hash(),
                "block_id" => %self.header.block_id(),
                "pubkey_hash" => %tc_payload.pubkey_hash,
                "recovered_miner_hash160" => %recovered_miner_hash160
            );
            return Err(ChainstateError::InvalidStacksBlock(
                "Invalid tenure change -- bad miner pubkey hash160".into(),
            ));
        }

        // in all cases, the tenure change's consensus hash must match the block's consensus
        // hash
        if tc_payload.tenure_consensus_hash != self.header.consensus_hash {
            warn!(
                "Invalid tenure-change transaction -- bad consensus hash";
                "block_hash" => %self.header.block_hash(),
                "block_id" => %self.header.block_id(),
                "consensus_hash" => %self.header.consensus_hash,
                "tc_payload.tenure_consensus_hash" => %tc_payload.tenure_consensus_hash
            );
            return Err(ChainstateError::InvalidStacksBlock(
                "Invalid tenure change -- bad consensus hash".into(),
            ));
        }

        Ok(())
    }

    /// Verify that if this block has a coinbase, that its VRF proof is consistent with the leader
    /// public key's VRF key. If there is no coinbase tx, then this is a no-op.
    pub(crate) fn check_coinbase_tx(
        &self,
        leader_vrf_key: &VRFPublicKey,
        sortition_hash: &SortitionHash,
    ) -> Result<(), ChainstateError> {
        // If this block has a coinbase, then verify that its VRF proof was generated by this
        // block's miner.  We'll verify that the seed of this block-commit was generated from the
        // parnet tenure's VRF proof via the `validate_vrf_seed()` method, which requires that we
        // already have the parent block.
        if let Some(coinbase_tx) = self.get_coinbase_tx() {
            let (_, _, vrf_proof_opt) = coinbase_tx
                .try_as_coinbase()
                .expect("FATAL: `get_coinbase_tx()` did not return a coinbase");
            let vrf_proof = vrf_proof_opt.ok_or(ChainstateError::InvalidStacksBlock(
                "Nakamoto coinbase must have a VRF proof".into(),
            ))?;

            // this block's VRF proof must have ben generated from the last sortition's sortition
            // hash (which includes the last commit's VRF seed)
            let valid = match VRF::verify(leader_vrf_key, vrf_proof, sortition_hash.as_bytes()) {
                Ok(v) => v,
                Err(e) => {
                    warn!(
                        "Invalid Stacks block header {}: failed to verify VRF proof: {}",
                        self.header.block_hash(),
                        e
                    );
                    false
                }
            };

            if !valid {
                warn!("Invalid Nakamoto block: leader VRF key did not produce a valid proof";
                      "block_id" => %self.block_id(),
                      "leader_public_key" => %leader_vrf_key.to_hex(),
                      "sortition_hash" => %sortition_hash
                );
                return Err(ChainstateError::InvalidStacksBlock(
                    "Invalid Nakamoto block: leader VRF key did not produce a valid proof".into(),
                ));
            }
        }
        Ok(())
    }

    /// Validate this Nakamoto block header against burnchain state.
    /// Used to determine whether or not we'll keep a block around (even if we don't yet have its parent).
    ///
    /// Arguments
    /// -- `tenure_burn_chain_tip` is the BlockSnapshot containing the block-commit for this block's
    /// tenure.  It is not always the tip of the burnchain.
    /// -- `expected_burn` is the total number of burnchain tokens spent
    /// -- `leader_key` is the miner's leader key registration transaction
    ///
    /// Verifies the following:
    /// -- (self.header.consensus_hash) that this block falls into this block-commit's tenure
    /// -- (self.header.burn_spent) that this block's burn total matches `burn_tip`'s total burn
    /// -- (self.header.miner_signature) that this miner signed this block
    /// -- if this block has a tenure change, then it's consistent with the miner's public key and
    /// self.header.consensus_hash
    /// -- if this block has a coinbase, then that it's VRF proof was generated by this miner
    pub fn validate_against_burnchain(
        &self,
        tenure_burn_chain_tip: &BlockSnapshot,
        expected_burn: u64,
        leader_key: &LeaderKeyRegisterOp,
    ) -> Result<(), ChainstateError> {
        // this block's consensus hash must match the sortition that selected it
        if tenure_burn_chain_tip.consensus_hash != self.header.consensus_hash {
            warn!("Invalid Nakamoto block: consensus hash does not match sortition";
                  "consensus_hash" => %self.header.consensus_hash,
                  "sortition.consensus_hash" => %tenure_burn_chain_tip.consensus_hash
            );
            return Err(ChainstateError::InvalidStacksBlock(
                "Invalid Nakamoto block: invalid consensus hash".into(),
            ));
        }

        // this block must commit to all of the work seen so far
        if self.header.burn_spent != expected_burn {
            warn!("Invalid Nakamoto block header: invalid total burns";
                  "header.burn_spent" => self.header.burn_spent,
                  "expected_burn" => expected_burn,
            );
            return Err(ChainstateError::InvalidStacksBlock(
                "Invalid Nakamoto block: invalid total burns".into(),
            ));
        }

        // miner must have signed this block
        let miner_pubkey_hash160 = leader_key
            .interpret_nakamoto_signing_key()
            .ok_or(ChainstateError::NoSuchBlockError)
            .map_err(|e| {
                warn!(
                    "Leader key did not contain a hash160 of the miner signing public key";
                    "leader_key" => ?leader_key,
                );
                e
            })?;

        self.check_miner_signature(&miner_pubkey_hash160)?;
        self.check_tenure_tx()?;
        self.check_coinbase_tx(
            &leader_key.public_key,
            &tenure_burn_chain_tip.sortition_hash,
        )?;

        // not verified by this method:
        // * chain_length       (need parent block header)
        // * parent_block_id    (need parent block header)
        // * block-commit seed  (need parent block)
        // * tx_merkle_root     (already verified; validated on deserialization)
        // * state_index_root   (validated on process_block())
        // * stacker signature  (validated on accept_block())
        Ok(())
    }

    /// Static sanity checks on transactions.
    /// Verifies:
    /// * the block is non-empty
    /// * that all txs are unique
    /// * that all txs use the given network
    /// * that all txs use the given chain ID
    /// * if this is a tenure-start tx, that:
    ///    * it has a well-formed coinbase
    ///    * it has a sortition-induced tenure change transaction
    /// * that only epoch-permitted transactions are present
    pub fn validate_transactions_static(
        &self,
        mainnet: bool,
        chain_id: u32,
        epoch_id: StacksEpochId,
    ) -> bool {
        if self.txs.is_empty() {
            return false;
        }
        if !StacksBlock::validate_transactions_unique(&self.txs) {
            return false;
        }
        if !StacksBlock::validate_transactions_network(&self.txs, mainnet) {
            return false;
        }
        if !StacksBlock::validate_transactions_chain_id(&self.txs, chain_id) {
            return false;
        }
        let valid_tenure_start = self.is_wellformed_tenure_start_block();
        if valid_tenure_start == Ok(true) {
            if self.get_coinbase_tx().is_none() {
                return false;
            }
            if self.get_tenure_change_tx_payload().is_none() {
                return false;
            }
        } else if valid_tenure_start.is_err() {
            // bad tenure change
            warn!("Not a well-formed tenure-start block");
            return false;
        }
        let valid_tenure_extend = self.is_wellformed_tenure_extend_block();
        if valid_tenure_extend == Ok(true) {
            if self.get_tenure_extend_tx_payload().is_none() {
                return false;
            }
        } else if valid_tenure_extend.is_err() {
            // bad tenure extend
            warn!("Not a well-formed tenure-extend block");
            return false;
        }
        if !StacksBlock::validate_transactions_static_epoch(&self.txs, epoch_id, true) {
            return false;
        }
        return true;
    }
}

impl NakamotoChainState {
    /// Infallibly set a block as processed.
    /// Does not return until it succeeds.
    fn infallible_set_block_processed(
        stacks_chain_state: &mut StacksChainState,
        block_id: &StacksBlockId,
    ) {
        loop {
            let Ok(staging_block_tx) = stacks_chain_state.staging_db_tx_begin().map_err(|e| {
                warn!("Failed to begin staging DB tx: {:?}", &e);
                e
            }) else {
                sleep_ms(1000);
                continue;
            };

            let Ok(_) = staging_block_tx.set_block_processed(block_id).map_err(|e| {
                warn!("Failed to mark {} as processed: {:?}", block_id, &e);
                e
            }) else {
                sleep_ms(1000);
                continue;
            };

            let Ok(_) = staging_block_tx.commit().map_err(|e| {
                warn!(
                    "Failed to commit staging block tx for {}: {:?}",
                    block_id, &e
                );
                e
            }) else {
                sleep_ms(1000);
                continue;
            };

            break;
        }
    }

    /// Infallibly set a block as orphaned.
    /// Does not return until it succeeds.
    fn infallible_set_block_orphaned(
        stacks_chain_state: &mut StacksChainState,
        block_id: &StacksBlockId,
    ) {
        loop {
            let Ok(staging_block_tx) = stacks_chain_state.staging_db_tx_begin().map_err(|e| {
                warn!("Failed to begin staging DB tx: {:?}", &e);
                e
            }) else {
                sleep_ms(1000);
                continue;
            };

            let Ok(_) = staging_block_tx.set_block_orphaned(&block_id).map_err(|e| {
                warn!("Failed to mark {} as orphaned: {:?}", &block_id, &e);
                e
            }) else {
                sleep_ms(1000);
                continue;
            };

<<<<<<< HEAD
    /// Find the next ready-to-process Nakamoto block, given a connection to the staging blocks DB.
    /// Returns (the block, the size of the block)
    pub fn next_ready_nakamoto_block(
        staging_db_conn: &Connection,
        epoch_id: StacksEpochId,
    ) -> Result<Option<(NakamotoBlock, u64)>, ChainstateError> {
        let query = "SELECT data FROM nakamoto_staging_blocks
                     WHERE burn_attachable = 1
                       AND stacks_attachable = 1
                       AND orphaned = 0
                       AND processed = 0
                     ORDER BY height ASC";
        staging_db_conn
            .query_row_and_then(query, NO_PARAMS, |row| {
                let data: Vec<u8> = row.get("data")?;
                let block = NakamotoBlock::consensus_deserialize_with_epoch(
                    &mut data.as_slice(),
                    epoch_id,
                )?;
                Ok(Some((
                    block,
                    u64::try_from(data.len()).expect("FATAL: block is bigger than a u64"),
                )))
            })
            .or_else(|e| {
                if let ChainstateError::DBError(DBError::SqliteError(
                    rusqlite::Error::QueryReturnedNoRows,
                )) = e
                {
                    Ok(None)
                } else {
                    Err(e)
                }
            })
    }

    /// Extract and parse a nakamoto block from the DB, and verify its integrity.
    pub fn load_nakamoto_block(
        staging_db_conn: &Connection,
        consensus_hash: &ConsensusHash,
        block_hash: &BlockHeaderHash,
        epoch_id: StacksEpochId,
    ) -> Result<Option<NakamotoBlock>, ChainstateError> {
        let query = "SELECT data FROM nakamoto_staging_blocks WHERE consensus_hash = ?1 AND block_hash = ?2";
        staging_db_conn
            .query_row_and_then(
                query,
                rusqlite::params![consensus_hash, block_hash],
                |row| {
                    let data: Vec<u8> = row.get("data")?;
                    let block = NakamotoBlock::consensus_deserialize_with_epoch(
                        &mut data.as_slice(),
                        epoch_id,
                    )
                    .map_err(|_| DBError::ParseError)?;
                    if &block.header.block_hash() != block_hash {
                        error!(
                            "Staging DB corruption: expected {}, got {}",
                            &block_hash,
                            &block.header.block_hash()
                        );
                        return Err(DBError::Corruption.into());
                    }
                    Ok(Some(block))
                },
            )
            .or_else(|e| {
                if let ChainstateError::DBError(DBError::SqliteError(
                    rusqlite::Error::QueryReturnedNoRows,
                )) = e
                {
                    Ok(None)
                } else {
                    Err(e.into())
                }
            })
=======
            let Ok(_) = staging_block_tx.commit().map_err(|e| {
                warn!(
                    "Failed to commit staging block tx for {}: {:?}",
                    &block_id, &e
                );
                e
            }) else {
                sleep_ms(1000);
                continue;
            };

            break;
        }
>>>>>>> f8c67607
    }

    /// Process the next ready block.
    /// If there exists a ready Nakamoto block, then this method returns Ok(Some(..)) with the
    /// receipt.  Otherwise, it returns Ok(None).
    ///
    /// It returns Err(..) on DB error, or if the child block does not connect to the parent.
    /// The caller should keep calling this until it gets Ok(None)
    pub fn process_next_nakamoto_block<'a, T: BlockEventDispatcher>(
        stacks_chain_state: &mut StacksChainState,
        sort_tx: &mut SortitionHandleTx,
        dispatcher_opt: Option<&'a T>,
    ) -> Result<Option<StacksEpochReceipt>, ChainstateError> {
        let nakamoto_blocks_db = stacks_chain_state.nakamoto_blocks_db();
        let Some((next_ready_block, block_size)) =
<<<<<<< HEAD
            Self::next_ready_nakamoto_block(&chainstate_tx.tx, StacksEpochId::latest())?
=======
            nakamoto_blocks_db.next_ready_nakamoto_block(stacks_chain_state.db(), sort_tx)?
>>>>>>> f8c67607
        else {
            // no more blocks
            return Ok(None);
        };

        let block_id = next_ready_block.block_id();

        // find corresponding snapshot
        let next_ready_block_snapshot = SortitionDB::get_block_snapshot_consensus(
            sort_tx,
            &next_ready_block.header.consensus_hash,
        )?
        .expect(&format!(
            "CORRUPTION: staging Nakamoto block {}/{} does not correspond to a burn block",
            &next_ready_block.header.consensus_hash,
            &next_ready_block.header.block_hash()
        ));

        debug!("Process staging Nakamoto block";
               "consensus_hash" => %next_ready_block.header.consensus_hash,
               "block_hash" => %next_ready_block.header.block_hash(),
               "burn_block_hash" => %next_ready_block_snapshot.burn_header_hash
        );

        let (mut chainstate_tx, clarity_instance) = stacks_chain_state.chainstate_tx_begin()?;

        // find parent header
        let Some(parent_header_info) =
            Self::get_block_header(&chainstate_tx.tx, &next_ready_block.header.parent_block_id)?
        else {
            // no parent; cannot process yet
            debug!("Cannot process Nakamoto block: missing parent header";
                   "consensus_hash" => %next_ready_block.header.consensus_hash,
                   "block_hash" => %next_ready_block.header.block_hash(),
                   "parent_block_id" => %next_ready_block.header.parent_block_id
            );
            return Ok(None);
        };

        // sanity check -- must attach to parent
        let parent_block_id = StacksBlockId::new(
            &parent_header_info.consensus_hash,
            &parent_header_info.anchored_header.block_hash(),
        );
        if parent_block_id != next_ready_block.header.parent_block_id {
            drop(chainstate_tx);

            let msg = "Discontinuous Nakamoto Stacks block";
            warn!("{}", &msg;
                  "child parent_block_id" => %next_ready_block.header.parent_block_id,
                  "expected parent_block_id" => %parent_block_id
            );
            let staging_block_tx = stacks_chain_state.staging_db_tx_begin()?;
            staging_block_tx.set_block_orphaned(&block_id)?;
            staging_block_tx.commit()?;
            return Err(ChainstateError::InvalidStacksBlock(msg.into()));
        }

        // find commit and sortition burns if this is a tenure-start block
        let Ok(new_tenure) = next_ready_block.is_wellformed_tenure_start_block() else {
            return Err(ChainstateError::InvalidStacksBlock(
                "Invalid Nakamoto block: invalid tenure change tx(s)".into(),
            ));
        };

        let (commit_burn, sortition_burn) = if new_tenure {
            // find block-commit to get commit-burn
            let block_commit = sort_tx
                .get_block_commit(
                    &next_ready_block_snapshot.winning_block_txid,
                    &next_ready_block_snapshot.sortition_id,
                )?
                .expect("FATAL: no block-commit for tenure-start block");

            let sort_burn = SortitionDB::get_block_burn_amount(
                sort_tx.deref().deref(),
                &next_ready_block_snapshot,
            )?;
            (block_commit.burn_fee, sort_burn)
        } else {
            (0, 0)
        };

        // attach the block to the chain state and calculate the next chain tip.
        let pox_constants = sort_tx.context.pox_constants.clone();

        // NOTE: because block status is updated in a separate transaction, we need `chainstate_tx`
        // and `clarity_instance` to go out of scope before we can issue the it (since we need a
        // mutable reference to `stacks_chain_state` to start it).  This means ensuring that, in the
        // `Ok(..)` case, the `clarity_commit` gets dropped beforehand.  In order to do this, we first
        // run `::append_block()` here, and capture both the Ok(..) and Err(..) results as
        // Option<..>'s.  Then, if we errored, we can explicitly drop the `Ok(..)` option (even
        // though it will always be None), which gets the borrow-checker to believe that it's safe
        // to access `stacks_chain_state` again.  In the `Ok(..)` case, it's instead sufficient so
        // simply commit the block before beginning the second transaction to mark it processed.
        let (ok_opt, err_opt) = match NakamotoChainState::append_block(
            &mut chainstate_tx,
            clarity_instance,
            sort_tx,
            &pox_constants,
            &parent_header_info,
            &next_ready_block_snapshot.burn_header_hash,
            next_ready_block_snapshot
                .block_height
                .try_into()
                .expect("Failed to downcast u64 to u32"),
            next_ready_block_snapshot.burn_header_timestamp,
            &next_ready_block,
            block_size,
            commit_burn,
            sortition_burn,
        ) {
            Ok(next_chain_tip_info) => (Some(next_chain_tip_info), None),
            Err(e) => (None, Some(e)),
        };

        if let Some(e) = err_opt {
            // force rollback
            drop(ok_opt);
            drop(chainstate_tx);

            warn!(
                "Failed to append {}/{}: {:?}",
                &next_ready_block.header.consensus_hash,
                &next_ready_block.header.block_hash(),
                &e
            );

            // as a separate transaction, mark this block as processed and orphaned.
            // This is done separately so that the staging blocks DB, which receives writes
            // from the network to store blocks, will be available for writes while a block is
            // being processed. Therefore, it's *very important* that block-processing happens
            // within the same, single thread.  Also, it's *very important* that this update
            // succeeds, since *we have already processed* the block.
            Self::infallible_set_block_orphaned(stacks_chain_state, &block_id);
            return Err(e);
        };

        let (receipt, clarity_commit) = ok_opt.expect("FATAL: unreachable");

        assert_eq!(
            receipt.header.anchored_header.block_hash(),
            next_ready_block.header.block_hash()
        );
        assert_eq!(
            receipt.header.consensus_hash,
            next_ready_block.header.consensus_hash
        );

        // set stacks block accepted
        sort_tx.set_stacks_block_accepted(
            &next_ready_block.header.consensus_hash,
            &next_ready_block.header.block_hash(),
            next_ready_block.header.chain_length,
        )?;

        // this will panic if the Clarity commit fails.
        clarity_commit.commit();
        chainstate_tx.commit()
            .unwrap_or_else(|e| {
                error!("Failed to commit chainstate transaction after committing Clarity block. The chainstate database is now corrupted.";
                       "error" => ?e);
                panic!()
            });

        // as a separate transaction, mark this block as processed.
        // This is done separately so that the staging blocks DB, which receives writes
        // from the network to store blocks, will be available for writes while a block is
        // being processed. Therefore, it's *very important* that block-processing happens
        // within the same, single thread.  Also, it's *very important* that this update
        // succeeds, since *we have already processed* the block.
        Self::infallible_set_block_processed(stacks_chain_state, &block_id);

        // announce the block, if we're connected to an event dispatcher
        if let Some(dispatcher) = dispatcher_opt {
            let block_event = (
                next_ready_block,
                parent_header_info.anchored_header.block_hash(),
            )
                .into();
            dispatcher.announce_block(
                &block_event,
                &receipt.header.clone(),
                &receipt.tx_receipts,
                &parent_block_id,
                next_ready_block_snapshot.winning_block_txid,
                &receipt.matured_rewards,
                receipt.matured_rewards_info.as_ref(),
                receipt.parent_burn_block_hash,
                receipt.parent_burn_block_height,
                receipt.parent_burn_block_timestamp,
                &receipt.anchored_block_cost,
                &receipt.parent_microblocks_cost,
                &pox_constants,
            );
        }

        Ok(Some(receipt))
    }

    /// Get the expected total burnchain tokens spent so far for a given block.
    /// * if the block has a tenure-change tx, then this is the tx's sortition consensus hash's
    /// snapshot's burn total (since the miner will have produced this tenure-change tx in reaction
    /// to the arrival of this new sortition)
    /// * otherwise, it's the highest processed tenure's sortition consensus hash's snapshot's burn
    /// total.
    ///
    /// TODO: unit test
    pub(crate) fn get_expected_burns<SH: SortitionHandle>(
        sort_handle: &mut SH,
        chainstate_conn: &Connection,
        block: &NakamotoBlock,
    ) -> Result<u64, ChainstateError> {
        let burn_view_ch = if let Some(tenure_payload) = block.get_tenure_tx_payload() {
            tenure_payload.burn_view_consensus_hash
        } else {
            // if there's no new tenure for this block, the burn total should be the same as its parent
            let parent = Self::get_block_header(chainstate_conn, &block.header.parent_block_id)?
                .ok_or_else(|| {
                    warn!("Could not load expected burns -- no parent block";
                          "block_id" => %block.block_id(),
                          "parent_block_id" => %block.header.parent_block_id
                    );
                    ChainstateError::NoSuchBlockError
                })?;

            return Ok(parent.anchored_header.total_burns());
        };
        let burn_view_sn =
            SortitionDB::get_block_snapshot_consensus(sort_handle.sqlite(), &burn_view_ch)?
                .ok_or_else(|| {
                    warn!("Could not load expected burns -- no such burn view";
                          "burn_view_consensus_hash" => %burn_view_ch
                    );
                    ChainstateError::NoSuchBlockError
                })?;
        Ok(burn_view_sn.total_burn)
    }

    /// Validate that a Nakamoto block attaches to the burn chain state.
    /// Called before inserting the block into the staging DB.
    /// Wraps `NakamotoBlock::validate_against_burnchain()`, and
    /// verifies that all transactions in the block are allowed in this epoch.
    pub fn validate_nakamoto_block_burnchain(
        db_handle: &SortitionHandleConn,
        expected_burn: u64,
        block: &NakamotoBlock,
        mainnet: bool,
        chain_id: u32,
    ) -> Result<(), ChainstateError> {
        // find the sortition-winning block commit for this block, as well as the block snapshot
        // containing the parent block-commit.  This is the snapshot that corresponds to when the
        // miner begain its tenure; it may not be the burnchain tip.
        let block_hash = block.header.block_hash();
        let consensus_hash = &block.header.consensus_hash;

        let sort_tip = SortitionDB::get_canonical_burn_chain_tip(db_handle)?;

        // burn chain tip that selected this commit's block (the tenure sortition)
        let Some(tenure_burn_chain_tip) =
            SortitionDB::get_block_snapshot_consensus(db_handle, consensus_hash)?
        else {
            warn!("No sortition for {}", &consensus_hash);
            return Err(ChainstateError::InvalidStacksBlock(
                "No sortition for block's consensus hash".into(),
            ));
        };

        // tenure sortition is canonical
        let Some(ancestor_sort_id) = get_ancestor_sort_id(
            db_handle,
            tenure_burn_chain_tip.block_height,
            &sort_tip.sortition_id,
        )?
        else {
            // not canonical
            warn!("Invalid consensus hash: snapshot is not canonical"; "consensus_hash" => %consensus_hash);
            return Err(ChainstateError::InvalidStacksBlock(
                "No sortition for block's consensus hash -- not canonical".into(),
            ));
        };
        if ancestor_sort_id != tenure_burn_chain_tip.sortition_id {
            // not canonical
            warn!("Invalid consensus hash: snapshot is not canonical"; "consensus_hash" => %consensus_hash);
            return Err(ChainstateError::InvalidStacksBlock(
                "No sortition for block's consensus hash -- not canonical".into(),
            ));
        };

        // the block-commit itself
        let Some(block_commit) = db_handle.get_block_commit_by_txid(
            &tenure_burn_chain_tip.sortition_id,
            &tenure_burn_chain_tip.winning_block_txid,
        )?
        else {
            warn!(
                "No block commit for {} in sortition for {}",
                &tenure_burn_chain_tip.winning_block_txid, &consensus_hash
            );
            return Err(ChainstateError::InvalidStacksBlock(
                "No block-commit in sortition for block's consensus hash".into(),
            ));
        };

        // key register of the winning miner
        let leader_key = db_handle
            .get_leader_key_at(
                u64::from(block_commit.key_block_ptr),
                u32::from(block_commit.key_vtxindex),
            )?
            .expect("FATAL: have block commit but no leader key");

        // attaches to burn chain
        if let Err(e) =
            block.validate_against_burnchain(&tenure_burn_chain_tip, expected_burn, &leader_key)
        {
            warn!(
                "Invalid Nakamoto block, could not validate on burnchain";
                "consensus_hash" => %consensus_hash,
                "block_hash" => %block_hash,
                "error" => ?e
            );

            return Err(e);
        }

        // check the _next_ block's tenure, since when Nakamoto's miner activates, the current chain tip
        // will be in epoch 2.5 (the next block will be epoch 3.0)
        let cur_epoch = SortitionDB::get_stacks_epoch(
            db_handle.deref(),
            tenure_burn_chain_tip.block_height + 1,
        )?
        .expect("FATAL: no epoch defined for current Stacks block");

        // static checks on transactions all pass
        let valid = block.validate_transactions_static(mainnet, chain_id, cur_epoch.epoch_id);
        if !valid {
            warn!(
                "Invalid Nakamoto block, transactions failed static checks: {}/{} (epoch {})",
                consensus_hash, block_hash, cur_epoch.epoch_id
            );
            return Err(ChainstateError::InvalidStacksBlock(
                "Invalid Nakamoto block: failed static transaction checks".into(),
            ));
        }

        Ok(())
    }

    /// Insert a Nakamoto block into the staging blocks DB
    pub(crate) fn store_block(
        staging_db_tx: &NakamotoStagingBlocksTx,
        block: NakamotoBlock,
        burn_attachable: bool,
    ) -> Result<(), ChainstateError> {
        let block_id = block.block_id();
        staging_db_tx.execute(
            "INSERT INTO nakamoto_staging_blocks (
                     block_hash,
                     consensus_hash,
                     parent_block_id,
                     burn_attachable,
                     orphaned,
                     processed,

                     height,
                     index_block_hash,
                     download_time,
                     arrival_time,
                     processed_time,
                     data
            ) VALUES (?1, ?2, ?3, ?4, ?5, ?6, ?7, ?8, ?9, ?10, ?11, ?12)",
            params![
                &block.header.block_hash(),
                &block.header.consensus_hash,
                &block.header.parent_block_id,
                if burn_attachable { 1 } else { 0 },
                0,
                0,
                u64_to_sql(block.header.chain_length)?,
                &block_id,
                0,
                0,
                0,
                block.serialize_to_vec(),
            ],
        )?;
        if burn_attachable {
            staging_db_tx.set_burn_block_processed(&block.header.consensus_hash)?;
        }
        Ok(())
    }

    /// Accept a Nakamoto block into the staging blocks DB.
    /// Fails if:
    /// * the public key cannot be recovered from the miner's signature
    /// * the stackers during the tenure didn't sign it
    /// * a DB error occurs
    /// Does nothing if:
    /// * we already have the block
    /// Returns true if we stored the block; false if not.
    pub fn accept_block(
        config: &ChainstateConfig,
        block: NakamotoBlock,
        db_handle: &mut SortitionHandleConn,
        staging_db_tx: &NakamotoStagingBlocksTx,
        headers_conn: &Connection,
        aggregate_public_key: &Point,
    ) -> Result<bool, ChainstateError> {
        test_debug!("Consider Nakamoto block {}", &block.block_id());
        // do nothing if we already have this block
        if let Some(_) = Self::get_block_header(headers_conn, &block.header.block_id())? {
            debug!("Already have block {}", &block.header.block_id());
            return Ok(false);
        }

        // if this is the first tenure block, then make sure it's well-formed
        block.is_wellformed_tenure_start_block().map_err(|_| {
            warn!(
                "Block {} is not a well-formed first tenure block",
                &block.block_id()
            );
            ChainstateError::InvalidStacksBlock("Not a well-formed first-tenure block".into())
        })?;

        // if this is a tenure-extend block, then make sure it's well-formed
        block.is_wellformed_tenure_extend_block().map_err(|_| {
            warn!(
                "Block {} is not a well-formed tenure-extend block",
                &block.block_id()
            );
            ChainstateError::InvalidStacksBlock("Not a well-formed tenure-extend block".into())
        })?;

        let Ok(expected_burn) = Self::get_expected_burns(db_handle, headers_conn, &block) else {
            warn!("Unacceptable Nakamoto block: unable to find its paired sortition";
                  "block_id" => %block.block_id(),
            );
            return Ok(false);
        };

        // this block must be consistent with its miner's leader-key and block-commit, and must
        // contain only transactions that are valid in this epoch.
        if let Err(e) = Self::validate_nakamoto_block_burnchain(
            db_handle,
            expected_burn,
            &block,
            config.mainnet,
            config.chain_id,
        ) {
            warn!("Unacceptable Nakamoto block; will not store";
                  "block_id" => %block.block_id(),
                  "error" => ?e
            );
            return Ok(false);
        };

        let schnorr_signature = &block.header.signer_signature.0;
        if !db_handle.expects_signer_signature(
            &block.header.consensus_hash,
            schnorr_signature,
            &block.header.signer_signature_hash().0,
            aggregate_public_key,
        )? {
            let msg = format!("Received block, but the stacker signature does not match the active stacking cycle");
            warn!("{}", msg);
            return Err(ChainstateError::InvalidStacksBlock(msg));
        }

        // if the burnchain block of this Stacks block's tenure has been processed, then it
        // is ready to be processed from the perspective of the burnchain
        let burn_attachable =
            SortitionDB::has_block_snapshot_consensus(&db_handle, &block.header.consensus_hash)?;

        let _block_id = block.block_id();
        Self::store_block(staging_db_tx, block, burn_attachable)?;
        test_debug!("Stored Nakamoto block {}", &_block_id);
        Ok(true)
    }

    /// Get the aggregate public key for the given block from the pox-4 contract
    fn load_aggregate_public_key<SH: SortitionHandle>(
        sortdb: &SortitionDB,
        sort_handle: &SH,
        chainstate: &mut StacksChainState,
        for_burn_block_height: u64,
        at_block_id: &StacksBlockId,
    ) -> Result<Point, ChainstateError> {
        // Get the current reward cycle
        let Some(rc) = sort_handle.pox_constants().block_height_to_reward_cycle(
            sort_handle.first_burn_block_height(),
            for_burn_block_height,
        ) else {
            // This should be unreachable, but we'll return an error just in case.
            let msg = format!(
                "BUG: Failed to determine reward cycle of burn block height: {}.",
                for_burn_block_height
            );
            warn!("{msg}");
            return Err(ChainstateError::InvalidStacksBlock(msg));
        };

        debug!("get-aggregate-public-key {} {}", at_block_id, rc);
        match chainstate.get_aggregate_public_key_pox_4(sortdb, at_block_id, rc)? {
            Some(key) => Ok(key),
            None => {
                // if this is the first block in its reward cycle, it'll contain the effects of
                // setting the aggregate public key for `rc`, but there will currently be no key
                // for `rc`.  So, check `rc - 1`
                chainstate
                    .get_aggregate_public_key_pox_4(sortdb, at_block_id, rc.saturating_sub(1))?
                    .ok_or_else(|| {
                        warn!(
                            "Failed to get aggregate public key";
                            "block_id" => %at_block_id,
                            "reward_cycle" => rc,
                        );
                        ChainstateError::InvalidStacksBlock(
                            "Failed to get aggregate public key".into(),
                        )
                    })
            }
        }
    }

    /// Get the aggregate public key for a block.
    /// TODO: The block at which the aggregate public key is queried needs to be better defined.
    /// See https://github.com/stacks-network/stacks-core/issues/4109
    pub fn get_aggregate_public_key<SH: SortitionHandle>(
        chainstate: &mut StacksChainState,
        sortdb: &SortitionDB,
        sort_handle: &SH,
        block: &NakamotoBlock,
    ) -> Result<Point, ChainstateError> {
        let block_sn =
            SortitionDB::get_block_snapshot_consensus(sortdb.conn(), &block.header.consensus_hash)?
                .ok_or(ChainstateError::DBError(DBError::NotFoundError))?;
        let aggregate_key_block_header =
            Self::get_canonical_block_header(chainstate.db(), sortdb)?.unwrap();

        let aggregate_public_key = Self::load_aggregate_public_key(
            sortdb,
            sort_handle,
            chainstate,
            block_sn.block_height,
            &aggregate_key_block_header.index_block_hash(),
        )?;
        Ok(aggregate_public_key)
    }

    /// Return the total ExecutionCost consumed during the tenure up to and including
    ///  `block`
    pub fn get_total_tenure_cost_at(
        chainstate_conn: &Connection,
        block: &StacksBlockId,
    ) -> Result<Option<ExecutionCost>, ChainstateError> {
        let qry = "SELECT total_tenure_cost FROM nakamoto_block_headers WHERE index_block_hash = ?";
        chainstate_conn
            .query_row(qry, &[block], |row| row.get(0))
            .optional()
            .map_err(ChainstateError::from)
    }

    /// Return the total transactions fees during the tenure up to and including
    ///  `block`
    pub fn get_total_tenure_tx_fees_at(
        chainstate_conn: &Connection,
        block: &StacksBlockId,
    ) -> Result<Option<u128>, ChainstateError> {
        let qry = "SELECT tenure_tx_fees FROM nakamoto_block_headers WHERE index_block_hash = ?";
        let tx_fees_str: Option<String> = chainstate_conn
            .query_row(qry, &[block], |row| row.get(0))
            .optional()?;
        tx_fees_str
            .map(|x| x.parse())
            .transpose()
            .map_err(|_| ChainstateError::DBError(DBError::ParseError))
    }

    /// Return a Nakamoto StacksHeaderInfo at a given coinbase height in the fork identified by `tip_index_hash`.
    /// * For Stacks 2.x, this is the Stacks block's header
    /// * For Stacks 3.x (Nakamoto), this is the first block in the miner's tenure.
    pub fn get_header_by_coinbase_height(
        tx: &mut StacksDBTx,
        tip_index_hash: &StacksBlockId,
        coinbase_height: u64,
    ) -> Result<Option<StacksHeaderInfo>, ChainstateError> {
        // query for block header info at the tenure-height, then check if in fork
        let qry = "SELECT DISTINCT tenure_id_consensus_hash AS consensus_hash FROM nakamoto_tenures WHERE coinbase_height = ?1";

        let candidate_chs: Vec<ConsensusHash> =
            query_rows(tx.tx(), qry, &[u64_to_sql(coinbase_height)?])?;

        if candidate_chs.len() == 0 {
            // no nakamoto_tenures at that tenure height, check if there's a stack block header where
            //   block_height = coinbase_height
            let Some(ancestor_at_height) = tx
                .get_ancestor_block_hash(coinbase_height, tip_index_hash)?
                .map(|ancestor| Self::get_block_header(tx.tx(), &ancestor))
                .transpose()?
                .flatten()
            else {
                warn!("No such epoch2 ancestor";
                      "coinbase_height" => coinbase_height,
                      "tip_index_hash" => %tip_index_hash,
                );
                return Ok(None);
            };
            // only return if it is an epoch-2 block, because that's
            // the only case where block_height can be interpreted as
            // tenure height.
            if ancestor_at_height.is_epoch_2_block() {
                return Ok(Some(ancestor_at_height));
            } else {
                return Ok(None);
            }
        }

        for candidate_ch in candidate_chs.into_iter() {
            let Some(candidate) = Self::get_block_header_by_consensus_hash(tx, &candidate_ch)?
            else {
                continue;
            };
            let Ok(Some(ancestor_at_height)) =
                tx.get_ancestor_block_hash(candidate.stacks_block_height, tip_index_hash)
            else {
                // if there's an error or no result, this candidate doesn't match, so try next candidate
                continue;
            };
            if ancestor_at_height == candidate.index_block_hash() {
                return Ok(Some(candidate));
            }
        }
        Ok(None)
    }

    /// Load an epoch2 header
    pub fn get_block_header_epoch2(
        chainstate_conn: &Connection,
        index_block_hash: &StacksBlockId,
    ) -> Result<Option<StacksHeaderInfo>, ChainstateError> {
        let sql = "SELECT * FROM block_headers WHERE index_block_hash = ?1";
        let result = query_row_panic(chainstate_conn, sql, &[&index_block_hash], || {
            "FATAL: multiple rows for the same block hash".to_string()
        })?;

        Ok(result)
    }

    /// Load block header (either Epoch-2 rules or Nakamoto) by `index_block_hash`
    pub fn get_block_header(
        chainstate_conn: &Connection,
        index_block_hash: &StacksBlockId,
    ) -> Result<Option<StacksHeaderInfo>, ChainstateError> {
        let sql = "SELECT * FROM nakamoto_block_headers WHERE index_block_hash = ?1";
        let result = query_row_panic(chainstate_conn, sql, &[&index_block_hash], || {
            "FATAL: multiple rows for the same block hash".to_string()
        })?;
        if result.is_some() {
            return Ok(result);
        }

        Self::get_block_header_epoch2(chainstate_conn, index_block_hash)
    }

    /// Does a block header exist?
    /// Works for both Nakamoto and epoch2 blocks, as long as check_epoch2 is true
    pub fn has_block_header(
        chainstate_conn: &Connection,
        index_block_hash: &StacksBlockId,
        check_epoch2: bool,
    ) -> Result<bool, ChainstateError> {
        let sql = "SELECT 1 FROM nakamoto_block_headers WHERE index_block_hash = ?1";
        let result: Option<i64> =
            query_row_panic(chainstate_conn, sql, &[&index_block_hash], || {
                "FATAL: multiple rows for the same block hash".to_string()
            })?;
        if result.is_some() {
            return Ok(true);
        }

        if !check_epoch2 {
            return Ok(false);
        }

        // check epoch 2
        let sql = "SELECT 1 FROM block_headers WHERE index_block_hash = ?1";
        let result: Option<i64> =
            query_row_panic(chainstate_conn, sql, &[&index_block_hash], || {
                "FATAL: multiple rows for the same block hash".to_string()
            })?;

        Ok(result.is_some())
    }

    /// Load the canonical Stacks block header (either epoch-2 rules or Nakamoto)
    pub fn get_canonical_block_header(
        chainstate_conn: &Connection,
        sortdb: &SortitionDB,
    ) -> Result<Option<StacksHeaderInfo>, ChainstateError> {
        let (consensus_hash, block_hash) =
            SortitionDB::get_canonical_stacks_chain_tip_hash(sortdb.conn())?;
        Self::get_block_header(
            chainstate_conn,
            &StacksBlockId::new(&consensus_hash, &block_hash),
        )
    }

    /// Get the tenure-start block header of a given consensus hash.
    /// It might be an epoch 2.x block header
    pub fn get_block_header_by_consensus_hash(
        chainstate_conn: &Connection,
        consensus_hash: &ConsensusHash,
    ) -> Result<Option<StacksHeaderInfo>, ChainstateError> {
        let nakamoto_header_info =
            Self::get_nakamoto_tenure_start_block_header(chainstate_conn, consensus_hash)?;
        if nakamoto_header_info.is_some() {
            return Ok(nakamoto_header_info);
        }

        // parent might be epoch 2
        let epoch2_header_info = StacksChainState::get_stacks_block_header_info_by_consensus_hash(
            chainstate_conn,
            consensus_hash,
        )?;
        Ok(epoch2_header_info)
    }

    /// Get the VRF proof for a Stacks block.
    /// This works for either Nakamoto or epoch 2.x
    pub fn get_block_vrf_proof(
        chainstate_conn: &Connection,
        consensus_hash: &ConsensusHash,
    ) -> Result<Option<VRFProof>, ChainstateError> {
        let Some(start_header) = NakamotoChainState::get_block_header_by_consensus_hash(
            chainstate_conn,
            consensus_hash,
        )?
        else {
            return Ok(None);
        };

        let vrf_proof = match start_header.anchored_header {
            StacksBlockHeaderTypes::Epoch2(epoch2_header) => Some(epoch2_header.proof),
            StacksBlockHeaderTypes::Nakamoto(..) => {
                NakamotoChainState::get_nakamoto_tenure_vrf_proof(chainstate_conn, consensus_hash)?
            }
        };

        Ok(vrf_proof)
    }

    /// Get the VRF proof of the parent tenure (either Nakamoto or epoch 2.x) of the block
    /// identified by the given consensus hash.
    /// The parent must already have been processed.
    ///
    /// `consensus_hash` identifies the child block.
    /// `block_commit_txid` identifies the child block's tenure's block-commit tx
    ///
    /// Returns the proof of this block's parent tenure on success.
    ///
    /// Returns InvalidStacksBlock if the sortition for `consensus_hash` does not exist, or if its
    /// parent sortition doesn't exist (i.e. the sortition DB is missing something)
    ///
    /// Returns NoSuchBlockError if the block header for `consensus_hash` does not exist, or if the
    /// parent block header info does not exist (i.e. the chainstate DB is missing something)
    pub fn get_parent_vrf_proof(
        chainstate_conn: &Connection,
        sortdb_conn: &Connection,
        consensus_hash: &ConsensusHash,
        block_commit_txid: &Txid,
    ) -> Result<VRFProof, ChainstateError> {
        let sn = SortitionDB::get_block_snapshot_consensus(sortdb_conn, consensus_hash)?.ok_or(
            ChainstateError::InvalidStacksBlock("No sortition for consensus hash".into()),
        )?;

        let parent_sortition_id = SortitionDB::get_block_commit_parent_sortition_id(
            sortdb_conn,
            &block_commit_txid,
            &sn.sortition_id,
        )?
        .ok_or(ChainstateError::InvalidStacksBlock(
            "Parent block-commit is not in this block's sortition history".into(),
        ))?;

        let parent_sn = SortitionDB::get_block_snapshot(sortdb_conn, &parent_sortition_id)?.ok_or(
            ChainstateError::InvalidStacksBlock(
                "Parent block-commit does not have a sortition".into(),
            ),
        )?;

        let parent_vrf_proof =
            Self::get_block_vrf_proof(chainstate_conn, &parent_sn.consensus_hash)?
                .ok_or(ChainstateError::NoSuchBlockError)
                .map_err(|e| {
                    warn!("Nakamoto block has no parent";
                      "block consensus_hash" => %consensus_hash);
                    e
                })?;

        Ok(parent_vrf_proof)
    }

    /// Get the status of a Nakamoto block.
    /// Returns Some(accepted?, orphaned?) on success
    /// Returns None if there's no such block
    /// Returns Err on DBError
    pub fn get_nakamoto_block_status(
        staging_blocks_conn: NakamotoStagingBlocksConnRef,
        headers_conn: &Connection,
        consensus_hash: &ConsensusHash,
        block_hash: &BlockHeaderHash,
    ) -> Result<Option<(bool, bool)>, ChainstateError> {
        let sql = "SELECT processed, orphaned FROM nakamoto_staging_blocks WHERE consensus_hash = ?1 AND block_hash = ?2";
        let args: &[&dyn ToSql] = &[consensus_hash, block_hash];
        let Some((processed, orphaned)) = query_row_panic(&staging_blocks_conn, sql, args, || {
            "FATAL: multiple rows for the same consensus hash and block hash".to_string()
        })
        .map_err(ChainstateError::DBError)?
        .map(|(processed, orphaned): (u32, u32)| (processed != 0, orphaned != 0)) else {
            // not present
            return Ok(None);
        };

        if processed || orphaned {
            return Ok(Some((processed, orphaned)));
        }

        // this can report a false negative since we set the `processed` and `orphaned` flags in a
        // separate transaction after processing a block, so handle that here
        // look for the block
        if Self::has_block_header(
            headers_conn,
            &StacksBlockId::new(consensus_hash, block_hash),
            false,
        )? {
            // was processed, but the staging DB has not yet been updated.
            return Ok(Some((true, false)));
        } else {
            // not processed yet, so return whatever was in the staging DB
            return Ok(Some((processed, orphaned)));
        }
    }

    /// Get the VRF proof for a Nakamoto block, if it exists.
    /// Returns None if the Nakamoto block's VRF proof is not found (e.g. because there is no
    /// Nakamoto block)
    pub fn get_nakamoto_tenure_vrf_proof(
        chainstate_conn: &Connection,
        consensus_hash: &ConsensusHash,
    ) -> Result<Option<VRFProof>, ChainstateError> {
        let sql = "SELECT vrf_proof FROM nakamoto_block_headers WHERE consensus_hash = ?1 AND tenure_changed = 1";
        let args: &[&dyn ToSql] = &[consensus_hash];
        let proof_bytes: Option<String> = query_row(chainstate_conn, sql, args)?;
        if let Some(bytes) = proof_bytes {
            let proof = VRFProof::from_hex(&bytes)
                .ok_or(DBError::Corruption)
                .map_err(|e| {
                    warn!("Failed to load VRF proof: could not decode";
                          "vrf_proof" => %bytes,
                          "consensus_hash" => %consensus_hash
                    );
                    e
                })?;
            Ok(Some(proof))
        } else {
            Ok(None)
        }
    }

    /// Verify that a nakamoto block's block-commit's VRF seed is consistent with the VRF proof
    fn check_block_commit_vrf_seed(
        chainstate_conn: &Connection,
        sortdb_conn: &Connection,
        block: &NakamotoBlock,
    ) -> Result<(), ChainstateError> {
        // get the block-commit for this block
        let sn =
            SortitionDB::get_block_snapshot_consensus(sortdb_conn, &block.header.consensus_hash)?
                .ok_or(ChainstateError::NoSuchBlockError)
                .map_err(|e| {
                    warn!("No block-commit for block"; "block_id" => %block.block_id());
                    e
                })?;

        let block_commit =
            get_block_commit_by_txid(sortdb_conn, &sn.sortition_id, &sn.winning_block_txid)?
                .ok_or(ChainstateError::NoSuchBlockError)
                .map_err(|e| {
                    warn!("No block-commit for block"; "block_id" => %block.block_id());
                    e
                })?;

        block.validate_vrf_seed(sortdb_conn, chainstate_conn, &block_commit)
    }

    /// Insert a nakamoto block header that is paired with an
    /// already-existing block commit and snapshot
    ///
    /// `header` should be a pointer to the header in `tip_info`.
    pub(crate) fn insert_stacks_block_header(
        chainstate_tx: &Connection,
        tip_info: &StacksHeaderInfo,
        header: &NakamotoBlockHeader,
        vrf_proof: Option<&VRFProof>,
        block_cost: &ExecutionCost,
        total_tenure_cost: &ExecutionCost,
        tenure_changed: bool,
        tenure_tx_fees: u128,
    ) -> Result<(), ChainstateError> {
        assert_eq!(tip_info.stacks_block_height, header.chain_length,);
        assert!(tip_info.burn_header_timestamp < u64::try_from(i64::MAX).unwrap());

        let StacksHeaderInfo {
            index_root,
            consensus_hash,
            burn_header_hash,
            stacks_block_height,
            burn_header_height,
            burn_header_timestamp,
            ..
        } = tip_info;

        let block_size_str = format!("{}", tip_info.anchored_block_size);

        let block_hash = header.block_hash();

        let index_block_hash = StacksBlockId::new(&consensus_hash, &block_hash);

        assert!(*stacks_block_height < u64::try_from(i64::MAX).unwrap());

        let vrf_proof_bytes = vrf_proof.map(|proof| proof.to_hex());

        let args: &[&dyn ToSql] = &[
            &u64_to_sql(*stacks_block_height)?,
            &index_root,
            &consensus_hash,
            &burn_header_hash,
            &burn_header_height,
            &u64_to_sql(*burn_header_timestamp)?,
            &block_size_str,
            &HeaderTypeNames::Nakamoto,
            &header.version,
            &u64_to_sql(header.chain_length)?,
            &u64_to_sql(header.burn_spent)?,
            &header.miner_signature,
            &header.signer_signature,
            &header.tx_merkle_root,
            &header.state_index_root,
            &block_hash,
            &index_block_hash,
            block_cost,
            total_tenure_cost,
            &tenure_tx_fees.to_string(),
            &header.parent_block_id,
            if tenure_changed { &1i64 } else { &0i64 },
            &vrf_proof_bytes.as_ref(),
            &header.signer_bitvec,
        ];

        chainstate_tx.execute(
            "INSERT INTO nakamoto_block_headers
                    (block_height,  index_root, consensus_hash,
                     burn_header_hash, burn_header_height,
                     burn_header_timestamp, block_size,

                     header_type,
                     version, chain_length, burn_spent,
                     miner_signature, signer_signature, tx_merkle_root, state_index_root,

                     block_hash,
                     index_block_hash,
                     cost,
                     total_tenure_cost,
                     tenure_tx_fees,
                     parent_block_id,
                     tenure_changed,
                     vrf_proof,
                     signer_bitvec
                    )
                    VALUES (?1, ?2, ?3, ?4, ?5, ?6, ?7, ?8, ?9, ?10, ?11, ?12, ?13, ?14, ?15, ?16, ?17, ?18, ?19, ?20, ?21, ?22, ?23, ?24)",
            args
        )?;

        Ok(())
    }

    /// Append a Stacks block to an existing Stacks block, and grant the miner the block reward.
    /// Return the new Stacks header info.
    fn advance_tip(
        headers_tx: &mut StacksDBTx,
        parent_tip: &StacksBlockHeaderTypes,
        parent_consensus_hash: &ConsensusHash,
        new_tip: &NakamotoBlockHeader,
        new_vrf_proof: Option<&VRFProof>,
        new_burn_header_hash: &BurnchainHeaderHash,
        new_burnchain_height: u32,
        new_burnchain_timestamp: u64,
        block_reward: Option<&MinerPaymentSchedule>,
        mature_miner_payouts_opt: Option<MaturedMinerRewards>,
        anchor_block_cost: &ExecutionCost,
        total_tenure_cost: &ExecutionCost,
        block_size: u64,
        applied_epoch_transition: bool,
        burn_stack_stx_ops: Vec<StackStxOp>,
        burn_transfer_stx_ops: Vec<TransferStxOp>,
        burn_delegate_stx_ops: Vec<DelegateStxOp>,
        new_tenure: bool,
        block_fees: u128,
    ) -> Result<StacksHeaderInfo, ChainstateError> {
        if new_tip.parent_block_id
            != StacksBlockId::new(&FIRST_BURNCHAIN_CONSENSUS_HASH, &FIRST_STACKS_BLOCK_HASH)
        {
            // not the first-ever block, so linkage must occur
            match parent_tip {
                StacksBlockHeaderTypes::Epoch2(..) => {
                    assert_eq!(
                        new_tip.parent_block_id,
                        StacksBlockId::new(&parent_consensus_hash, &parent_tip.block_hash())
                    );
                }
                StacksBlockHeaderTypes::Nakamoto(nakamoto_header) => {
                    // nakamoto blocks link to their parent via index block hashes
                    assert_eq!(new_tip.parent_block_id, nakamoto_header.block_id());
                }
            }
        }

        assert_eq!(
            parent_tip
                .height()
                .checked_add(1)
                .expect("Block height overflow"),
            new_tip.chain_length
        );

        let parent_hash = new_tip.parent_block_id.clone();
        let new_block_hash = new_tip.block_hash();
        let index_block_hash = new_tip.block_id();

        // store each indexed field
        test_debug!("Headers index_put_begin {parent_hash}-{index_block_hash}");
        let root_hash =
            headers_tx.put_indexed_all(&parent_hash, &index_block_hash, &vec![], &vec![])?;
        test_debug!("Headers index_indexed_all finished {parent_hash}-{index_block_hash}");

        let new_tip_info = StacksHeaderInfo {
            anchored_header: new_tip.clone().into(),
            microblock_tail: None,
            index_root: root_hash,
            stacks_block_height: new_tip.chain_length,
            consensus_hash: new_tip.consensus_hash.clone(),
            burn_header_hash: new_burn_header_hash.clone(),
            burn_header_height: new_burnchain_height,
            burn_header_timestamp: new_burnchain_timestamp,
            anchored_block_size: block_size,
        };

        let tenure_fees = block_fees
            + if new_tenure {
                0
            } else {
                Self::get_total_tenure_tx_fees_at(&headers_tx, &parent_hash)?.ok_or_else(|| {
                    warn!(
                        "Failed to fetch parent block's total tx fees";
                        "parent_block_id" => %parent_hash,
                        "block_id" => %index_block_hash,
                    );
                    ChainstateError::NoSuchBlockError
                })?
            };

        Self::insert_stacks_block_header(
            headers_tx.deref_mut(),
            &new_tip_info,
            &new_tip,
            new_vrf_proof,
            anchor_block_cost,
            total_tenure_cost,
            new_tenure,
            tenure_fees,
        )?;
        if let Some(block_reward) = block_reward {
            StacksChainState::insert_miner_payment_schedule(
                headers_tx.deref_mut(),
                block_reward,
                &[],
            )?;
        }
        StacksChainState::store_burnchain_txids(
            headers_tx.deref(),
            &index_block_hash,
            burn_stack_stx_ops,
            burn_transfer_stx_ops,
            burn_delegate_stx_ops,
        )?;

        if let Some(matured_miner_payouts) = mature_miner_payouts_opt {
            let rewarded_miner_block_id = StacksBlockId::new(
                &matured_miner_payouts.reward_info.from_block_consensus_hash,
                &matured_miner_payouts.reward_info.from_stacks_block_hash,
            );
            let rewarded_parent_miner_block_id = StacksBlockId::new(
                &matured_miner_payouts
                    .reward_info
                    .from_parent_block_consensus_hash,
                &matured_miner_payouts
                    .reward_info
                    .from_parent_stacks_block_hash,
            );

            StacksChainState::insert_matured_child_miner_reward(
                headers_tx.deref_mut(),
                &rewarded_parent_miner_block_id,
                &rewarded_miner_block_id,
                &matured_miner_payouts.recipient,
            )?;
            StacksChainState::insert_matured_parent_miner_reward(
                headers_tx.deref_mut(),
                &rewarded_parent_miner_block_id,
                &rewarded_miner_block_id,
                &matured_miner_payouts.parent_reward,
            )?;
        }

        if applied_epoch_transition {
            debug!("Block {} applied an epoch transition", &index_block_hash);
            let sql = "INSERT INTO epoch_transitions (block_id) VALUES (?)";
            let args: &[&dyn ToSql] = &[&index_block_hash];
            headers_tx.deref_mut().execute(sql, args)?;
        }

        debug!(
            "Advanced to new tip! {}/{}",
            &new_tip.consensus_hash, new_block_hash,
        );
        Ok(new_tip_info)
    }

    pub fn write_reward_set(
        tx: &mut ChainstateTx,
        block_id: &StacksBlockId,
        reward_set: &RewardSet,
    ) -> Result<(), ChainstateError> {
        let sql = "INSERT INTO nakamoto_reward_sets (index_block_hash, reward_set) VALUES (?, ?)";
        let args = rusqlite::params![block_id, &reward_set.metadata_serialize(),];
        tx.execute(sql, args)?;
        Ok(())
    }

    pub fn get_reward_set(
        chainstate_db: &Connection,
        block_id: &StacksBlockId,
    ) -> Result<Option<RewardSet>, ChainstateError> {
        let sql = "SELECT reward_set FROM nakamoto_reward_sets WHERE index_block_hash = ?";
        chainstate_db
            .query_row(sql, &[block_id], |row| {
                let reward_set: String = row.get(0)?;
                let reward_set = RewardSet::metadata_deserialize(&reward_set)
                    .map_err(|s| FromSqlError::Other(s.into()))?;
                Ok(reward_set)
            })
            .optional()
            .map_err(ChainstateError::from)
    }

    /// Begin block-processing and return all of the pre-processed state within a
    /// `SetupBlockResult`.
    ///
    /// * Find the matured miner rewards that must be applied in this block
    /// * Begin the Clarity transaction
    /// * Load up the tenure's execution cost thus far
    /// * Apply an epoch transition, if necessary
    /// * Handle auto-unlock for PoX
    /// * Process any new Stacks-on-Bitcoin transactions
    ///
    /// Called in both follower and miner block assembly paths.
    /// Arguments:
    /// * chainstate_tx: transaction against the chainstate MARF
    /// * clarity_instance: connection to the chainstate Clarity instance
    /// * sortition_dbconn: connection to the sortition DB MARF
    /// * pox_constants: PoX parameters
    /// * parent_consensus_hash, parent_header_hash, parent_stacks_height, parent_burn_height:
    /// pointer to the already-processed parent Stacks block
    /// * burn_header_hash, burn_header_height: pointer to the Bitcoin block that identifies the
    /// tenure of this block to be processed
    /// * new_tenure: whether or not this block is the start of a new tenure
    /// * coinbase_height: the number of tenures that this block confirms (including epoch2 blocks)
    ///   (this is equivalent to the number of coinbases)
    /// * tenure_extend: whether or not to reset the tenure's ongoing execution cost
    ///
    /// Returns clarity_tx, list of receipts, microblock execution cost,
    /// microblock fees, microblock burns, list of microblock tx receipts,
    /// miner rewards tuples, the stacks epoch id, and a boolean that
    /// represents whether the epoch transition has been applied.
    pub fn setup_block<'a, 'b>(
        chainstate_tx: &'b mut ChainstateTx,
        clarity_instance: &'a mut ClarityInstance,
        sortition_dbconn: &'b dyn SortitionDBRef,
        first_block_height: u64,
        pox_constants: &PoxConstants,
        parent_consensus_hash: ConsensusHash,
        parent_header_hash: BlockHeaderHash,
        _parent_stacks_height: u64,
        parent_burn_height: u32,
        burn_header_hash: BurnchainHeaderHash,
        burn_header_height: u32,
        new_tenure: bool,
        coinbase_height: u64,
        tenure_extend: bool,
    ) -> Result<SetupBlockResult<'a, 'b>, ChainstateError> {
        let parent_index_hash = StacksBlockId::new(&parent_consensus_hash, &parent_header_hash);
        let parent_sortition_id = sortition_dbconn
            .get_sortition_id_from_consensus_hash(&parent_consensus_hash)
            .expect("Failed to get parent SortitionID from ConsensusHash");
        let tip_index_hash = StacksBlockId::new(&parent_consensus_hash, &parent_header_hash);

        // find matured miner rewards, so we can grant them within the Clarity DB tx.
        let matured_rewards_schedule_opt = if new_tenure {
            Self::get_matured_miner_reward_schedules(
                chainstate_tx,
                &tip_index_hash,
                coinbase_height,
            )?
        } else {
            // no rewards if mid-tenure
            None
        };

        // TODO: only need to do this if this is a tenure-start block
        let (stacking_burn_ops, transfer_burn_ops, delegate_burn_ops) =
            StacksChainState::get_stacking_and_transfer_and_delegate_burn_ops(
                chainstate_tx,
                &parent_index_hash,
                sortition_dbconn.sqlite_conn(),
                &burn_header_hash,
                burn_header_height.into(),
            )?;

        let mut clarity_tx = StacksChainState::chainstate_block_begin(
            chainstate_tx,
            clarity_instance,
            sortition_dbconn.as_burn_state_db(),
            &parent_consensus_hash,
            &parent_header_hash,
            &MINER_BLOCK_CONSENSUS_HASH,
            &MINER_BLOCK_HEADER_HASH,
        );

        // now that we have access to the ClarityVM, we can account for reward deductions from
        // PoisonMicroblocks if we have new rewards scheduled
        let matured_rewards_opt = matured_rewards_schedule_opt
            .map(|matured_rewards_schedule| {
                Self::calculate_matured_miner_rewards(
                    &mut clarity_tx,
                    sortition_dbconn.sqlite_conn(),
                    // coinbase_height + 1,
                    coinbase_height,
                    matured_rewards_schedule,
                )
            })
            .transpose()?
            .flatten();

        // Nakamoto must load block cost from parent if this block isn't a tenure change.
        // If this is a tenure-extend, then the execution cost is reset.
        let initial_cost = if new_tenure || tenure_extend {
            ExecutionCost::zero()
        } else {
            let parent_cost_total =
                Self::get_total_tenure_cost_at(&chainstate_tx.deref().deref(), &parent_index_hash)?
                    .ok_or_else(|| {
                        ChainstateError::InvalidStacksBlock(format!(
                    "Failed to load total tenure cost from parent. parent_stacks_block_id = {}",
                    &parent_index_hash
                ))
                    })?;
            parent_cost_total
        };

        clarity_tx.reset_cost(initial_cost);

        // is this stacks block the first of a new epoch?
        let (applied_epoch_transition, mut tx_receipts) =
            StacksChainState::process_epoch_transition(&mut clarity_tx, burn_header_height)?;

        debug!(
            "Setup block: Processed epoch transition";
            "parent_consensus_hash" => %parent_consensus_hash,
            "parent_header_hash" => %parent_header_hash,
        );

        let evaluated_epoch = clarity_tx.get_epoch();

        let auto_unlock_events = if evaluated_epoch >= StacksEpochId::Epoch21 {
            let unlock_events = StacksChainState::check_and_handle_reward_start(
                burn_header_height.into(),
                sortition_dbconn.as_burn_state_db(),
                sortition_dbconn,
                &mut clarity_tx,
                parent_burn_height,
                &parent_sortition_id,
            )?;
            debug!(
                "Setup block: Processed unlock events";
                "parent_consensus_hash" => %parent_consensus_hash,
                "parent_header_hash" => %parent_header_hash,
            );
            unlock_events
        } else {
            vec![]
        };

        let active_pox_contract = pox_constants.active_pox_contract(burn_header_height.into());

        // process stacking & transfer operations from burnchain ops
        tx_receipts.extend(StacksChainState::process_stacking_ops(
            &mut clarity_tx,
            stacking_burn_ops.clone(),
            active_pox_contract,
        ));
        tx_receipts.extend(StacksChainState::process_transfer_ops(
            &mut clarity_tx,
            transfer_burn_ops.clone(),
        ));
        debug!(
            "Setup block: Processed burnchain stacking and transfer ops";
            "parent_consensus_hash" => %parent_consensus_hash,
            "parent_header_hash" => %parent_header_hash,
        );

        // DelegateStx ops are allowed from epoch 2.1 onward.
        // The query for the delegate ops only returns anything in and after Epoch 2.1,
        // but we do a second check here just to be safe.
        if evaluated_epoch >= StacksEpochId::Epoch21 {
            tx_receipts.extend(StacksChainState::process_delegate_ops(
                &mut clarity_tx,
                delegate_burn_ops.clone(),
                active_pox_contract,
            ));
            debug!(
                "Setup block: Processed burnchain delegate ops";
                "parent_consensus_hash" => %parent_consensus_hash,
                "parent_header_hash" => %parent_header_hash,
            );
        }

        if !clarity_tx.config.mainnet {
            Self::set_aggregate_public_key(
                &mut clarity_tx,
                first_block_height,
                pox_constants,
                burn_header_height.into(),
            );
        }

        // Handle signer stackerdb updates
        let signer_set_calc;
        if evaluated_epoch >= StacksEpochId::Epoch25 {
            signer_set_calc = NakamotoSigners::check_and_handle_prepare_phase_start(
                &mut clarity_tx,
                first_block_height,
                &pox_constants,
                burn_header_height.into(),
                coinbase_height,
            )?;
        } else {
            signer_set_calc = None;
        }

        debug!(
            "Setup block: completed setup";
            "parent_consensus_hash" => %parent_consensus_hash,
            "parent_header_hash" => %parent_header_hash,
        );

        Ok(SetupBlockResult {
            clarity_tx,
            tx_receipts,
            matured_miner_rewards_opt: matured_rewards_opt,
            evaluated_epoch,
            applied_epoch_transition,
            burn_stack_stx_ops: stacking_burn_ops,
            burn_transfer_stx_ops: transfer_burn_ops,
            auto_unlock_events,
            burn_delegate_stx_ops: delegate_burn_ops,
            signer_set_calc,
        })
    }

    /// This function is called in both `append_block` in blocks.rs (follower) and
    /// `mine_anchored_block` in miner.rs.
    /// Processes matured miner rewards, alters liquid supply of ustx, processes
    /// stx lock events, and marks the microblock public key as used
    /// Returns stx lockup events.
    pub fn finish_block(
        clarity_tx: &mut ClarityTx,
        miner_payouts: Option<&MaturedMinerRewards>,
    ) -> Result<Vec<StacksTransactionEvent>, ChainstateError> {
        // add miner payments
        if let Some(ref rewards) = miner_payouts {
            // grant in order by miner, then users
            let matured_ustx = StacksChainState::process_matured_miner_rewards(
                clarity_tx,
                &rewards.recipient,
                &[],
                &rewards.parent_reward,
            )?;

            clarity_tx.increment_ustx_liquid_supply(matured_ustx);
        }

        // process unlocks
        let (new_unlocked_ustx, lockup_events) = StacksChainState::process_stx_unlocks(clarity_tx)?;

        clarity_tx.increment_ustx_liquid_supply(new_unlocked_ustx);

        Ok(lockup_events)
    }

    /// Set the aggregate public key for verifying stacker signatures.
    /// TODO: rely on signer voting instead
    /// DO NOT USE IN MAINNET
    pub(crate) fn set_aggregate_public_key(
        clarity_tx: &mut ClarityTx,
        first_block_height: u64,
        pox_constants: &PoxConstants,
        burn_header_height: u64,
    ) {
        let mainnet = clarity_tx.config.mainnet;
        let chain_id = clarity_tx.config.chain_id;
        assert!(!mainnet);

        let my_reward_cycle = pox_constants
            .block_height_to_reward_cycle(
                first_block_height,
                burn_header_height
                    .try_into()
                    .expect("Burn block height exceeded u32"),
            )
            .expect("FATAL: block height occurs before first block height");

        let parent_reward_cycle = my_reward_cycle.saturating_sub(1);
        debug!(
            "Try setting aggregate public key in reward cycle {}, parent {}",
            my_reward_cycle, parent_reward_cycle
        );

        // execute `set-aggregate-public-key` using `clarity-tx`
        let Some(aggregate_public_key) = clarity_tx
            .connection()
            .with_readonly_clarity_env(
                mainnet,
                chain_id,
                ClarityVersion::Clarity2,
                StacksAddress::burn_address(mainnet).into(),
                None,
                LimitedCostTracker::Free,
                |vm_env| {
                    vm_env.execute_contract_allow_private(
                        &boot_code_id(POX_4_NAME, mainnet),
                        "get-aggregate-public-key",
                        &vec![SymbolicExpression::atom_value(Value::UInt(u128::from(
                            parent_reward_cycle,
                        )))],
                        true,
                    )
                },
            )
            .ok()
            .map(|agg_key_value| {
                let agg_key_opt = agg_key_value
                    .expect_optional()
                    .expect("FATAL: not an optional")
                    .map(|agg_key_buff| {
                        Value::buff_from(agg_key_buff.expect_buff(33).expect("FATAL: not a buff"))
                            .expect("failed to reconstruct buffer")
                    });
                agg_key_opt
            })
            .flatten()
        else {
            panic!(
                "No aggregate public key in parent cycle {}",
                parent_reward_cycle
            );
        };

        clarity_tx.connection().as_transaction(|tx| {
            tx.with_abort_callback(
                |vm_env| {
                    vm_env.execute_in_env(
                        StacksAddress::burn_address(mainnet).into(),
                        None,
                        None,
                        |vm_env| {
                            vm_env.execute_contract_allow_private(
                                &boot_code_id(POX_4_NAME, mainnet),
                                "set-aggregate-public-key",
                                &vec![
                                    SymbolicExpression::atom_value(Value::UInt(u128::from(
                                        my_reward_cycle,
                                    ))),
                                    SymbolicExpression::atom_value(aggregate_public_key),
                                ],
                                false,
                            )
                        },
                    )
                },
                |_, _| false,
            )
            .expect("FATAL: failed to set aggregate public key")
        });
    }

    /// Append a Nakamoto Stacks block to the Stacks chain state.
    /// NOTE: This does _not_ set the block as processed!  The caller must do this.
    fn append_block<'a>(
        chainstate_tx: &mut ChainstateTx,
        clarity_instance: &'a mut ClarityInstance,
        burn_dbconn: &mut SortitionHandleTx,
        pox_constants: &PoxConstants,
        parent_chain_tip: &StacksHeaderInfo,
        chain_tip_burn_header_hash: &BurnchainHeaderHash,
        chain_tip_burn_header_height: u32,
        chain_tip_burn_header_timestamp: u64,
        block: &NakamotoBlock,
        block_size: u64,
        burnchain_commit_burn: u64,
        burnchain_sortition_burn: u64,
    ) -> Result<(StacksEpochReceipt, PreCommitClarityBlock<'a>), ChainstateError> {
        debug!(
            "Process block {:?} with {} transactions",
            &block.header.block_hash().to_hex(),
            block.txs.len()
        );

        let ast_rules = ASTRules::PrecheckSize;
        let next_block_height = block.header.chain_length;
        let first_block_height = burn_dbconn.context.first_block_height;

        // check that this block attaches to the `parent_chain_tip`
        let (parent_ch, parent_block_hash) = if block.is_first_mined() {
            (
                FIRST_BURNCHAIN_CONSENSUS_HASH.clone(),
                FIRST_STACKS_BLOCK_HASH.clone(),
            )
        } else {
            (
                parent_chain_tip.consensus_hash.clone(),
                parent_chain_tip.anchored_header.block_hash(),
            )
        };

        let parent_block_id = StacksBlockId::new(&parent_ch, &parent_block_hash);
        if parent_block_id != block.header.parent_block_id {
            warn!("Error processing nakamoto block: Parent consensus hash does not match db view";
                  "db.parent_block_id" => %parent_block_id,
                  "header.parent_block_id" => %block.header.parent_block_id);
            return Err(ChainstateError::InvalidStacksBlock(
                "Parent block does not match".into(),
            ));
        }

        // look up this block's sortition's burnchain block hash and height.
        // It must exist in the same Bitcoin fork as our `burn_dbconn`.
        let (burn_header_hash, burn_header_height) =
            Self::check_sortition_exists(burn_dbconn, &block.header.consensus_hash)?;
        let block_hash = block.header.block_hash();

        let new_tenure = match block.is_wellformed_tenure_start_block() {
            Ok(true) => true,
            Ok(false) => {
                // this block is mined in the ongoing tenure.
                if !Self::check_tenure_continuity(
                    chainstate_tx,
                    burn_dbconn.sqlite(),
                    &parent_ch,
                    &block.header,
                )? {
                    // this block is not part of the ongoing tenure; it's invalid
                    return Err(ChainstateError::ExpectedTenureChange);
                }
                false
            }
            Err(_) => {
                return Err(ChainstateError::InvalidStacksBlock(
                    "Invalid tenure changes in nakamoto block".into(),
                ));
            }
        };

        let tenure_extend = match block.is_wellformed_tenure_extend_block() {
            Ok(true) => {
                if new_tenure {
                    return Err(ChainstateError::InvalidStacksBlock(
                        "Both started and extended tenure".into(),
                    ));
                }
                true
            }
            Ok(false) => false,
            Err(_) => {
                return Err(ChainstateError::InvalidStacksBlock(
                    "Invalid tenure extend in nakamoto block".into(),
                ));
            }
        };

        let parent_coinbase_height = if block.is_first_mined() {
            0
        } else {
            Self::get_coinbase_height(chainstate_tx.deref(), &parent_block_id)?.ok_or_else(
                || {
                    warn!(
                        "Parent of Nakamoto block in block headers DB yet";
                        "block_hash" => %block.header.block_hash(),
                        "parent_block_hash" => %parent_block_hash,
                        "parent_block_id" => %parent_block_id
                    );
                    ChainstateError::NoSuchBlockError
                },
            )?
        };

        // verify VRF proof, if present
        // only need to do this once per tenure
        // get the resulting vrf proof bytes
        let vrf_proof_opt = if new_tenure {
            Self::check_block_commit_vrf_seed(chainstate_tx.deref(), burn_dbconn, block)?;
            Some(
                block
                    .get_vrf_proof()
                    .ok_or(ChainstateError::InvalidStacksBlock(
                        "Invalid Nakamoto block: has coinbase but no VRF proof".into(),
                    ))?,
            )
        } else {
            None
        };

        // process the tenure-change if it happened, so that when block-processing begins, it happens in whatever the
        // current tenure is
        let coinbase_height = Self::advance_nakamoto_tenure(
            chainstate_tx,
            burn_dbconn,
            block,
            parent_coinbase_height,
        )?;
        if new_tenure {
            // tenure height must have advanced
            if coinbase_height
                != parent_coinbase_height
                    .checked_add(1)
                    .expect("Too many tenures")
            {
                // this should be unreachable
                return Err(ChainstateError::InvalidStacksBlock(
                    "Could not advance tenure, even though tenure changed".into(),
                ));
            }
        } else {
            if coinbase_height != parent_coinbase_height {
                // this should be unreachable
                return Err(ChainstateError::InvalidStacksBlock(
                    "Advanced tenure even though a new tenure did not happen".into(),
                ));
            }
        }

        // begin processing this block
        let SetupBlockResult {
            mut clarity_tx,
            mut tx_receipts,
            matured_miner_rewards_opt,
            evaluated_epoch,
            applied_epoch_transition,
            burn_stack_stx_ops,
            burn_transfer_stx_ops,
            burn_delegate_stx_ops,
            mut auto_unlock_events,
            signer_set_calc,
        } = Self::setup_block(
            chainstate_tx,
            clarity_instance,
            burn_dbconn,
            first_block_height,
            pox_constants,
            parent_ch,
            parent_block_hash,
            parent_chain_tip.stacks_block_height,
            parent_chain_tip.burn_header_height,
            burn_header_hash,
            burn_header_height.try_into().map_err(|_| {
                ChainstateError::InvalidStacksBlock("Burn block height exceeded u32".into())
            })?,
            new_tenure,
            coinbase_height,
            tenure_extend,
        )?;

        let starting_cost = clarity_tx.cost_so_far();

        debug!(
            "Append nakamoto block";
            "block" => format!("{}/{block_hash}", block.header.consensus_hash),
            "parent_block" => %block.header.parent_block_id,
            "stacks_height" => next_block_height,
            "total_burns" => block.header.burn_spent,
            "evaluated_epoch" => %evaluated_epoch
        );

        // process anchored block
        let (block_fees, txs_receipts) = match StacksChainState::process_block_transactions(
            &mut clarity_tx,
            &block.txs,
            0,
            ast_rules,
        ) {
            Err(e) => {
                let msg = format!("Invalid Stacks block {}: {:?}", &block_hash, &e);
                warn!("{}", &msg);

                clarity_tx.rollback_block();
                return Err(ChainstateError::InvalidStacksBlock(msg));
            }
            Ok((block_fees, _block_burns, txs_receipts)) => (block_fees, txs_receipts),
        };

        tx_receipts.extend(txs_receipts.into_iter());

        let total_tenure_cost = clarity_tx.cost_so_far();
        let mut block_execution_cost = total_tenure_cost.clone();
        block_execution_cost.sub(&starting_cost).map_err(|_e| {
            ChainstateError::InvalidStacksBlock("Block execution cost was negative".into())
        })?;

        // obtain reward info for receipt -- consolidate miner, user, and parent rewards into a
        // single list, but keep the miner/user/parent/info tuple for advancing the chain tip
        let matured_rewards = matured_miner_rewards_opt
            .as_ref()
            .map(|matured_miner_rewards| matured_miner_rewards.consolidate())
            .unwrap_or(vec![]);

        let mut lockup_events =
            match Self::finish_block(&mut clarity_tx, matured_miner_rewards_opt.as_ref()) {
                Err(ChainstateError::InvalidStacksBlock(e)) => {
                    clarity_tx.rollback_block();
                    return Err(ChainstateError::InvalidStacksBlock(e));
                }
                Err(e) => return Err(e),
                Ok(lockup_events) => lockup_events,
            };

        // if any, append lockups events to the coinbase receipt
        if lockup_events.len() > 0 {
            // Receipts are appended in order, so the first receipt should be
            // the one of the coinbase transaction
            if let Some(receipt) = tx_receipts.get_mut(0) {
                if receipt.is_coinbase_tx() {
                    receipt.events.append(&mut lockup_events);
                }
            } else {
                warn!("Unable to attach lockups events, block's first transaction is not a coinbase transaction")
            }
        }
        // if any, append auto unlock events to the coinbase receipt
        if auto_unlock_events.len() > 0 {
            // Receipts are appended in order, so the first receipt should be
            // the one of the coinbase transaction
            if let Some(receipt) = tx_receipts.get_mut(0) {
                if receipt.is_coinbase_tx() {
                    receipt.events.append(&mut auto_unlock_events);
                }
            } else {
                warn!("Unable to attach auto unlock events, block's first transaction is not a coinbase transaction")
            }
        }

        // verify that the resulting chainstate matches the block's state root
        let root_hash = clarity_tx.seal();
        if root_hash != block.header.state_index_root {
            let msg = format!(
                "Block {} state root mismatch: expected {}, got {}",
                &block_hash, block.header.state_index_root, root_hash,
            );
            warn!("{}", &msg);

            clarity_tx.rollback_block();
            return Err(ChainstateError::InvalidStacksBlock(msg));
        }

        debug!("Reached state root {}", root_hash;
               "block_cost" => %block_execution_cost);

        // good to go!
        let block_limit = clarity_tx
            .block_limit()
            .ok_or_else(|| ChainstateError::InvalidChainstateDB)?;
        let clarity_commit =
            clarity_tx.precommit_to_block(&block.header.consensus_hash, &block_hash);

        // calculate the reward for this tenure
        let scheduled_miner_reward = if new_tenure {
            Some(Self::calculate_scheduled_tenure_reward(
                chainstate_tx,
                burn_dbconn,
                block,
                evaluated_epoch,
                parent_coinbase_height,
                chain_tip_burn_header_height.into(),
                burnchain_commit_burn,
                burnchain_sortition_burn,
            )?)
        } else {
            None
        };

        // extract matured rewards info -- we'll need it for the receipt
        let matured_rewards_info_opt = matured_miner_rewards_opt
            .as_ref()
            .map(|rewards| rewards.reward_info.clone());

        let new_tip = Self::advance_tip(
            &mut chainstate_tx.tx,
            &parent_chain_tip.anchored_header,
            &parent_chain_tip.consensus_hash,
            &block.header,
            vrf_proof_opt,
            chain_tip_burn_header_hash,
            chain_tip_burn_header_height,
            chain_tip_burn_header_timestamp,
            scheduled_miner_reward.as_ref(),
            matured_miner_rewards_opt,
            &block_execution_cost,
            &total_tenure_cost,
            block_size,
            applied_epoch_transition,
            burn_stack_stx_ops,
            burn_transfer_stx_ops,
            burn_delegate_stx_ops,
            new_tenure,
            block_fees,
        )
        .expect("FATAL: failed to advance chain tip");

        let new_block_id = new_tip.index_block_hash();
        chainstate_tx.log_transactions_processed(&new_block_id, &tx_receipts);

        // store the reward set calculated during this block if it happened
        // NOTE: miner and proposal evaluation should not invoke this because
        //  it depends on knowing the StacksBlockId.
        let signers_updated = signer_set_calc.is_some();
        if let Some(signer_calculation) = signer_set_calc {
            Self::write_reward_set(chainstate_tx, &new_block_id, &signer_calculation.reward_set)?
        }

        monitoring::set_last_block_transaction_count(u64::try_from(block.txs.len()).unwrap());
        monitoring::set_last_execution_cost_observed(&block_execution_cost, &block_limit);

        // get burn block stats, for the transaction receipt
        let (parent_burn_block_hash, parent_burn_block_height, parent_burn_block_timestamp) =
            if block.is_first_mined() {
                (BurnchainHeaderHash([0; 32]), 0, 0)
            } else {
                let sn = SortitionDB::get_block_snapshot_consensus(burn_dbconn, &parent_ch)?
                    .ok_or_else(|| {
                        // shouldn't happen
                        warn!(
                            "CORRUPTION: {} does not correspond to a burn block",
                            &parent_ch
                        );
                        ChainstateError::InvalidStacksBlock("No parent consensus hash".into())
                    })?;
                (
                    sn.burn_header_hash,
                    sn.block_height,
                    sn.burn_header_timestamp,
                )
            };

        let epoch_receipt = StacksEpochReceipt {
            header: new_tip,
            tx_receipts,
            matured_rewards,
            matured_rewards_info: matured_rewards_info_opt,
            parent_microblocks_cost: ExecutionCost::zero(),
            anchored_block_cost: block_execution_cost,
            parent_burn_block_hash,
            parent_burn_block_height: u32::try_from(parent_burn_block_height).unwrap_or(0), // shouldn't be fatal
            parent_burn_block_timestamp,
            evaluated_epoch,
            epoch_transition: applied_epoch_transition,
            signers_updated,
        };

        Ok((epoch_receipt, clarity_commit))
    }

    /// Create a StackerDB config for the .miners contract.
    /// It has two slots -- one for the past two sortition winners.
    pub fn make_miners_stackerdb_config(
        sortdb: &SortitionDB,
        tip: &BlockSnapshot,
    ) -> Result<StackerDBConfig, ChainstateError> {
        let ih = sortdb.index_handle(&tip.sortition_id);
        let last_winner_snapshot = ih.get_last_snapshot_with_sortition(tip.block_height)?;
        let parent_winner_snapshot = ih.get_last_snapshot_with_sortition(
            last_winner_snapshot.block_height.saturating_sub(1),
        )?;

        let mut miner_key_hash160s = vec![];

        // go get their corresponding leader keys, but preserve the miner's relative position in
        // the stackerdb signer list -- if a miner was in slot 0, then it should stay in slot 0
        // after a sortition (and vice versa for 1)
        let sns = if last_winner_snapshot.num_sortitions % 2 == 0 {
            [last_winner_snapshot, parent_winner_snapshot]
        } else {
            [parent_winner_snapshot, last_winner_snapshot]
        };

        for sn in sns {
            // find the commit
            let Some(block_commit) =
                ih.get_block_commit_by_txid(&sn.sortition_id, &sn.winning_block_txid)?
            else {
                warn!(
                    "No block commit for {} in sortition for {}",
                    &sn.winning_block_txid, &sn.consensus_hash
                );
                return Err(ChainstateError::InvalidStacksBlock(
                    "No block-commit in sortition for block's consensus hash".into(),
                ));
            };

            // key register of the winning miner
            let leader_key = ih
                .get_leader_key_at(
                    u64::from(block_commit.key_block_ptr),
                    u32::from(block_commit.key_vtxindex),
                )?
                .expect("FATAL: have block commit but no leader key");

            // the leader key should always be valid (i.e. the unwrap_or() should be unreachable),
            // but be defensive and just use the "null" address
            miner_key_hash160s.push(
                leader_key
                    .interpret_nakamoto_signing_key()
                    .unwrap_or(Hash160([0x00; 20])),
            );
        }

        let signers = miner_key_hash160s
            .into_iter()
            .map(|hash160|
                // each miner gets one slot
                (
                    StacksAddress {
                        version: 1, // NOTE: the version is ignored in stackerdb; we only care about the hashbytes
                        bytes: hash160
                    },
                    1
                ))
            .collect();

        Ok(StackerDBConfig {
            chunk_size: MAX_PAYLOAD_LEN.into(),
            signers,
            write_freq: 5,
            max_writes: u32::MAX,  // no limit on number of writes
            max_neighbors: 200, // TODO: const -- just has to be equal to or greater than the number of signers
            hint_replicas: vec![], // TODO: is there a way to get the IP addresses of stackers' preferred nodes?
        })
    }

    /// Get the slot number for the given miner's public key.
    /// Returns Some(u32) if the miner is in the StackerDB config.
    /// Returns None if the miner is not in the StackerDB config.
    /// Returns an error if the miner is in the StackerDB config but the slot number is invalid.
    pub fn get_miner_slot(
        sortdb: &SortitionDB,
        tip: &BlockSnapshot,
        miner_pubkey: &StacksPublicKey,
    ) -> Result<Option<u32>, ChainstateError> {
        let miner_hash160 = Hash160::from_node_public_key(&miner_pubkey);
        let stackerdb_config = Self::make_miners_stackerdb_config(sortdb, &tip)?;

        // find out which slot we're in
        let Some(slot_id_res) =
            stackerdb_config
                .signers
                .iter()
                .enumerate()
                .find_map(|(i, (addr, _))| {
                    if addr.bytes == miner_hash160 {
                        Some(u32::try_from(i).map_err(|_| {
                            CodecError::OverflowError(
                                "stackerdb config slot ID cannot fit into u32".into(),
                            )
                        }))
                    } else {
                        None
                    }
                })
        else {
            // miner key does not match any slot
            warn!("Miner is not in the miners StackerDB config";
                  "miner" => %miner_hash160,
                  "stackerdb_slots" => format!("{:?}", &stackerdb_config.signers));

            return Ok(None);
        };
        Ok(Some(slot_id_res?))
    }

    /// Boot code instantiation for the aggregate public key.
    /// TODO: This should be removed once it's possible for stackers to vote on the aggregate
    /// public key
    /// DO NOT USE IN MAINNET
    pub fn aggregate_public_key_bootcode(clarity_tx: &mut ClarityTx, apk: &Point) {
        let agg_pub_key = to_hex(&apk.compress().data);
        let contract_content = format!(
            "(define-read-only ({}) 0x{})",
            BOOT_TEST_POX_4_AGG_KEY_FNAME, agg_pub_key
        );
        // NOTE: this defaults to a testnet address to prevent it from ever working on
        // mainnet
        let contract_id = boot_code_id(BOOT_TEST_POX_4_AGG_KEY_CONTRACT, false);
        clarity_tx.connection().as_transaction(|clarity| {
            let (ast, analysis) = clarity
                .analyze_smart_contract(
                    &contract_id,
                    ClarityVersion::Clarity2,
                    &contract_content,
                    ASTRules::PrecheckSize,
                )
                .unwrap();
            clarity
                .initialize_smart_contract(
                    &contract_id,
                    ClarityVersion::Clarity2,
                    &ast,
                    &contract_content,
                    None,
                    |_, _| false,
                )
                .unwrap();
            clarity.save_analysis(&contract_id, &analysis).unwrap();
        })
    }
}

impl StacksMessageCodec for NakamotoBlock {
    fn consensus_serialize<W: std::io::Write>(&self, fd: &mut W) -> Result<(), CodecError> {
        write_next(fd, &self.header)?;
        write_next(fd, &self.txs)
    }

    fn consensus_deserialize<R: std::io::Read>(fd: &mut R) -> Result<Self, CodecError> {
        panic!("NakamotoBlock should be deserialized with consensus_deserialize_with_epoch instead")
    }
}

impl DeserializeWithEpoch for NakamotoBlock {
    fn consensus_deserialize_with_epoch<R: std::io::Read>(
        fd: &mut R,
        epoch_id: StacksEpochId,
    ) -> Result<NakamotoBlock, CodecError> {
        let header: NakamotoBlockHeader = read_next(fd)?;

        let txs: Vec<StacksTransaction> = {
            let mut bound_read = BoundReader::from_reader(fd, u64::from(MAX_MESSAGE_LEN));
            // The latest epoch where StacksMicroblock exist is Epoch25
            read_next_at_most_with_epoch(&mut bound_read, u32::MAX, epoch_id)
        }?;

        // all transactions are unique
        if !StacksBlock::validate_transactions_unique(&txs) {
            warn!("Invalid block: Found duplicate transaction"; "block_hash" => header.block_hash());
            return Err(CodecError::DeserializeError(
                "Invalid block: found duplicate transaction".to_string(),
            ));
        }

        // header and transactions must be consistent
        let txid_vecs = txs.iter().map(|tx| tx.txid().as_bytes().to_vec()).collect();

        let merkle_tree = MerkleTree::new(&txid_vecs);
        let tx_merkle_root: Sha512Trunc256Sum = merkle_tree.root();

        if tx_merkle_root != header.tx_merkle_root {
            warn!("Invalid block: Tx Merkle root mismatch"; "block_hash" => header.block_hash());
            return Err(CodecError::DeserializeError(
                "Invalid block: tx Merkle root mismatch".to_string(),
            ));
        }

        Ok(NakamotoBlock { header, txs })
    }
}<|MERGE_RESOLUTION|>--- conflicted
+++ resolved
@@ -136,45 +136,6 @@
 
     pub static ref NAKAMOTO_CHAINSTATE_SCHEMA_1: Vec<String> = vec![
     r#"
-<<<<<<< HEAD
-      -- Table for staging nakamoto blocks
-      -- TODO: this goes into its own DB at some point
-      CREATE TABLE nakamoto_staging_blocks (
-                     -- SHA512/256 hash of this block
-                     block_hash TEXT NOT NULL,
-                     -- the consensus hash of the burnchain block that selected this block's miner's block-commit
-                     consensus_hash TEXT NOT NULL,
-                     -- the parent index_block_hash
-                     parent_block_id TEXT NOT NULL,
-
-                     -- has the burnchain block with this block's `consensus_hash` been processed?
-                     burn_attachable INT NOT NULL,
-                     -- has the parent Stacks block been processed?
-                     stacks_attachable INT NOT NULL,
-                     -- set to 1 if this block can never be attached
-                     orphaned INT NOT NULL,
-                     -- has this block been processed?
-                     processed INT NOT NULL,
-
-                     height INT NOT NULL,
-
-                     -- used internally -- this is the StacksBlockId of this block's consensus hash and block hash
-                     index_block_hash TEXT NOT NULL,
-                     -- how long the block was in-flight
-                     download_time INT NOT NULL,
-                     -- when this block was stored
-                     arrival_time INT NOT NULL,
-                     -- when this block was processed
-                     processed_time INT NOT NULL,
-
-                     -- block data
-                     data BLOB NOT NULL,
-
-                     PRIMARY KEY(block_hash,consensus_hash)
-    );"#.into(),
-    r#"
-=======
->>>>>>> f8c67607
     -- Table for storing calculated reward sets. This must be in the Chainstate DB because calculation occurs
     --   during block processing.
     CREATE TABLE nakamoto_reward_sets (
@@ -1248,84 +1209,6 @@
                 continue;
             };
 
-<<<<<<< HEAD
-    /// Find the next ready-to-process Nakamoto block, given a connection to the staging blocks DB.
-    /// Returns (the block, the size of the block)
-    pub fn next_ready_nakamoto_block(
-        staging_db_conn: &Connection,
-        epoch_id: StacksEpochId,
-    ) -> Result<Option<(NakamotoBlock, u64)>, ChainstateError> {
-        let query = "SELECT data FROM nakamoto_staging_blocks
-                     WHERE burn_attachable = 1
-                       AND stacks_attachable = 1
-                       AND orphaned = 0
-                       AND processed = 0
-                     ORDER BY height ASC";
-        staging_db_conn
-            .query_row_and_then(query, NO_PARAMS, |row| {
-                let data: Vec<u8> = row.get("data")?;
-                let block = NakamotoBlock::consensus_deserialize_with_epoch(
-                    &mut data.as_slice(),
-                    epoch_id,
-                )?;
-                Ok(Some((
-                    block,
-                    u64::try_from(data.len()).expect("FATAL: block is bigger than a u64"),
-                )))
-            })
-            .or_else(|e| {
-                if let ChainstateError::DBError(DBError::SqliteError(
-                    rusqlite::Error::QueryReturnedNoRows,
-                )) = e
-                {
-                    Ok(None)
-                } else {
-                    Err(e)
-                }
-            })
-    }
-
-    /// Extract and parse a nakamoto block from the DB, and verify its integrity.
-    pub fn load_nakamoto_block(
-        staging_db_conn: &Connection,
-        consensus_hash: &ConsensusHash,
-        block_hash: &BlockHeaderHash,
-        epoch_id: StacksEpochId,
-    ) -> Result<Option<NakamotoBlock>, ChainstateError> {
-        let query = "SELECT data FROM nakamoto_staging_blocks WHERE consensus_hash = ?1 AND block_hash = ?2";
-        staging_db_conn
-            .query_row_and_then(
-                query,
-                rusqlite::params![consensus_hash, block_hash],
-                |row| {
-                    let data: Vec<u8> = row.get("data")?;
-                    let block = NakamotoBlock::consensus_deserialize_with_epoch(
-                        &mut data.as_slice(),
-                        epoch_id,
-                    )
-                    .map_err(|_| DBError::ParseError)?;
-                    if &block.header.block_hash() != block_hash {
-                        error!(
-                            "Staging DB corruption: expected {}, got {}",
-                            &block_hash,
-                            &block.header.block_hash()
-                        );
-                        return Err(DBError::Corruption.into());
-                    }
-                    Ok(Some(block))
-                },
-            )
-            .or_else(|e| {
-                if let ChainstateError::DBError(DBError::SqliteError(
-                    rusqlite::Error::QueryReturnedNoRows,
-                )) = e
-                {
-                    Ok(None)
-                } else {
-                    Err(e.into())
-                }
-            })
-=======
             let Ok(_) = staging_block_tx.commit().map_err(|e| {
                 warn!(
                     "Failed to commit staging block tx for {}: {:?}",
@@ -1339,7 +1222,6 @@
 
             break;
         }
->>>>>>> f8c67607
     }
 
     /// Process the next ready block.
@@ -1355,11 +1237,7 @@
     ) -> Result<Option<StacksEpochReceipt>, ChainstateError> {
         let nakamoto_blocks_db = stacks_chain_state.nakamoto_blocks_db();
         let Some((next_ready_block, block_size)) =
-<<<<<<< HEAD
-            Self::next_ready_nakamoto_block(&chainstate_tx.tx, StacksEpochId::latest())?
-=======
             nakamoto_blocks_db.next_ready_nakamoto_block(stacks_chain_state.db(), sort_tx)?
->>>>>>> f8c67607
         else {
             // no more blocks
             return Ok(None);
