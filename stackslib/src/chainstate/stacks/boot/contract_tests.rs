use std::ops::Deref;

use clarity::vm::analysis::arithmetic_checker::ArithmeticOnlyChecker;
use clarity::vm::ast::ASTRules;
use clarity::vm::clarity::TransactionConnection;
use clarity::vm::contexts::OwnedEnvironment;
use clarity::vm::database::*;
use clarity::vm::errors::{CheckErrors, Error};
use clarity::vm::test_util::{execute, symbols_from_values, TEST_BURN_STATE_DB, TEST_HEADER_DB};
<<<<<<< HEAD
use clarity::vm::tooling::mem_type_check;
use clarity::vm::types::Value::Response;
=======
>>>>>>> c21aea77
use clarity::vm::types::{
    OptionalData, PrincipalData, QualifiedContractIdentifier, ResponseData, StandardPrincipalData,
    TupleData, Value,
};
use clarity::vm::version::ClarityVersion;
use lazy_static::lazy_static;
use stacks_common::address::AddressHashMode;
use stacks_common::types::chainstate::{
    BlockHeaderHash, BurnchainHeaderHash, SortitionId, StacksAddress, StacksBlockId, VRFSeed,
};
use stacks_common::util::hash::to_hex;

use super::SIGNERS_MAX_LIST_SIZE;
use crate::burnchains::PoxConstants;
use crate::chainstate::burn::ConsensusHash;
use crate::chainstate::stacks::address::PoxAddress;
use crate::chainstate::stacks::boot::{
    BOOT_CODE_COST_VOTING_TESTNET as BOOT_CODE_COST_VOTING, BOOT_CODE_POX_TESTNET,
    POX_2_TESTNET_CODE,
};
use crate::chainstate::stacks::index::ClarityMarfTrieId;
use crate::chainstate::stacks::{C32_ADDRESS_VERSION_TESTNET_SINGLESIG, *};
use crate::clarity_vm::clarity::{ClarityBlockConnection, Error as ClarityError};
use crate::clarity_vm::database::marf::{MarfedKV, WritableMarfStore};
use crate::core::{
    StacksEpoch, StacksEpochId, BITCOIN_REGTEST_FIRST_BLOCK_HASH,
    BITCOIN_REGTEST_FIRST_BLOCK_HEIGHT, BITCOIN_REGTEST_FIRST_BLOCK_TIMESTAMP,
    FIRST_BURNCHAIN_CONSENSUS_HASH, FIRST_STACKS_BLOCK_HASH, PEER_VERSION_EPOCH_1_0,
    POX_TESTNET_CYCLE_LENGTH,
};
use crate::util_lib::boot::{boot_code_addr, boot_code_id};

const USTX_PER_HOLDER: u128 = 1_000_000;

lazy_static! {
    pub static ref FIRST_INDEX_BLOCK_HASH: StacksBlockId = StacksBlockHeader::make_index_block_hash(
        &FIRST_BURNCHAIN_CONSENSUS_HASH,
        &FIRST_STACKS_BLOCK_HASH
    );
    pub static ref POX_CONTRACT_TESTNET: QualifiedContractIdentifier = boot_code_id("pox", false);
    pub static ref POX_2_CONTRACT_TESTNET: QualifiedContractIdentifier =
        boot_code_id("pox-2", false);
    pub static ref COST_VOTING_CONTRACT_TESTNET: QualifiedContractIdentifier =
        boot_code_id("cost-voting", false);
    pub static ref USER_KEYS: Vec<StacksPrivateKey> =
        (0..50).map(|_| StacksPrivateKey::random()).collect();
    pub static ref POX_ADDRS: Vec<Value> = (0..50u64)
        .map(|ix| execute(&format!(
            "{{ version: 0x00, hashbytes: 0x000000000000000000000000{} }}",
            &to_hex(&ix.to_le_bytes())
        )))
        .collect();
    pub static ref MINER_KEY: StacksPrivateKey = StacksPrivateKey::random();
    pub static ref MINER_ADDR: StacksAddress = StacksAddress::from_public_keys(
        C32_ADDRESS_VERSION_TESTNET_SINGLESIG,
        &AddressHashMode::SerializeP2PKH,
        1,
        &vec![StacksPublicKey::from_private(&MINER_KEY.clone())],
    )
    .unwrap();
    static ref LIQUID_SUPPLY: u128 = USTX_PER_HOLDER * (POX_ADDRS.len() as u128);
    static ref MIN_THRESHOLD: u128 = *LIQUID_SUPPLY / super::test::TESTNET_STACKING_THRESHOLD_25;
}

pub struct ClarityTestSim {
    marf: MarfedKV,
    pub block_height: u64,
    pub tenure_height: u64,
    fork: u64,
    /// This vec specifies the transitions for each epoch.
    /// It is a list of heights at which the simulated chain transitions
    /// first to Epoch 2.0, then to Epoch 2.05, then to Epoch 2.1, etc. If the Epoch 2.0 transition
    /// is set to 0, Epoch 1.0 will be skipped. Otherwise, the simulated chain will
    /// begin in Epoch 1.0.
    pub epoch_bounds: Vec<u64>,
}

pub struct TestSimHeadersDB {
    height: u64,
}

pub struct TestSimBurnStateDB {
    /// This vec specifies the transitions for each epoch.
    /// It is a list of heights at which the simulated chain transitions
    /// first to Epoch 2.0, then to Epoch 2.05, then to Epoch 2.1, etc. If the Epoch 2.0 transition
    /// is set to 0, Epoch 1.0 will be skipped. Otherwise, the simulated chain will
    /// begin in Epoch 1.0.
    epoch_bounds: Vec<u64>,
    pox_constants: PoxConstants,
    height: u32,
}

impl ClarityTestSim {
    pub fn new() -> ClarityTestSim {
        let mut marf = MarfedKV::temporary();
        {
            let mut store = marf.begin(
                &StacksBlockId::sentinel(),
                &StacksBlockId(test_sim_height_to_hash(0, 0)),
            );

            let mut db = store.as_clarity_db(&TEST_HEADER_DB, &TEST_BURN_STATE_DB);
            db.initialize();

            let mut owned_env = OwnedEnvironment::new_toplevel(db);

            for user_key in USER_KEYS.iter() {
                owned_env.stx_faucet(
                    &StandardPrincipalData::from(user_key).into(),
                    USTX_PER_HOLDER,
                );
            }
            store.test_commit();
        }

        ClarityTestSim {
            marf,
            block_height: 0,
            tenure_height: 0,
            fork: 0,
            epoch_bounds: vec![0, u64::MAX],
        }
    }

    pub fn burn_block_height(&self) -> u64 {
        self.tenure_height + 100
    }

    pub fn execute_next_block_as_conn_with_tenure<F, R>(&mut self, new_tenure: bool, f: F) -> R
    where
        F: FnOnce(&mut ClarityBlockConnection) -> R,
    {
        let r = {
            let mut store = self.marf.begin(
                &StacksBlockId(test_sim_height_to_hash(self.block_height, self.fork)),
                &StacksBlockId(test_sim_height_to_hash(self.block_height + 1, self.fork)),
            );

            self.block_height += 1;
            if new_tenure {
                self.tenure_height += 1;
            }

            let headers_db = TestSimHeadersDB {
                height: self.block_height,
            };
            let burn_db = TestSimBurnStateDB {
                epoch_bounds: self.epoch_bounds.clone(),
                pox_constants: PoxConstants::test_default(),
                height: (self.tenure_height + 100).try_into().unwrap(),
            };

            let cur_epoch = Self::check_and_bump_epoch(&mut store, &headers_db, &burn_db);

            let mut db = store.as_clarity_db(&headers_db, &burn_db);
            if cur_epoch.clarity_uses_tip_burn_block() {
                db.begin();
                db.set_tenure_height(self.tenure_height as u32)
                    .expect("FAIL: unable to set tenure height in Clarity database");
                db.commit()
                    .expect("FAIL: unable to commit tenure height in Clarity database");
            }

            let mut block_conn =
                ClarityBlockConnection::new_test_conn(store, &headers_db, &burn_db, cur_epoch);
            let r = f(&mut block_conn);
            block_conn.commit_block();

            r
        };

        r
    }

    pub fn execute_next_block_as_conn<F, R>(&mut self, f: F) -> R
    where
        F: FnOnce(&mut ClarityBlockConnection) -> R,
    {
        self.execute_next_block_as_conn_with_tenure(true, f)
    }

    pub fn execute_next_block_with_tenure<F, R>(&mut self, new_tenure: bool, f: F) -> R
    where
        F: FnOnce(&mut OwnedEnvironment) -> R,
    {
        let mut store = self.marf.begin(
            &StacksBlockId(test_sim_height_to_hash(self.block_height, self.fork)),
            &StacksBlockId(test_sim_height_to_hash(self.block_height + 1, self.fork)),
        );

        self.block_height += 1;
        if new_tenure {
            self.tenure_height += 1;
        }

        let r = {
            let headers_db = TestSimHeadersDB {
                height: self.block_height,
            };
            let burn_db = TestSimBurnStateDB {
                epoch_bounds: self.epoch_bounds.clone(),
                pox_constants: PoxConstants::test_default(),
                height: (self.tenure_height + 100).try_into().unwrap(),
            };

            let cur_epoch = Self::check_and_bump_epoch(&mut store, &headers_db, &burn_db);
            debug!("Execute block in epoch {}", &cur_epoch);

            let mut db = store.as_clarity_db(&headers_db, &burn_db);
            if cur_epoch.clarity_uses_tip_burn_block() {
                db.begin();
                db.set_tenure_height(self.tenure_height as u32)
                    .expect("FAIL: unable to set tenure height in Clarity database");
                db.commit()
                    .expect("FAIL: unable to commit tenure height in Clarity database");
            }
            let mut owned_env = OwnedEnvironment::new_toplevel(db);
            f(&mut owned_env)
        };

        store.test_commit();

        r
    }

    pub fn execute_next_block<F, R>(&mut self, f: F) -> R
    where
        F: FnOnce(&mut OwnedEnvironment) -> R,
    {
        self.execute_next_block_with_tenure(true, f)
    }

    fn check_and_bump_epoch(
        store: &mut WritableMarfStore,
        headers_db: &TestSimHeadersDB,
        burn_db: &dyn BurnStateDB,
    ) -> StacksEpochId {
        let mut clarity_db = store.as_clarity_db(headers_db, burn_db);
        clarity_db.begin();
        let parent_epoch = clarity_db.get_clarity_epoch_version().unwrap();
        let sortition_epoch = clarity_db
            .get_stacks_epoch(headers_db.height as u32)
            .unwrap()
            .epoch_id;

        if parent_epoch != sortition_epoch {
            debug!("Set epoch to {}", &sortition_epoch);
            clarity_db
                .set_clarity_epoch_version(sortition_epoch)
                .unwrap();
        }

        clarity_db.commit().unwrap();
        sortition_epoch
    }

    pub fn execute_block_as_fork<F, R>(&mut self, parent_height: u64, f: F) -> R
    where
        F: FnOnce(&mut OwnedEnvironment) -> R,
    {
        let mut store = self.marf.begin(
            &StacksBlockId(test_sim_height_to_hash(parent_height, self.fork)),
            &StacksBlockId(test_sim_height_to_hash(parent_height + 1, self.fork + 1)),
        );

        let r = {
            let headers_db = TestSimHeadersDB {
                height: parent_height + 1,
            };

            Self::check_and_bump_epoch(&mut store, &headers_db, &NULL_BURN_STATE_DB);

            let db = store.as_clarity_db(&headers_db, &TEST_BURN_STATE_DB);
            let mut owned_env = OwnedEnvironment::new_toplevel(db);

            f(&mut owned_env)
        };

        store.test_commit();
        self.block_height = parent_height + 1;
        self.tenure_height = parent_height + 1;
        self.fork += 1;

        r
    }
}

pub fn test_sim_height_to_hash(burn_height: u64, fork: u64) -> [u8; 32] {
    let mut out = [0; 32];
    out[0..8].copy_from_slice(&burn_height.to_le_bytes());
    out[8..16].copy_from_slice(&fork.to_le_bytes());
    out
}

pub fn test_sim_hash_to_height(in_bytes: &[u8; 32]) -> Option<u64> {
    if &in_bytes[16..] != &[0; 16] {
        None
    } else {
        let mut bytes = [0; 8];
        bytes.copy_from_slice(&in_bytes[0..8]);
        Some(u64::from_le_bytes(bytes))
    }
}

pub fn test_sim_hash_to_fork(in_bytes: &[u8; 32]) -> Option<u64> {
    if &in_bytes[16..] != &[0; 16] {
        None
    } else {
        let mut bytes = [0; 8];
        bytes.copy_from_slice(&in_bytes[8..16]);
        Some(u64::from_le_bytes(bytes))
    }
}

#[cfg(test)]
fn check_arithmetic_only(contract: &str, version: ClarityVersion) {
    let analysis = mem_type_check(contract, version, StacksEpochId::latest())
        .unwrap()
        .1;
    ArithmeticOnlyChecker::run(&analysis).expect("Should pass arithmetic checks");
}

#[test]
fn cost_contract_is_arithmetic_only() {
    use crate::chainstate::stacks::boot::BOOT_CODE_COSTS;
    check_arithmetic_only(BOOT_CODE_COSTS, ClarityVersion::Clarity1);
}

#[test]
fn cost_2_contract_is_arithmetic_only() {
    use crate::chainstate::stacks::boot::BOOT_CODE_COSTS_2;
    check_arithmetic_only(BOOT_CODE_COSTS_2, ClarityVersion::Clarity2);
}

impl BurnStateDB for TestSimBurnStateDB {
    fn get_tip_burn_block_height(&self) -> Option<u32> {
        Some(self.height)
    }

    fn get_tip_sortition_id(&self) -> Option<SortitionId> {
        panic!("Not implemented in TestSim");
    }

    fn get_burn_block_height(&self, sortition_id: &SortitionId) -> Option<u32> {
        panic!("Not implemented in TestSim");
    }

    fn get_burn_header_hash(
        &self,
        height: u32,
        sortition_id: &SortitionId,
    ) -> Option<BurnchainHeaderHash> {
        // generate burnchain header hash for height if the sortition ID is a valid test-sim
        // sortition ID
        if height >= self.height {
            None
        } else {
            match (
                test_sim_hash_to_height(&sortition_id.0),
                test_sim_hash_to_fork(&sortition_id.0),
            ) {
                (Some(_ht), Some(fork)) => Some(BurnchainHeaderHash(test_sim_height_to_hash(
                    height.into(),
                    fork,
                ))),
                _ => None,
            }
        }
    }

    fn get_sortition_id_from_consensus_hash(
        &self,
        consensus_hash: &ConsensusHash,
    ) -> Option<SortitionId> {
        // consensus hashes are constructed as the leading 20 bytes of the stacks block ID from
        // whence it came.
        let mut bytes = [0u8; 32];
        bytes[0..20].copy_from_slice(&consensus_hash.0);
        Some(SortitionId(bytes))
    }

    fn get_stacks_epoch(&self, height: u32) -> Option<StacksEpoch> {
        let epoch_begin_index = match self.epoch_bounds.binary_search(&(height as u64)) {
            Ok(index) => index,
            Err(index) => {
                if index == 0 {
                    return Some(StacksEpoch {
                        start_height: 0,
                        end_height: self.epoch_bounds[0],
                        epoch_id: StacksEpochId::Epoch10,
                        block_limit: ExecutionCost::max_value(),
                        network_epoch: PEER_VERSION_EPOCH_1_0,
                    });
                } else {
                    index - 1
                }
            }
        };

        let epoch_id = match epoch_begin_index {
            0 => StacksEpochId::Epoch20,
            1 => StacksEpochId::Epoch2_05,
            2 => StacksEpochId::Epoch21,
            3 => StacksEpochId::Epoch22,
            4 => StacksEpochId::Epoch23,
            5 => StacksEpochId::Epoch24,
            6 => StacksEpochId::Epoch25,
            7 => StacksEpochId::Epoch30,
            _ => panic!("Invalid epoch index"),
        };

        Some(StacksEpoch {
            start_height: self.epoch_bounds[epoch_begin_index],
            end_height: self
                .epoch_bounds
                .get(epoch_begin_index + 1)
                .cloned()
                .unwrap_or(u64::MAX),
            epoch_id,
            block_limit: ExecutionCost::max_value(),
            network_epoch: PEER_VERSION_EPOCH_1_0,
        })
    }

    fn get_burn_start_height(&self) -> u32 {
        0
    }

    fn get_v1_unlock_height(&self) -> u32 {
        u32::MAX
    }

    fn get_v2_unlock_height(&self) -> u32 {
        u32::MAX
    }

    fn get_v3_unlock_height(&self) -> u32 {
        u32::MAX
    }

    fn get_pox_3_activation_height(&self) -> u32 {
        u32::MAX
    }

    fn get_pox_4_activation_height(&self) -> u32 {
        u32::MAX
    }

    fn get_pox_prepare_length(&self) -> u32 {
        self.pox_constants.prepare_length
    }

    fn get_pox_reward_cycle_length(&self) -> u32 {
        self.pox_constants.reward_cycle_length
    }

    fn get_pox_rejection_fraction(&self) -> u64 {
        self.pox_constants.pox_rejection_fraction
    }

    fn get_stacks_epoch_by_epoch_id(&self, _epoch_id: &StacksEpochId) -> Option<StacksEpoch> {
        self.get_stacks_epoch(0)
    }
    fn get_pox_payout_addrs(
        &self,
        height: u32,
        sortition_id: &SortitionId,
    ) -> Option<(Vec<TupleData>, u128)> {
        if self.get_burn_header_hash(height, sortition_id).is_some() {
            let first_block = self.get_burn_start_height();
            let prepare_len = self.get_pox_prepare_length();
            let rc_len = self.get_pox_reward_cycle_length();
            if PoxConstants::static_is_in_prepare_phase(
                first_block.into(),
                rc_len.into(),
                prepare_len.into(),
                height.into(),
            ) {
                Some((
                    vec![PoxAddress::standard_burn_address(false)
                        .as_clarity_tuple()
                        .unwrap()],
                    123,
                ))
            } else {
                Some((
                    vec![
                        PoxAddress::standard_burn_address(false)
                            .as_clarity_tuple()
                            .unwrap(),
                        PoxAddress::standard_burn_address(false)
                            .as_clarity_tuple()
                            .unwrap(),
                    ],
                    123,
                ))
            }
        } else {
            None
        }
    }

    fn get_ast_rules(&self, _block_height: u32) -> ASTRules {
        ASTRules::PrecheckSize
    }
}

#[cfg(test)]
impl HeadersDB for TestSimHeadersDB {
    fn get_burn_header_hash_for_block(
        &self,
        id_bhh: &StacksBlockId,
    ) -> Option<BurnchainHeaderHash> {
        if *id_bhh == *FIRST_INDEX_BLOCK_HASH {
            Some(BurnchainHeaderHash::from_hex(BITCOIN_REGTEST_FIRST_BLOCK_HASH).unwrap())
        } else {
            if self.get_burn_block_height_for_block(id_bhh).is_none() {
                return None;
            }
            Some(BurnchainHeaderHash(id_bhh.0.clone()))
        }
    }

    fn get_vrf_seed_for_block(
        &self,
        _bhh: &StacksBlockId,
        _epoch: &StacksEpochId,
    ) -> Option<VRFSeed> {
        None
    }

    fn get_consensus_hash_for_block(
        &self,
        bhh: &StacksBlockId,
        _epoch: &StacksEpochId,
    ) -> Option<ConsensusHash> {
        // capture the first 20 bytes of the block ID, which in this case captures the height and
        // fork ID.
        let mut bytes_20 = [0u8; 20];
        bytes_20.copy_from_slice(&bhh.0[0..20]);
        Some(ConsensusHash(bytes_20))
    }

    fn get_stacks_block_header_hash_for_block(
        &self,
        id_bhh: &StacksBlockId,
        _epoch: &StacksEpochId,
    ) -> Option<BlockHeaderHash> {
        if *id_bhh == *FIRST_INDEX_BLOCK_HASH {
            Some(FIRST_STACKS_BLOCK_HASH)
        } else {
            if self.get_burn_block_height_for_block(id_bhh).is_none() {
                return None;
            }
            Some(BlockHeaderHash(id_bhh.0.clone()))
        }
    }

    fn get_burn_block_time_for_block(
        &self,
        id_bhh: &StacksBlockId,
        _epoch: Option<&StacksEpochId>,
    ) -> Option<u64> {
        if *id_bhh == *FIRST_INDEX_BLOCK_HASH {
            Some(BITCOIN_REGTEST_FIRST_BLOCK_TIMESTAMP as u64)
        } else {
            let burn_block_height = self.get_burn_block_height_for_block(id_bhh)? as u64;
            Some(
                BITCOIN_REGTEST_FIRST_BLOCK_TIMESTAMP as u64 + burn_block_height
                    - BITCOIN_REGTEST_FIRST_BLOCK_HEIGHT,
            )
        }
    }

    fn get_stacks_block_time_for_block(&self, id_bhh: &StacksBlockId) -> Option<u64> {
        let block_height = test_sim_hash_to_height(&id_bhh.0)?;
        Some(1713799973 + block_height)
    }

    fn get_burn_block_height_for_block(&self, id_bhh: &StacksBlockId) -> Option<u32> {
        if *id_bhh == *FIRST_INDEX_BLOCK_HASH {
            Some(BITCOIN_REGTEST_FIRST_BLOCK_HEIGHT as u32)
        } else {
            let input_height = test_sim_hash_to_height(&id_bhh.0)?;
            if input_height > self.height {
                eprintln!("{} > {}", input_height, self.height);
                None
            } else {
                Some(
                    (BITCOIN_REGTEST_FIRST_BLOCK_HEIGHT + input_height)
                        .try_into()
                        .unwrap(),
                )
            }
        }
    }

    fn get_miner_address(
        &self,
        _id_bhh: &StacksBlockId,
        _epoch: &StacksEpochId,
    ) -> Option<StacksAddress> {
        Some(MINER_ADDR.clone())
    }

    fn get_burnchain_tokens_spent_for_block(
        &self,
        id_bhh: &StacksBlockId,
        _epoch: &StacksEpochId,
    ) -> Option<u128> {
        // if the block is defined at all, then return a constant
        self.get_burn_block_height_for_block(id_bhh).map(|_| 2000)
    }

    fn get_burnchain_tokens_spent_for_winning_block(
        &self,
        id_bhh: &StacksBlockId,
        _epoch: &StacksEpochId,
    ) -> Option<u128> {
        // if the block is defined at all, then return a constant
        self.get_burn_block_height_for_block(id_bhh).map(|_| 1000)
    }

    fn get_tokens_earned_for_block(
        &self,
        id_bhh: &StacksBlockId,
        _epoch: &StacksEpochId,
    ) -> Option<u128> {
        // if the block is defined at all, then return a constant
        self.get_burn_block_height_for_block(id_bhh).map(|_| 3000)
    }

    fn get_stacks_height_for_tenure_height(
        &self,
        _tip: &StacksBlockId,
        tenure_height: u32,
    ) -> Option<u32> {
        Some(tenure_height)
    }
}

#[test]
fn pox_2_contract_caller_units() {
    let mut sim = ClarityTestSim::new();
    sim.epoch_bounds = vec![0, 1, 2];
    let delegator = StacksPrivateKey::random();

    let expected_unlock_height = POX_TESTNET_CYCLE_LENGTH * 4;

    let mut store = MemoryBackingStore::new();
    let mut analysis_db = store.as_analysis_db();
    analysis_db.begin();

    // execute past 2.1 epoch initialization
    sim.execute_next_block(|_env| {});
    sim.execute_next_block(|_env| {});
    sim.execute_next_block(|_env| {});

    sim.execute_next_block(|env| {
        env.initialize_versioned_contract_with_db(
            POX_2_CONTRACT_TESTNET.clone(),
            ClarityVersion::Clarity2,
            &POX_2_TESTNET_CODE,
            None,
            ASTRules::PrecheckSize,
            &mut analysis_db,
        )
        .unwrap()
    });

    let cc = boot_code_id("stack-through", false);

    sim.execute_next_block(|env| {
        env.initialize_contract_with_db(cc.clone(),
                                "(define-public (cc-stack-stx (amount-ustx uint)
                                                           (pox-addr (tuple (version (buff 1)) (hashbytes (buff 32))))
                                                           (start-burn-ht uint)
                                                           (lock-period uint))
                                   (contract-call? .pox-2 stack-stx amount-ustx pox-addr start-burn-ht lock-period))",
            None,
            ASTRules::PrecheckSize,
            &mut analysis_db,
        )
            .unwrap();

        let burn_height = env.eval_raw("burn-block-height").unwrap().0;

        assert_eq!(
            env.execute_transaction(
                (&USER_KEYS[0]).into(),
                None,
                cc.clone(),
                "cc-stack-stx",
                &symbols_from_values(vec![
                    Value::UInt(USTX_PER_HOLDER),
                    POX_ADDRS[1].clone(),
                    burn_height.clone(),
                    Value::UInt(3),
                ])
            )
            .unwrap()
            .0
            .to_string(),
            "(err 9)".to_string(),
            "The stack-through contract isn't an allowed caller for POX_ADDR[1] in the PoX2 contract",
        );

        assert_eq!(
            env.execute_transaction(
                (&USER_KEYS[0]).into(),
                None,
                POX_2_CONTRACT_TESTNET.clone(),
                "allow-contract-caller",
                &symbols_from_values(vec![
                    cc.clone().into(),
                    Value::none(),
                ])
            )
            .unwrap()
            .0
            .to_string(),
            "(ok true)".to_string(),
            "USER[0] should be able to add stack-through as a contract caller in the PoX2 contract",
        );

        assert_eq!(
            env.execute_transaction(
                (&USER_KEYS[0]).into(),
                None,
                cc.clone(),
                "cc-stack-stx",
                &symbols_from_values(vec![
                    Value::UInt(USTX_PER_HOLDER),
                    POX_ADDRS[0].clone(),
                    burn_height.clone(),
                    Value::UInt(3),
                ])
            )
            .unwrap()
            .0,
            execute(&format!(
                "(ok {{ stacker: '{}, lock-amount: {}, unlock-burn-height: {} }})",
                Value::from(&USER_KEYS[0]),
                Value::UInt(USTX_PER_HOLDER),
                Value::UInt(expected_unlock_height)
            )),
            "The stack-through contract should be an allowed caller for POX_ADDR[0] in the PoX2 contract",
        );

        assert_eq!(
            env.execute_transaction(
                (&USER_KEYS[0]).into(),
                None,
                POX_2_CONTRACT_TESTNET.clone(),
                "disallow-contract-caller",
                &symbols_from_values(vec![
                    cc.clone().into(),
                ])
            )
            .unwrap()
            .0
            .to_string(),
            "(ok true)".to_string(),
            "USER[0] should be able to remove stack-through as a contract caller in the PoX2 contract",
        );

        assert_eq!(
            env.execute_transaction(
                (&USER_KEYS[0]).into(),
                None,
                cc.clone(),
                "cc-stack-stx",
                &symbols_from_values(vec![
                    Value::UInt(USTX_PER_HOLDER),
                    POX_ADDRS[1].clone(),
                    burn_height.clone(),
                    Value::UInt(3),
                ])
            )
            .unwrap()
            .0
            .to_string(),
            "(err 9)".to_string(),
            "After revocation, stack-through shouldn't be an allowed caller for User 0 in the PoX2 contract",
        );

        assert_eq!(
            env.execute_transaction(
                (&USER_KEYS[1]).into(),
                None,
                cc.clone(),
                "cc-stack-stx",
                &symbols_from_values(vec![
                    Value::UInt(USTX_PER_HOLDER),
                    POX_ADDRS[2].clone(),
                    burn_height.clone(),
                    Value::UInt(3),
                ])
            )
            .unwrap()
            .0
            .to_string(),
            "(err 9)".to_string(),
            "After revocation, stack-through still shouldn't be an allowed caller for User 1 in the PoX2 contract",
        );

        let until_height = Value::UInt(burn_height.clone().expect_u128().unwrap() + 1);

        assert_eq!(
            env.execute_transaction(
                (&USER_KEYS[1]).into(),
                None,
                POX_2_CONTRACT_TESTNET.clone(),
                "allow-contract-caller",
                &symbols_from_values(vec![
                    cc.clone().into(),
                    Value::some(until_height).unwrap(),
                ])
            )
            .unwrap()
            .0
            .to_string(),
            "(ok true)".to_string(),
            "User1 should be able to set an 'until-height' on a contract-caller allowance",
        );

        assert_eq!(
            env.execute_transaction(
                (&USER_KEYS[1]).into(),
                None,
                cc.clone(),
                "cc-stack-stx",
                &symbols_from_values(vec![
                    Value::UInt(USTX_PER_HOLDER),
                    POX_ADDRS[0].clone(),
                    burn_height,
                    Value::UInt(3),
                ])
            )
            .unwrap()
            .0,
            execute(&format!(
                "(ok {{ stacker: '{}, lock-amount: {}, unlock-burn-height: {} }})",
                Value::from(&USER_KEYS[1]),
                Value::UInt(USTX_PER_HOLDER),
                Value::UInt(expected_unlock_height)
            )),
            "The stack-through contract should be an allowed caller for User1 in the PoX2 contract",
        );
    });

    sim.execute_next_block(|env| {
        let burn_height = env.eval_raw("burn-block-height").unwrap().0;

        // the contract caller allowance should now have expired:
        //   (err 9) indicates the contract caller check failed
        assert_eq!(
            env.execute_transaction(
                (&USER_KEYS[1]).into(),
                None,
                cc.clone(),
                "cc-stack-stx",
                &symbols_from_values(vec![
                    Value::UInt(USTX_PER_HOLDER),
                    POX_ADDRS[2].clone(),
                    burn_height,
                    Value::UInt(3),
                ])
            )
            .unwrap()
            .0
            .to_string(),
            "(err 9)".to_string(),
            "After the `until-height` is reached, stack-through shouldn't be an allowed caller for User1",
        );
    });
}

#[test]
fn pox_2_lock_extend_units() {
    let mut sim = ClarityTestSim::new();
    sim.epoch_bounds = vec![0, 1, 2];
    let delegator = StacksPrivateKey::random();

    let reward_cycle_len = 5;
    let expected_user_1_unlock = 4 * reward_cycle_len + 9 * reward_cycle_len;

    // execute past 2.1 epoch initialization
    sim.execute_next_block(|_env| {});
    sim.execute_next_block(|_env| {});
    sim.execute_next_block(|_env| {});

    sim.execute_next_block(|env| {
        env.initialize_versioned_contract(
            POX_2_CONTRACT_TESTNET.clone(),
            ClarityVersion::Clarity2,
            &POX_2_TESTNET_CODE,
            None,
            ASTRules::PrecheckSize,
        )
        .unwrap();
        env.execute_in_env(boot_code_addr(false).into(), None, None, |env| {
            env.execute_contract(
                POX_2_CONTRACT_TESTNET.deref(),
                "set-burnchain-parameters",
                &symbols_from_values(vec![
                    Value::UInt(0),
                    Value::UInt(1),
                    Value::UInt(reward_cycle_len),
                    Value::UInt(25),
                    Value::UInt(0),
                ]),
                false,
            )
        })
        .unwrap();
    });

    sim.execute_next_block(|env| {
        assert_eq!(
            env.execute_transaction(
                (&USER_KEYS[0]).into(),
                None,
                POX_2_CONTRACT_TESTNET.clone(),
                "stack-extend",
                &symbols_from_values(vec![
                    Value::UInt(3),
                    POX_ADDRS[0].clone(),
                ])
            )
            .unwrap()
            .0
            .to_string(),
            "(err 26)".to_string(),
            "Should not be able to call stack-extend before locked",
        );

        assert_eq!(
            env.execute_transaction(
                (&USER_KEYS[0]).into(),
                None,
                POX_2_CONTRACT_TESTNET.clone(),
                "delegate-stx",
                &symbols_from_values(vec![
                    Value::UInt(2 * USTX_PER_HOLDER),
                    (&delegator).into(),
                    Value::none(),
                    Value::none()
                ])
            )
            .unwrap()
            .0,
            Value::okay_true(),
            "Should be able to delegate",
        );

        let burn_height = env.eval_raw("burn-block-height").unwrap().0;
        assert_eq!(
            env.execute_transaction(
                (&delegator).into(),
                None,
                POX_2_CONTRACT_TESTNET.clone(),
                "delegate-stack-stx",
                &symbols_from_values(vec![
                    (&USER_KEYS[0]).into(),
                    Value::UInt(*MIN_THRESHOLD - 1),
                    POX_ADDRS[1].clone(),
                    burn_height.clone(),
                    Value::UInt(2)
                ])
            )
            .unwrap()
            .0,
            execute(&format!(
                "(ok {{ stacker: '{}, lock-amount: {}, unlock-burn-height: {} }})",
                Value::from(&USER_KEYS[0]),
                Value::UInt(*MIN_THRESHOLD - 1),
                Value::UInt(3 * reward_cycle_len)
            )),
            "delegate-stack-stx should work okay",
        );

        assert_eq!(
            env.execute_transaction(
                (&USER_KEYS[0]).into(),
                None,
                POX_2_CONTRACT_TESTNET.clone(),
                "stack-extend",
                &symbols_from_values(vec![
                    Value::UInt(3),
                    POX_ADDRS[0].clone(),
                ])
            )
            .unwrap()
            .0
            .to_string(),
            "(err 20)".to_string(),
            "Cannot stack-extend while delegating",
        );

        assert_eq!(
            env.execute_transaction(
                (&USER_KEYS[1]).into(),
                None,
                POX_2_CONTRACT_TESTNET.clone(),
                "stack-stx",
                &symbols_from_values(vec![
                    Value::UInt(USTX_PER_HOLDER),
                    POX_ADDRS[1].clone(),
                    burn_height,
                    Value::UInt(3),
                ])
            )
            .unwrap()
            .0,
            execute(&format!(
                "(ok {{ stacker: '{}, lock-amount: {}, unlock-burn-height: {} }})",
                Value::from(&USER_KEYS[1]),
                Value::UInt(USTX_PER_HOLDER),
                Value::UInt(4 * reward_cycle_len)
            )),
            "User1 should be able to stack-stx",
        );

        assert_eq!(
            env.execute_transaction(
                (&USER_KEYS[1]).into(),
                None,
                POX_2_CONTRACT_TESTNET.clone(),
                "stack-extend",
                &symbols_from_values(vec![
                    Value::UInt(10),
                    POX_ADDRS[2].clone(),
                ])
            )
            .unwrap()
            .0
            .to_string(),
            "(err 2)".to_string(),
            "Should not be able to stack-extend to over 12 cycles in the future",
        );

        assert_eq!(
            env.execute_transaction(
                (&USER_KEYS[1]).into(),
                None,
                POX_2_CONTRACT_TESTNET.clone(),
                "stack-extend",
                &symbols_from_values(vec![
                    Value::UInt(9),
                    POX_ADDRS[2].clone(),
                ])
            )
            .unwrap()
            .0,
            execute(&format!(
                "(ok {{ stacker: '{}, unlock-burn-height: {} }})",
                Value::from(&USER_KEYS[1]),
                Value::UInt(expected_user_1_unlock),
            )),
            "Should be able to stack-extend to exactly 12 cycles in the future",
        );

        // check that entries exist for each cycle stacked
        for cycle in 0..20 {
            eprintln!("Cycle number = {}", cycle);
            let empty_set = cycle < 1 || cycle >= 13;
            let expected = if empty_set {
                "(u0 u0)"
            } else {
                "(u1000000 u1)"
            };
            assert_eq!(
                env.eval_read_only(
                    &POX_2_CONTRACT_TESTNET,
                    &format!("(list (default-to u0 (get total-ustx (map-get? reward-cycle-total-stacked {{ reward-cycle: u{} }})))
                                    (default-to u0 (get len (map-get? reward-cycle-pox-address-list-len {{ reward-cycle: u{} }}))))",
                             cycle, cycle))
                    .unwrap()
                    .0
                    .to_string(),
                expected
            );
            if !empty_set {
                let expected_pox_addr = if cycle > 3 {
                    &POX_ADDRS[2]
                } else {
                    &POX_ADDRS[1]
                };
                let expected_stacker = Value::from(&USER_KEYS[1]);
                assert_eq!(
                    env.eval_read_only(
                        &POX_2_CONTRACT_TESTNET,
                        &format!("(unwrap-panic (map-get? reward-cycle-pox-address-list {{ reward-cycle: u{}, index: u0 }}))",
                                 cycle))
                        .unwrap()
                        .0,
                    execute(&format!(
                        "{{ pox-addr: {}, total-ustx: u{}, stacker: (some '{}) }}",
                        expected_pox_addr,
                        1_000_000,
                        &expected_stacker,
                    ))
                );
            }
        }
    });

    // now, advance the chain until User1 is unlocked, and try to stack-extend
    for _i in 0..expected_user_1_unlock {
        sim.execute_next_block(|_| {});
    }

    sim.execute_next_block(|env| {
        assert_eq!(
            env.execute_transaction(
                (&USER_KEYS[1]).into(),
                None,
                POX_2_CONTRACT_TESTNET.clone(),
                "stack-extend",
                &symbols_from_values(vec![Value::UInt(3), POX_ADDRS[0].clone(),])
            )
            .unwrap()
            .0
            .to_string(),
            "(err 26)".to_string(),
            "Should not be able to call stack-extend after lock expired",
        );
    });
}

#[test]
fn pox_2_delegate_extend_units() {
    let mut sim = ClarityTestSim::new();
    sim.epoch_bounds = vec![0, 1, 2];
    let delegator = StacksPrivateKey::random();

    // execute past 2.1 epoch initialization
    sim.execute_next_block(|_env| {});
    sim.execute_next_block(|_env| {});
    sim.execute_next_block(|_env| {});
    sim.execute_next_block(|_env| {});

    sim.execute_next_block_as_conn(|conn| {
        test_deploy_smart_contract(
            conn,
            &POX_2_CONTRACT_TESTNET,
            &POX_2_TESTNET_CODE,
            ClarityVersion::Clarity2,
        )
        .unwrap();

        // set burnchain params based on old testnet settings (< 2.0.11.0)
        conn.as_transaction(|tx| {
            tx.run_contract_call(
                &boot_code_addr(false).into(),
                None,
                POX_2_CONTRACT_TESTNET.deref(),
                "set-burnchain-parameters",
                &[
                    Value::UInt(0),
                    Value::UInt(30),
                    Value::UInt(150),
                    Value::UInt(25),
                    Value::UInt(0),
                ],
                |_, _| None,
                None,
            )
        })
        .unwrap();
    });

    sim.execute_next_block(|env| {
        assert_eq!(
            env.execute_transaction(
                (&USER_KEYS[0]).into(),
                None,
                POX_2_CONTRACT_TESTNET.clone(),
                "delegate-stx",
                &symbols_from_values(vec![
                    Value::UInt(2 * USTX_PER_HOLDER),
                    (&delegator).into(),
                    Value::none(),
                    Value::none()
                ])
            )
            .unwrap()
            .0,
            Value::okay_true(),
            "Successfully setup delegate relationship between User0 and delegate",
        );

        assert_eq!(
            env.execute_transaction(
                (&USER_KEYS[1]).into(),
                None,
                POX_2_CONTRACT_TESTNET.clone(),
                "delegate-stx",
                &symbols_from_values(vec![
                    Value::UInt(2 * USTX_PER_HOLDER),
                    (&delegator).into(),
                    Value::none(),
                    Value::none()
                ])
            )
            .unwrap()
            .0,
            Value::okay_true(),
            "Successfully setup delegate relationship between User1 and delegate",
        );

        assert_eq!(
            env.execute_transaction(
                (&delegator).into(),
                None,
                POX_2_CONTRACT_TESTNET.clone(),
                "delegate-stack-extend",
                &symbols_from_values(vec![
                    (&USER_KEYS[1]).into(),
                    POX_ADDRS[1].clone(),
                    Value::UInt(10)
                ])
            )
            .unwrap()
            .0.to_string(),
            "(err 26)".to_string(),
            "Should not be able to delegate-stack-extend before locking",
        );

        let burn_height = env.eval_raw("burn-block-height").unwrap().0;
        assert_eq!(
            env.execute_transaction(
                (&delegator).into(),
                None,
                POX_2_CONTRACT_TESTNET.clone(),
                "delegate-stack-stx",
                &symbols_from_values(vec![
                    (&USER_KEYS[0]).into(),
                    Value::UInt(*MIN_THRESHOLD - 1),
                    POX_ADDRS[1].clone(),
                    burn_height.clone(),
                    Value::UInt(2)
                ])
            )
            .unwrap()
            .0,
            execute(&format!(
                "(ok {{ stacker: '{}, lock-amount: {}, unlock-burn-height: {} }})",
                Value::from(&USER_KEYS[0]),
                Value::UInt(*MIN_THRESHOLD - 1),
                Value::UInt(450)
            )),
            "Delegate should successfully stack through delegation from User0",
        );

        assert_eq!(
            env.execute_transaction(
                (&delegator).into(),
                None,
                POX_2_CONTRACT_TESTNET.clone(),
                "delegate-stack-stx",
                &symbols_from_values(vec![
                    (&USER_KEYS[1]).into(),
                    Value::UInt(1),
                    POX_ADDRS[1].clone(),
                    burn_height,
                    Value::UInt(2)
                ])
            )
            .unwrap()
            .0,
            execute(&format!(
                "(ok {{ stacker: '{}, lock-amount: {}, unlock-burn-height: {} }})",
                Value::from(&USER_KEYS[1]),
                Value::UInt(1),
                Value::UInt(450)
            )),
            "Delegate should successfully stack through delegation from User1",
        );

        assert_eq!(
            env.execute_transaction(
                (&delegator).into(),
                None,
                POX_2_CONTRACT_TESTNET.clone(),
                "stack-aggregation-commit",
                &symbols_from_values(vec![POX_ADDRS[1].clone(), Value::UInt(1)])
            )
            .unwrap()
            .0
            .to_string(),
            "(ok true)".to_string(),
            "Delegate should successfully aggregate commits for cycle 1",
        );

        assert_eq!(
            env.execute_transaction(
                (&delegator).into(),
                None,
                POX_2_CONTRACT_TESTNET.clone(),
                "stack-aggregation-commit",
                &symbols_from_values(vec![POX_ADDRS[1].clone(), Value::UInt(2)])
            )
            .unwrap()
            .0
            .to_string(),
            "(ok true)".to_string(),
            "Delegate should successfully aggregate commits for cycle 2",
        );

        assert_eq!(
            env.execute_transaction(
                (&delegator).into(),
                None,
                POX_2_CONTRACT_TESTNET.clone(),
                "stack-aggregation-commit",
                &symbols_from_values(vec![POX_ADDRS[1].clone(), Value::UInt(3)])
            )
            .unwrap()
            .0
            .to_string(),
            "(err 4)".to_string(),
            "Delegate does not have enough aggregate locked up for cycle 3",
        );

        assert_eq!(
            env.execute_transaction(
                (&delegator).into(),
                None,
                POX_2_CONTRACT_TESTNET.clone(),
                "delegate-stack-extend",
                &symbols_from_values(vec![
                    (&USER_KEYS[1]).into(),
                    POX_ADDRS[1].clone(),
                    Value::UInt(11)
                ])
            )
            .unwrap()
            .0
            .to_string(),
            "(err 2)",
            "Delegate should not be able to extend over 12 cycles into future (current cycle is 0, previously stacked to 2, extend by 11 disallowed)",
        );

        assert_eq!(
            env.execute_transaction(
                (&delegator).into(),
                None,
                POX_2_CONTRACT_TESTNET.clone(),
                "delegate-stack-extend",
                &symbols_from_values(vec![
                    (&USER_KEYS[1]).into(),
                    POX_ADDRS[1].clone(),
                    Value::UInt(10)
                ])
            )
            .unwrap()
            .0,
            execute(&format!(
                "(ok {{ stacker: '{}, unlock-burn-height: {} }})",
                Value::from(&USER_KEYS[1]),
                // unlock-burn-height should be 10 reward cycles greater than prior unlock height
                Value::UInt(450 + 10 * 150),
            )),
            "Delegate should be able to extend 12 cycles into future (current cycle is 0, previously stacked to 2, extend by 10 allowed).",
        );

        assert_eq!(
            env.execute_transaction(
                (&delegator).into(),
                None,
                POX_2_CONTRACT_TESTNET.clone(),
                "stack-aggregation-commit",
                &symbols_from_values(vec![POX_ADDRS[1].clone(), Value::UInt(3)])
            )
            .unwrap()
            .0
            .to_string(),
            "(err 11)".to_string(),
            "Delegate still does not have enough aggregate locked up for cycle 3",
        );

        assert_eq!(
            env.execute_transaction(
                (&USER_KEYS[0]).into(),
                None,
                POX_2_CONTRACT_TESTNET.clone(),
                "revoke-delegate-stx",
                &[]
            )
            .unwrap()
            .0,
            Value::okay_true(),
            "User0 successfully revokes delegation relationship",
        );

        assert_eq!(
            env.execute_transaction(
                (&delegator).into(),
                None,
                POX_2_CONTRACT_TESTNET.clone(),
                "delegate-stack-extend",
                &symbols_from_values(vec![
                    (&USER_KEYS[0]).into(),
                    POX_ADDRS[1].clone(),
                    Value::UInt(10)
                ])
            )
            .unwrap()
            .0.to_string(),
            "(err 9)".to_string(),
            "Delegate cannot stack-extend for User0 after revocation",
        );

        assert_eq!(
            env.execute_transaction(
                (&USER_KEYS[0]).into(),
                None,
                POX_2_CONTRACT_TESTNET.clone(),
                "delegate-stx",
                &symbols_from_values(vec![
                    Value::UInt(1),
                    (&delegator).into(),
                    Value::none(),
                    Value::none()
                ])
            )
            .unwrap()
            .0,
            Value::okay_true(),
            "User0 successfully re-inits delegation relationship with a `amount-ustx` = 1",
        );

        assert_eq!(
            env.execute_transaction(
                (&delegator).into(),
                None,
                POX_2_CONTRACT_TESTNET.clone(),
                "delegate-stack-extend",
                &symbols_from_values(vec![
                    (&USER_KEYS[0]).into(),
                    POX_ADDRS[1].clone(),
                    Value::UInt(10)
                ])
            )
            .unwrap()
            .0.to_string(),
            "(err 22)".to_string(),
            "Delegate cannot stack-extend for User0 because it would require more than User0's allowed amount (1)",
        );

        assert_eq!(
            env.execute_transaction(
                (&USER_KEYS[0]).into(),
                None,
                POX_2_CONTRACT_TESTNET.clone(),
                "revoke-delegate-stx",
                &[]
            )
            .unwrap()
            .0,
            Value::okay_true(),
            "User0 successfully revokes delegation relationship",
        );

        assert_eq!(
            env.execute_transaction(
                (&USER_KEYS[0]).into(),
                None,
                POX_2_CONTRACT_TESTNET.clone(),
                "delegate-stx",
                &symbols_from_values(vec![
                    Value::UInt(10_000_000),
                    (&delegator).into(),
                    Value::none(),
                    Value::some(POX_ADDRS[2].clone()).unwrap(),
                ])
            )
            .unwrap()
            .0,
            Value::okay_true(),
            "User0 successfully re-inits delegation relationship with a `pox-addr` = POX_ADDR[2]",
        );

        assert_eq!(
            env.execute_transaction(
                (&delegator).into(),
                None,
                POX_2_CONTRACT_TESTNET.clone(),
                "delegate-stack-extend",
                &symbols_from_values(vec![
                    (&USER_KEYS[0]).into(),
                    POX_ADDRS[1].clone(),
                    Value::UInt(10)
                ])
            )
            .unwrap()
            .0.to_string(), "(err 23)".to_string(),
            "Delegate cannot stack-extend for User0 at POX_ADDR[1] because User0 specified to use POX_ADDR[2]",
        );

        assert_eq!(
            env.execute_transaction(
                (&USER_KEYS[0]).into(),
                None,
                POX_2_CONTRACT_TESTNET.clone(),
                "revoke-delegate-stx",
                &[]
            )
            .unwrap()
            .0,
            Value::okay_true(),
            "User0 successfully revokes delegation relationship",
        );

        assert_eq!(
            env.execute_transaction(
                (&USER_KEYS[0]).into(),
                None,
                POX_2_CONTRACT_TESTNET.clone(),
                "delegate-stx",
                &symbols_from_values(vec![
                    Value::UInt(10_000_000),
                    (&delegator).into(),
                    Value::some(Value::UInt(450 + 10 * 150 - 1)).unwrap(),
                    Value::some(POX_ADDRS[1].clone()).unwrap(),
                ])
            )
            .unwrap()
            .0,
            Value::okay_true(),
            "User0 successfully re-inits delegation relationship with a `until-ht` one less than necessary for an extend-by-10",
        );

        assert_eq!(
            env.execute_transaction(
                (&delegator).into(),
                None,
                POX_2_CONTRACT_TESTNET.clone(),
                "delegate-stack-extend",
                &symbols_from_values(vec![
                    (&USER_KEYS[0]).into(),
                    POX_ADDRS[1].clone(),
                    Value::UInt(10)
                ])
            )
            .unwrap()
            .0.to_string(), "(err 21)".to_string(),
            "Delegate cannot stack-extend for User0 for 10 cycles",
        );

        assert_eq!(
            env.execute_transaction(
                (&delegator).into(),
                None,
                POX_2_CONTRACT_TESTNET.clone(),
                "delegate-stack-extend",
                &symbols_from_values(vec![
                    (&USER_KEYS[0]).into(),
                    POX_ADDRS[1].clone(),
                    Value::UInt(9)
                ])
            )
            .unwrap()
            .0,
            execute(&format!(
                "(ok {{ stacker: '{}, unlock-burn-height: {} }})",
                Value::from(&USER_KEYS[0]),
                // unlock-burn-height should be 9 reward cycles greater than prior unlock height
                Value::UInt(450 + 9 * 150),
            )),
            "Delegate successfully stack extends for User0 for 9 cycles",
        );

        for cycle in 3..12 {
            assert_eq!(
                env.execute_transaction(
                    (&delegator).into(),
                    None,
                    POX_2_CONTRACT_TESTNET.clone(),
                    "stack-aggregation-commit",
                    &symbols_from_values(vec![POX_ADDRS[1].clone(), Value::UInt(cycle)])
                )
                    .unwrap()
                    .0
                    .to_string(),
                "(ok true)".to_string(),
                "For cycles in [3, 12), delegate has enough to successfully aggregate commit",
            );

            // call a second time to make sure that the partial map reset.
            assert_eq!(
                env.execute_transaction(
                    (&delegator).into(),
                    None,
                    POX_2_CONTRACT_TESTNET.clone(),
                    "stack-aggregation-commit",
                    &symbols_from_values(vec![POX_ADDRS[1].clone(), Value::UInt(cycle)])
                )
                    .unwrap()
                    .0
                    .to_string(),
                "(err 4)".to_string(),
                "Delegate cannot aggregate commit a second time",
            );

        }

        assert_eq!(
            env.execute_transaction(
                (&delegator).into(),
                None,
                POX_2_CONTRACT_TESTNET.clone(),
                "stack-aggregation-commit",
                &symbols_from_values(vec![POX_ADDRS[1].clone(), Value::UInt(12)])
            )
                .unwrap()
                .0
                .to_string(),
            "(err 11)".to_string(),
            "At cycle 12, delegate cannot aggregate commit because only one stacker was extended by 10"
        );

        // check reward cycles [0, 20) for coherence
        // for cycles [1, 11] ==> delegate successfully committed the minimum threshold and should appear in the reward set
        // for all other cycles, reward set should be empty
        for cycle in 0..20 {
            eprintln!("Cycle number = {}, MIN_THRESHOLD  = {}", cycle, MIN_THRESHOLD.deref());
            let empty_set = cycle < 1 || cycle >= 12;
            let expected = if empty_set {
                "(u0 u0)".into()
            } else {
                format!("(u{} u1)", MIN_THRESHOLD.deref())
            };
            assert_eq!(
                env.eval_read_only(
                    &POX_2_CONTRACT_TESTNET,
                    &format!("(list (default-to u0 (get total-ustx (map-get? reward-cycle-total-stacked {{ reward-cycle: u{} }})))
                                    (default-to u0 (get len (map-get? reward-cycle-pox-address-list-len {{ reward-cycle: u{} }}))))",
                             cycle, cycle))
                    .unwrap()
                    .0
                    .to_string(),
                expected
            );
            if !empty_set {
                let expected_pox_addr = &POX_ADDRS[1];

                assert_eq!(
                    env.eval_read_only(
                        &POX_2_CONTRACT_TESTNET,
                        &format!("(unwrap-panic (map-get? reward-cycle-pox-address-list {{ reward-cycle: u{}, index: u0 }}))",
                                 cycle))
                        .unwrap()
                        .0,
                    execute(&format!(
                        "{{ pox-addr: {}, total-ustx: u{}, stacker: none }}",
                        expected_pox_addr,
                        MIN_THRESHOLD.deref(),
                    ))
                );
            }
        }
    });
}

#[test]
fn simple_epoch21_test() {
    let mut sim = ClarityTestSim::new();
    sim.epoch_bounds = vec![0, 1, 3];
    let delegator = StacksPrivateKey::random();

    let clarity_2_0_id =
        QualifiedContractIdentifier::new(StandardPrincipalData::transient(), "contract-2-0".into());
    let clarity_2_0_bad_id = QualifiedContractIdentifier::new(
        StandardPrincipalData::transient(),
        "contract-2-0-bad".into(),
    );
    let clarity_2_0_content = "
(define-private (stx-account (a principal)) 1)
(define-public (call-through)
  (ok (stx-account 'SPAXYA5XS51713FDTQ8H94EJ4V579CXMTRNBZKSF)))
";

    let clarity_2_1_id =
        QualifiedContractIdentifier::new(StandardPrincipalData::transient(), "contract-2-1".into());
    let clarity_2_1_bad_id = QualifiedContractIdentifier::new(
        StandardPrincipalData::transient(),
        "contract-2-1-bad".into(),
    );
    let clarity_2_1_content = "
(define-public (call-through)
  (let ((balance-1 (stx-account 'SPAXYA5XS51713FDTQ8H94EJ4V579CXMTRNBZKSF))
        (balance-2 (unwrap-panic (contract-call? .contract-2-0 call-through)))
        (balance-3 (stx-account 'SPAXYA5XS51713FDTQ8H94EJ4V579CXMTRNBZKSF)))
       (print balance-1)
       (print balance-2)
       (print balance-3)
       (ok 1)))
(call-through)
";

    sim.execute_next_block_as_conn(|block| {
        test_deploy_smart_contract(
            block,
            &clarity_2_0_id,
            clarity_2_0_content,
            ClarityVersion::Clarity1,
        )
        .expect("2.0 'good' contract should deploy successfully");
        match test_deploy_smart_contract(
            block,
            &clarity_2_0_bad_id,
            clarity_2_1_content,
            ClarityVersion::Clarity1,
        )
        .expect_err("2.0 'bad' contract should not deploy successfully")
        {
            ClarityError::Analysis(e) => {
                assert_eq!(e.err, CheckErrors::UnknownFunction("stx-account".into()));
            }
            e => panic!("Should have caused an analysis error: {:#?}", e),
        };
    });
    sim.execute_next_block(|_env| {});
    sim.execute_next_block(|_env| {});
    sim.execute_next_block(|_env| {});
    sim.execute_next_block(|_env| {});

    sim.execute_next_block_as_conn(|block| {
        test_deploy_smart_contract(
            block,
            &clarity_2_1_id,
            clarity_2_1_content,
            ClarityVersion::Clarity2,
        )
        .expect("2.1 'good' contract should deploy successfully");
        match test_deploy_smart_contract(
            block,
            &clarity_2_1_bad_id,
            clarity_2_0_content,
            ClarityVersion::Clarity2,
        )
        .expect_err("2.1 'bad' contract should not deploy successfully")
        {
            ClarityError::Interpreter(e) => {
                assert_eq!(
                    e,
                    Error::Unchecked(CheckErrors::NameAlreadyUsed("stx-account".into()))
                );
            }
            e => panic!("Should have caused an Interpreter error: {:#?}", e),
        };
    });
    sim.execute_next_block(|_env| {});
    sim.execute_next_block(|_env| {});
}

fn test_deploy_smart_contract(
    block: &mut ClarityBlockConnection,
    contract_id: &QualifiedContractIdentifier,
    content: &str,
    version: ClarityVersion,
) -> std::result::Result<(), ClarityError> {
    block.as_transaction(|tx| {
        let (mut ast, analysis) =
            tx.analyze_smart_contract(contract_id, version, content, ASTRules::PrecheckSize)?;
<<<<<<< HEAD
        tx.initialize_smart_contract(
            contract_id,
            version,
            &mut ast,
            &analysis,
            content,
            None,
            |_, _| false,
            None,
        )?;
=======
        tx.initialize_smart_contract(contract_id, version, &ast, content, None, |_, _| None, None)?;
>>>>>>> c21aea77
        tx.save_analysis(contract_id, &analysis)?;
        return Ok(());
    })
}

#[test]
// test that the maximum stackerdb list size will fit in a value
fn max_stackerdb_list() {
    let signers_list: Vec<_> = (0..SIGNERS_MAX_LIST_SIZE)
        .map(|signer_ix| {
            let signer_address =
                StacksAddress::new(0, Hash160::from_data(&signer_ix.to_be_bytes())).unwrap();
            Value::Tuple(
                TupleData::from_data(vec![
                    (
                        "signer".into(),
                        Value::Principal(PrincipalData::from(signer_address)),
                    ),
                    ("num-slots".into(), Value::UInt(1)),
                ])
                .expect("BUG: Failed to construct `{ signer: principal, num-slots: u64 }` tuple"),
            )
        })
        .collect();

    assert_eq!(signers_list.len(), SIGNERS_MAX_LIST_SIZE);
    Value::cons_list_unsanitized(signers_list)
        .expect("Failed to construct `(list 4000 { signer: principal, num-slots: u64 })` list");
}

#[test]
fn recency_tests() {
    let mut sim = ClarityTestSim::new();
    let delegator = StacksPrivateKey::random();

    sim.execute_next_block(|env| {
        env.initialize_versioned_contract(
            POX_CONTRACT_TESTNET.clone(),
            ClarityVersion::Clarity2,
            &BOOT_CODE_POX_TESTNET,
            None,
            ASTRules::PrecheckSize,
        )
        .unwrap()
    });
    sim.execute_next_block(|env| {
        // try to issue a far future stacking tx
        assert_eq!(
            env.execute_transaction(
                (&USER_KEYS[0]).into(),
                None,
                POX_CONTRACT_TESTNET.clone(),
                "stack-stx",
                &symbols_from_values(vec![
                    Value::UInt(USTX_PER_HOLDER),
                    POX_ADDRS[0].clone(),
                    Value::UInt(3000),
                    Value::UInt(3),
                ])
            )
            .unwrap()
            .0
            .to_string(),
            "(err 24)".to_string()
        );
        // let's delegate, and check if the delegate can issue a far future
        //   stacking tx
        assert_eq!(
            env.execute_transaction(
                (&USER_KEYS[0]).into(),
                None,
                POX_CONTRACT_TESTNET.clone(),
                "delegate-stx",
                &symbols_from_values(vec![
                    Value::UInt(2 * USTX_PER_HOLDER),
                    (&delegator).into(),
                    Value::none(),
                    Value::none()
                ])
            )
            .unwrap()
            .0,
            Value::okay_true()
        );

        assert_eq!(
            env.execute_transaction(
                (&delegator).into(),
                None,
                POX_CONTRACT_TESTNET.clone(),
                "delegate-stack-stx",
                &symbols_from_values(vec![
                    (&USER_KEYS[0]).into(),
                    Value::UInt(USTX_PER_HOLDER),
                    POX_ADDRS[1].clone(),
                    Value::UInt(3000),
                    Value::UInt(2)
                ])
            )
            .unwrap()
            .0
            .to_string(),
            "(err 24)".to_string()
        );
    });
}

#[test]
fn delegation_tests() {
    let mut sim = ClarityTestSim::new();
    let delegator = StacksPrivateKey::random();
    const REWARD_CYCLE_LENGTH: u128 = 1050;

    sim.execute_next_block(|env| {
        env.initialize_versioned_contract(
            POX_CONTRACT_TESTNET.clone(),
            ClarityVersion::Clarity2,
            &BOOT_CODE_POX_TESTNET,
            None,
            ASTRules::PrecheckSize,
        )
        .unwrap()
    });
    sim.execute_next_block(|env| {
        assert_eq!(
            env.execute_transaction(
                (&USER_KEYS[0]).into(),
                None,
                POX_CONTRACT_TESTNET.clone(),
                "delegate-stx",
                &symbols_from_values(vec![
                    Value::UInt(2 * USTX_PER_HOLDER),
                    (&delegator).into(),
                    Value::none(),
                    Value::none()
                ])
            )
            .unwrap()
            .0,
            Value::okay_true()
        );

        // already delegating...
        assert_eq!(
            env.execute_transaction(
                (&USER_KEYS[0]).into(),
                None,
                POX_CONTRACT_TESTNET.clone(),
                "delegate-stx",
                &symbols_from_values(vec![
                    Value::UInt(USTX_PER_HOLDER),
                    (&delegator).into(),
                    Value::none(),
                    Value::none()
                ])
            )
            .unwrap()
            .0,
            Value::error(Value::Int(20)).unwrap()
        );

        assert_eq!(
            env.execute_transaction(
                (&USER_KEYS[1]).into(),
                None,
                POX_CONTRACT_TESTNET.clone(),
                "delegate-stx",
                &symbols_from_values(vec![
                    Value::UInt(USTX_PER_HOLDER),
                    (&delegator).into(),
                    Value::none(),
                    Value::some(POX_ADDRS[0].clone()).unwrap()
                ])
            )
            .unwrap()
            .0,
            Value::okay_true()
        );
        assert_eq!(
            env.execute_transaction(
                (&USER_KEYS[2]).into(),
                None,
                POX_CONTRACT_TESTNET.clone(),
                "delegate-stx",
                &symbols_from_values(vec![
                    Value::UInt(USTX_PER_HOLDER),
                    (&delegator).into(),
                    Value::some(Value::UInt(REWARD_CYCLE_LENGTH * 2)).unwrap(),
                    Value::none()
                ])
            )
            .unwrap()
            .0,
            Value::okay_true()
        );

        assert_eq!(
            env.execute_transaction(
                (&USER_KEYS[3]).into(),
                None,
                POX_CONTRACT_TESTNET.clone(),
                "delegate-stx",
                &symbols_from_values(vec![
                    Value::UInt(USTX_PER_HOLDER),
                    (&delegator).into(),
                    Value::none(),
                    Value::none()
                ])
            )
            .unwrap()
            .0,
            Value::okay_true()
        );

        assert_eq!(
            env.execute_transaction(
                (&USER_KEYS[4]).into(),
                None,
                POX_CONTRACT_TESTNET.clone(),
                "delegate-stx",
                &symbols_from_values(vec![
                    Value::UInt(USTX_PER_HOLDER),
                    (&delegator).into(),
                    Value::none(),
                    Value::none()
                ])
            )
            .unwrap()
            .0,
            Value::okay_true()
        );
    });
    // let's do some delegated stacking!
    sim.execute_next_block(|env| {
        // try to stack more than [0]'s delegated amount!
        let burn_height = env.eval_raw("burn-block-height").unwrap().0;
        assert_eq!(
            env.execute_transaction(
                (&delegator).into(),
                None,
                POX_CONTRACT_TESTNET.clone(),
                "delegate-stack-stx",
                &symbols_from_values(vec![
                    (&USER_KEYS[0]).into(),
                    Value::UInt(3 * USTX_PER_HOLDER),
                    POX_ADDRS[1].clone(),
                    burn_height.clone(),
                    Value::UInt(2)
                ])
            )
            .unwrap()
            .0
            .to_string(),
            "(err 22)".to_string()
        );

        // try to stack more than [0] has!
        assert_eq!(
            env.execute_transaction(
                (&delegator).into(),
                None,
                POX_CONTRACT_TESTNET.clone(),
                "delegate-stack-stx",
                &symbols_from_values(vec![
                    (&USER_KEYS[0]).into(),
                    Value::UInt(2 * USTX_PER_HOLDER),
                    POX_ADDRS[1].clone(),
                    burn_height.clone(),
                    Value::UInt(2)
                ])
            )
            .unwrap()
            .0
            .to_string(),
            "(err 1)".to_string()
        );

        // let's stack less than the threshold
        assert_eq!(
            env.execute_transaction(
                (&delegator).into(),
                None,
                POX_CONTRACT_TESTNET.clone(),
                "delegate-stack-stx",
                &symbols_from_values(vec![
                    (&USER_KEYS[0]).into(),
                    Value::UInt(*MIN_THRESHOLD - 1),
                    POX_ADDRS[1].clone(),
                    burn_height.clone(),
                    Value::UInt(2)
                ])
            )
            .unwrap()
            .0,
            execute(&format!(
                "(ok {{ stacker: '{}, lock-amount: {}, unlock-burn-height: {} }})",
                Value::from(&USER_KEYS[0]),
                Value::UInt(*MIN_THRESHOLD - 1),
                Value::UInt(REWARD_CYCLE_LENGTH * 3)
            ))
        );

        assert_eq!(
            env.eval_read_only(
                &POX_CONTRACT_TESTNET,
                &format!("(stx-get-balance '{})", &Value::from(&USER_KEYS[0]))
            )
            .unwrap()
            .0,
            Value::UInt(USTX_PER_HOLDER - *MIN_THRESHOLD + 1)
        );

        // try to commit our partial stacking...
        assert_eq!(
            env.execute_transaction(
                (&delegator).into(),
                None,
                POX_CONTRACT_TESTNET.clone(),
                "stack-aggregation-commit",
                &symbols_from_values(vec![POX_ADDRS[1].clone(), Value::UInt(1)])
            )
            .unwrap()
            .0
            .to_string(),
            "(err 11)".to_string()
        );
        // not enough! we need to stack more...
        //   but POX_ADDR[1] cannot be used for USER_KEYS[1]...
        assert_eq!(
            env.execute_transaction(
                (&delegator).into(),
                None,
                POX_CONTRACT_TESTNET.clone(),
                "delegate-stack-stx",
                &symbols_from_values(vec![
                    (&USER_KEYS[1]).into(),
                    Value::UInt(*MIN_THRESHOLD - 1),
                    POX_ADDRS[1].clone(),
                    burn_height.clone(),
                    Value::UInt(2)
                ])
            )
            .unwrap()
            .0
            .to_string(),
            "(err 23)".to_string()
        );

        // And USER_KEYS[0] is already stacking...
        assert_eq!(
            env.execute_transaction(
                (&delegator).into(),
                None,
                POX_CONTRACT_TESTNET.clone(),
                "delegate-stack-stx",
                &symbols_from_values(vec![
                    (&USER_KEYS[0]).into(),
                    Value::UInt(*MIN_THRESHOLD - 1),
                    POX_ADDRS[1].clone(),
                    burn_height.clone(),
                    Value::UInt(2)
                ])
            )
            .unwrap()
            .0
            .to_string(),
            "(err 3)".to_string()
        );

        // USER_KEYS[2] won't want to stack past the delegation expiration...
        assert_eq!(
            env.execute_transaction(
                (&delegator).into(),
                None,
                POX_CONTRACT_TESTNET.clone(),
                "delegate-stack-stx",
                &symbols_from_values(vec![
                    (&USER_KEYS[2]).into(),
                    Value::UInt(*MIN_THRESHOLD - 1),
                    POX_ADDRS[1].clone(),
                    burn_height.clone(),
                    Value::UInt(2)
                ])
            )
            .unwrap()
            .0
            .to_string(),
            "(err 21)".to_string()
        );

        //  but for just one block will be fine
        assert_eq!(
            env.execute_transaction(
                (&delegator).into(),
                None,
                POX_CONTRACT_TESTNET.clone(),
                "delegate-stack-stx",
                &symbols_from_values(vec![
                    (&USER_KEYS[2]).into(),
                    Value::UInt(*MIN_THRESHOLD - 1),
                    POX_ADDRS[1].clone(),
                    burn_height.clone(),
                    Value::UInt(1)
                ])
            )
            .unwrap()
            .0,
            execute(&format!(
                "(ok {{ stacker: '{}, lock-amount: {}, unlock-burn-height: {} }})",
                Value::from(&USER_KEYS[2]),
                Value::UInt(*MIN_THRESHOLD - 1),
                Value::UInt(REWARD_CYCLE_LENGTH * 2)
            ))
        );

        assert_eq!(
            env.eval_read_only(
                &POX_CONTRACT_TESTNET,
                &format!("(stx-get-balance '{})", &Value::from(&USER_KEYS[2]))
            )
            .unwrap()
            .0,
            Value::UInt(USTX_PER_HOLDER - *MIN_THRESHOLD + 1)
        );

        assert_eq!(
            env.eval_read_only(
                &POX_CONTRACT_TESTNET,
                &format!("(stx-get-balance '{})", &Value::from(&USER_KEYS[0]))
            )
            .unwrap()
            .0,
            Value::UInt(USTX_PER_HOLDER - *MIN_THRESHOLD + 1)
        );

        assert_eq!(
            env.eval_read_only(
                &POX_CONTRACT_TESTNET,
                &format!("(stx-get-balance '{})", &Value::from(&USER_KEYS[1]))
            )
            .unwrap()
            .0,
            Value::UInt(USTX_PER_HOLDER)
        );

        // try to commit our partial stacking again!
        assert_eq!(
            env.execute_transaction(
                (&delegator).into(),
                None,
                POX_CONTRACT_TESTNET.clone(),
                "stack-aggregation-commit",
                &symbols_from_values(vec![POX_ADDRS[1].clone(), Value::UInt(1)])
            )
            .unwrap()
            .0
            .to_string(),
            "(ok true)".to_string()
        );

        assert_eq!(
            env.eval_read_only(&POX_CONTRACT_TESTNET, "(get-reward-set-size u1)")
                .unwrap()
                .0
                .to_string(),
            "u1"
        );
        assert_eq!(
            env.eval_read_only(&POX_CONTRACT_TESTNET, "(get-reward-set-pox-address u1 u0)")
                .unwrap()
                .0,
            execute(&format!(
                "(some {{ pox-addr: {}, total-ustx: {} }})",
                &POX_ADDRS[1],
                &Value::UInt(2 * (*MIN_THRESHOLD - 1))
            ))
        );

        // can we double commit? I don't think so!
        assert_eq!(
            env.execute_transaction(
                (&delegator).into(),
                None,
                POX_CONTRACT_TESTNET.clone(),
                "stack-aggregation-commit",
                &symbols_from_values(vec![POX_ADDRS[1].clone(), Value::UInt(1)])
            )
            .unwrap()
            .0
            .to_string(),
            "(err 4)".to_string()
        );

        // okay, let's try some more delegation situations...
        // 1. we already locked user[0] up for round 2, so let's add some more stacks for round 2 from
        //    user[3]. in the process, this will add more stacks for lockup in round 1, so lets commit
        //    that as well.

        assert_eq!(
            env.execute_transaction(
                (&delegator).into(),
                None,
                POX_CONTRACT_TESTNET.clone(),
                "delegate-stack-stx",
                &symbols_from_values(vec![
                    (&USER_KEYS[3]).into(),
                    Value::UInt(*MIN_THRESHOLD),
                    POX_ADDRS[1].clone(),
                    burn_height.clone(),
                    Value::UInt(2)
                ])
            )
            .unwrap()
            .0,
            execute(&format!(
                "(ok {{ stacker: '{}, lock-amount: {}, unlock-burn-height: {} }})",
                Value::from(&USER_KEYS[3]),
                Value::UInt(*MIN_THRESHOLD),
                Value::UInt(REWARD_CYCLE_LENGTH * 3)
            ))
        );

        assert_eq!(
            env.eval_read_only(
                &POX_CONTRACT_TESTNET,
                &format!("(stx-get-balance '{})", &Value::from(&USER_KEYS[3]))
            )
            .unwrap()
            .0,
            Value::UInt(USTX_PER_HOLDER - *MIN_THRESHOLD)
        );

        // let's commit to round 2 now.
        assert_eq!(
            env.execute_transaction(
                (&delegator).into(),
                None,
                POX_CONTRACT_TESTNET.clone(),
                "stack-aggregation-commit",
                &symbols_from_values(vec![POX_ADDRS[1].clone(), Value::UInt(2)])
            )
            .unwrap()
            .0
            .to_string(),
            "(ok true)".to_string()
        );

        // and we can commit to round 1 again as well!
        assert_eq!(
            env.execute_transaction(
                (&delegator).into(),
                None,
                POX_CONTRACT_TESTNET.clone(),
                "stack-aggregation-commit",
                &symbols_from_values(vec![POX_ADDRS[1].clone(), Value::UInt(1)])
            )
            .unwrap()
            .0
            .to_string(),
            "(ok true)".to_string()
        );

        // check reward sets for round 2 and round 1...

        assert_eq!(
            env.eval_read_only(&POX_CONTRACT_TESTNET, "(get-reward-set-size u2)")
                .unwrap()
                .0
                .to_string(),
            "u1"
        );
        assert_eq!(
            env.eval_read_only(&POX_CONTRACT_TESTNET, "(get-reward-set-pox-address u2 u0)")
                .unwrap()
                .0,
            execute(&format!(
                "(some {{ pox-addr: {}, total-ustx: {} }})",
                &POX_ADDRS[1],
                &Value::UInt(2 * (*MIN_THRESHOLD) - 1)
            ))
        );

        assert_eq!(
            env.eval_read_only(&POX_CONTRACT_TESTNET, "(get-reward-set-size u1)")
                .unwrap()
                .0
                .to_string(),
            "u2"
        );
        assert_eq!(
            env.eval_read_only(&POX_CONTRACT_TESTNET, "(get-reward-set-pox-address u1 u0)")
                .unwrap()
                .0,
            execute(&format!(
                "(some {{ pox-addr: {}, total-ustx: {} }})",
                &POX_ADDRS[1],
                &Value::UInt(2 * (*MIN_THRESHOLD - 1))
            ))
        );
        assert_eq!(
            env.eval_read_only(&POX_CONTRACT_TESTNET, "(get-reward-set-pox-address u1 u1)")
                .unwrap()
                .0,
            execute(&format!(
                "(some {{ pox-addr: {}, total-ustx: {} }})",
                &POX_ADDRS[1],
                &Value::UInt(*MIN_THRESHOLD)
            ))
        );

        // 2. lets make sure we can lock up for user[1] so long as it goes to pox[0].

        assert_eq!(
            env.execute_transaction(
                (&delegator).into(),
                None,
                POX_CONTRACT_TESTNET.clone(),
                "delegate-stack-stx",
                &symbols_from_values(vec![
                    (&USER_KEYS[1]).into(),
                    Value::UInt(*MIN_THRESHOLD),
                    POX_ADDRS[0].clone(),
                    burn_height.clone(),
                    Value::UInt(2)
                ])
            )
            .unwrap()
            .0,
            execute(&format!(
                "(ok {{ stacker: '{}, lock-amount: {}, unlock-burn-height: {} }})",
                Value::from(&USER_KEYS[1]),
                Value::UInt(*MIN_THRESHOLD),
                Value::UInt(REWARD_CYCLE_LENGTH * 3)
            ))
        );

        // 3. lets try to lock up user[4], but do some revocation first.
        assert_eq!(
            env.execute_transaction(
                (&USER_KEYS[4]).into(),
                None,
                POX_CONTRACT_TESTNET.clone(),
                "revoke-delegate-stx",
                &[]
            )
            .unwrap()
            .0,
            Value::okay_true()
        );

        // will run a second time, but return false
        assert_eq!(
            env.execute_transaction(
                (&USER_KEYS[4]).into(),
                None,
                POX_CONTRACT_TESTNET.clone(),
                "revoke-delegate-stx",
                &[]
            )
            .unwrap()
            .0
            .to_string(),
            "(ok false)".to_string()
        );

        assert_eq!(
            env.execute_transaction(
                (&delegator).into(),
                None,
                POX_CONTRACT_TESTNET.clone(),
                "delegate-stack-stx",
                &symbols_from_values(vec![
                    (&USER_KEYS[4]).into(),
                    Value::UInt(*MIN_THRESHOLD - 1),
                    POX_ADDRS[0].clone(),
                    burn_height,
                    Value::UInt(2)
                ])
            )
            .unwrap()
            .0
            .to_string(),
            "(err 9)".to_string()
        );
    });
}

#[test]
fn test_vote_withdrawal() {
    let mut sim = ClarityTestSim::new();

    sim.execute_next_block(|env| {
        env.initialize_versioned_contract(
            COST_VOTING_CONTRACT_TESTNET.clone(),
            ClarityVersion::Clarity1,
            &BOOT_CODE_COST_VOTING,
            None,
            ASTRules::PrecheckSize,
        )
        .unwrap();

        // Submit a proposal
        assert_eq!(
            env.execute_transaction(
                (&USER_KEYS[0]).into(),
                None,
                COST_VOTING_CONTRACT_TESTNET.clone(),
                "submit-proposal",
                &symbols_from_values(vec![
                    Value::Principal(
                        PrincipalData::parse_qualified_contract_principal(
                            "ST000000000000000000002AMW42H.function-name"
                        )
                        .unwrap()
                    ),
                    Value::string_ascii_from_bytes("function-name".into()).unwrap(),
                    Value::Principal(
                        PrincipalData::parse_qualified_contract_principal(
                            "ST000000000000000000002AMW42H.cost-function-name"
                        )
                        .unwrap()
                    ),
                    Value::string_ascii_from_bytes("cost-function-name".into()).unwrap(),
                ])
            )
            .unwrap()
            .0,
            Value::Response(ResponseData {
                committed: true,
                data: Value::UInt(0).into()
            })
        );

        // Vote on the proposal
        env.execute_transaction(
            (&USER_KEYS[0]).into(),
            None,
            COST_VOTING_CONTRACT_TESTNET.clone(),
            "vote-proposal",
            &symbols_from_values(vec![Value::UInt(0), Value::UInt(10)]),
        )
        .unwrap();

        // Assert that the number of votes is correct
        assert_eq!(
            env.execute_transaction(
                (&USER_KEYS[0]).into(),
                None,
                COST_VOTING_CONTRACT_TESTNET.clone(),
                "get-proposal-votes",
                &symbols_from_values(vec![Value::UInt(0)])
            )
            .unwrap()
            .0,
            Value::Optional(OptionalData {
                data: Some(Box::from(Value::UInt(10)))
            })
        );

        // Vote again on the proposal
        env.execute_transaction(
            (&USER_KEYS[0]).into(),
            None,
            COST_VOTING_CONTRACT_TESTNET.clone(),
            "vote-proposal",
            &symbols_from_values(vec![Value::UInt(0), Value::UInt(5)]),
        )
        .unwrap();

        // Assert that the number of votes is correct
        assert_eq!(
            env.execute_transaction(
                (&USER_KEYS[0]).into(),
                None,
                COST_VOTING_CONTRACT_TESTNET.clone(),
                "get-proposal-votes",
                &symbols_from_values(vec![Value::UInt(0)])
            )
            .unwrap()
            .0,
            Value::Optional(OptionalData {
                data: Some(Box::from(Value::UInt(15)))
            })
        );

        // Assert votes are assigned to principal
        assert_eq!(
            env.execute_transaction(
                (&USER_KEYS[0]).into(),
                None,
                COST_VOTING_CONTRACT_TESTNET.clone(),
                "get-principal-votes",
                &symbols_from_values(vec![
                    Value::Principal(StandardPrincipalData::from(&USER_KEYS[0]).into()),
                    Value::UInt(0),
                ])
            )
            .unwrap()
            .0,
            Value::Optional(OptionalData {
                data: Some(Box::from(Value::UInt(15)))
            })
        );

        // Assert withdrawal fails if amount is more than voted
        assert_eq!(
            env.execute_transaction(
                (&USER_KEYS[0]).into(),
                None,
                COST_VOTING_CONTRACT_TESTNET.clone(),
                "withdraw-votes",
                &symbols_from_values(vec![Value::UInt(0), Value::UInt(20)]),
            )
            .unwrap()
            .0,
            Value::Response(ResponseData {
                committed: false,
                data: Value::Int(5).into()
            })
        );

        // Withdraw votes
        env.execute_transaction(
            (&USER_KEYS[0]).into(),
            None,
            COST_VOTING_CONTRACT_TESTNET.clone(),
            "withdraw-votes",
            &symbols_from_values(vec![Value::UInt(0), Value::UInt(5)]),
        )
        .unwrap();

        // Assert withdrawal worked
        assert_eq!(
            env.execute_transaction(
                (&USER_KEYS[0]).into(),
                None,
                COST_VOTING_CONTRACT_TESTNET.clone(),
                "get-proposal-votes",
                &symbols_from_values(vec![Value::UInt(0)])
            )
            .unwrap()
            .0,
            Value::Optional(OptionalData {
                data: Some(Box::from(Value::UInt(10)))
            })
        );
    });

    // Fast forward to proposal expiration
    for _ in 0..2016 {
        sim.execute_next_block(|_| {});
    }

    sim.execute_next_block(|env| {
        // Withdraw STX after proposal expires
        env.execute_transaction(
            (&USER_KEYS[0]).into(),
            None,
            COST_VOTING_CONTRACT_TESTNET.clone(),
            "withdraw-votes",
            &symbols_from_values(vec![Value::UInt(0), Value::UInt(10)]),
        )
        .unwrap();
    });

    sim.execute_next_block(|env| {
        // Assert that stx balance is correct
        assert_eq!(
            env.eval_read_only(
                &COST_VOTING_CONTRACT_TESTNET,
                &format!("(stx-get-balance '{})", &Value::from(&USER_KEYS[0]))
            )
            .unwrap()
            .0,
            Value::UInt(1000000)
        );
    });
}

#[test]
fn test_vote_fail() {
    let mut sim = ClarityTestSim::new();

    // Test voting in a proposal
    sim.execute_next_block(|env| {
        env.initialize_contract(
            COST_VOTING_CONTRACT_TESTNET.clone(),
            &BOOT_CODE_COST_VOTING,
            None,
            ASTRules::PrecheckSize,
        )
        .unwrap();

        // Submit a proposal
        assert_eq!(
            env.execute_transaction(
                (&USER_KEYS[0]).into(),
                None,
                COST_VOTING_CONTRACT_TESTNET.clone(),
                "submit-proposal",
                &symbols_from_values(vec![
                    Value::Principal(
                        PrincipalData::parse_qualified_contract_principal(
                            "ST000000000000000000002AMW42H.function-name2"
                        )
                        .unwrap()
                    ),
                    Value::string_ascii_from_bytes("function-name2".into()).unwrap(),
                    Value::Principal(
                        PrincipalData::parse_qualified_contract_principal(
                            "ST000000000000000000002AMW42H.cost-function-name2"
                        )
                        .unwrap()
                    ),
                    Value::string_ascii_from_bytes("cost-function-name2".into()).unwrap(),
                ])
            )
            .unwrap()
            .0,
            Value::Response(ResponseData {
                committed: true,
                data: Value::UInt(0).into()
            })
        );

        // Assert confirmation fails
        assert_eq!(
            env.execute_transaction(
                (&USER_KEYS[0]).into(),
                None,
                COST_VOTING_CONTRACT_TESTNET.clone(),
                "confirm-votes",
                &symbols_from_values(vec![Value::UInt(0)])
            )
            .unwrap()
            .0,
            Value::Response(ResponseData {
                committed: false,
                data: Value::Int(11).into()
            })
        );

        // Assert voting with more STX than are in an account fails
        assert_eq!(
            env.execute_transaction(
                (&USER_KEYS[0]).into(),
                None,
                COST_VOTING_CONTRACT_TESTNET.clone(),
                "vote-proposal",
                &symbols_from_values(vec![Value::UInt(0), Value::UInt(USTX_PER_HOLDER + 1)]),
            )
            .unwrap()
            .0,
            Value::Response(ResponseData {
                committed: false,
                data: Value::Int(5).into()
            })
        );

        // Commit all liquid stacks to vote
        for user in USER_KEYS.iter() {
            env.execute_transaction(
                user.into(),
                None,
                COST_VOTING_CONTRACT_TESTNET.clone(),
                "vote-proposal",
                &symbols_from_values(vec![Value::UInt(0), Value::UInt(USTX_PER_HOLDER)]),
            )
            .unwrap();
        }

        // Assert confirmation returns true
        assert_eq!(
            env.execute_transaction(
                (&USER_KEYS[0]).into(),
                None,
                COST_VOTING_CONTRACT_TESTNET.clone(),
                "confirm-votes",
                &symbols_from_values(vec![Value::UInt(0)])
            )
            .unwrap()
            .0,
            Value::Response(ResponseData {
                committed: true,
                data: Value::Bool(true).into()
            })
        );
    });

    sim.execute_next_block(|env| {
        env.execute_transaction(
            (&MINER_KEY.clone()).into(),
            None,
            COST_VOTING_CONTRACT_TESTNET.clone(),
            "veto",
            &symbols_from_values(vec![Value::UInt(0)]),
        )
        .unwrap();

        assert_eq!(
            env.execute_transaction(
                (&USER_KEYS[0]).into(),
                None,
                COST_VOTING_CONTRACT_TESTNET.clone(),
                "get-proposal-vetos",
                &symbols_from_values(vec![Value::UInt(0)])
            )
            .unwrap()
            .0,
            Value::Optional(OptionalData {
                data: Some(Box::from(Value::UInt(1)))
            })
        );
    });

    let fork_start = sim.block_height;

    for i in 0..25 {
        sim.execute_next_block(|env| {
            env.execute_transaction(
                (&MINER_KEY.clone()).into(),
                None,
                COST_VOTING_CONTRACT_TESTNET.clone(),
                "veto",
                &symbols_from_values(vec![Value::UInt(0)]),
            )
            .unwrap();

            // assert error if already vetoed in this block
            assert_eq!(
                env.execute_transaction(
                    (&MINER_KEY.clone()).into(),
                    None,
                    COST_VOTING_CONTRACT_TESTNET.clone(),
                    "veto",
                    &symbols_from_values(vec![Value::UInt(0)])
                )
                .unwrap()
                .0,
                Value::Response(ResponseData {
                    committed: false,
                    data: Value::Int(9).into()
                })
            );
        })
    }

    for _ in 0..100 {
        sim.execute_next_block(|_| {});
    }

    sim.execute_next_block(|env| {
        // Assert confirmation fails because of majority veto
        assert_eq!(
            env.execute_transaction(
                (&USER_KEYS[0]).into(),
                None,
                COST_VOTING_CONTRACT_TESTNET.clone(),
                "confirm-miners",
                &symbols_from_values(vec![Value::UInt(0)])
            )
            .unwrap()
            .0,
            Value::Response(ResponseData {
                committed: false,
                data: Value::Int(14).into()
            })
        );
    });

    // let's fork, and overcome the veto
    sim.execute_block_as_fork(fork_start, |_| {});
    for _ in 0..125 {
        sim.execute_next_block(|_| {});
    }

    sim.execute_next_block(|env| {
        // Assert confirmation passes because there are no vetos
        assert_eq!(
            env.execute_transaction(
                (&USER_KEYS[0]).into(),
                None,
                COST_VOTING_CONTRACT_TESTNET.clone(),
                "confirm-miners",
                &symbols_from_values(vec![Value::UInt(0)])
            )
            .unwrap()
            .0,
            Value::Response(ResponseData {
                committed: true,
                data: Value::Bool(true).into(),
            })
        );
    });
}

#[test]
fn test_vote_confirm() {
    let mut sim = ClarityTestSim::new();

    sim.execute_next_block(|env| {
        env.initialize_contract(
            COST_VOTING_CONTRACT_TESTNET.clone(),
            &BOOT_CODE_COST_VOTING,
            None,
            ASTRules::PrecheckSize,
        )
        .unwrap();

        // Submit a proposal
        assert_eq!(
            env.execute_transaction(
                (&USER_KEYS[0]).into(),
                None,
                COST_VOTING_CONTRACT_TESTNET.clone(),
                "submit-proposal",
                &symbols_from_values(vec![
                    Value::Principal(
                        PrincipalData::parse_qualified_contract_principal(
                            "ST000000000000000000002AMW42H.function-name2"
                        )
                        .unwrap()
                    ),
                    Value::string_ascii_from_bytes("function-name2".into()).unwrap(),
                    Value::Principal(
                        PrincipalData::parse_qualified_contract_principal(
                            "ST000000000000000000002AMW42H.cost-function-name2"
                        )
                        .unwrap()
                    ),
                    Value::string_ascii_from_bytes("cost-function-name2".into()).unwrap(),
                ])
            )
            .unwrap()
            .0,
            Value::Response(ResponseData {
                committed: true,
                data: Value::UInt(0).into()
            })
        );

        // Assert confirmation fails
        assert_eq!(
            env.execute_transaction(
                (&USER_KEYS[0]).into(),
                None,
                COST_VOTING_CONTRACT_TESTNET.clone(),
                "confirm-votes",
                &symbols_from_values(vec![Value::UInt(0)])
            )
            .unwrap()
            .0,
            Value::Response(ResponseData {
                committed: false,
                data: Value::Int(11).into()
            })
        );

        // Commit all liquid stacks to vote
        for user in USER_KEYS.iter() {
            env.execute_transaction(
                user.into(),
                None,
                COST_VOTING_CONTRACT_TESTNET.clone(),
                "vote-proposal",
                &symbols_from_values(vec![Value::UInt(0), Value::UInt(USTX_PER_HOLDER)]),
            )
            .unwrap();
        }

        // Assert confirmation returns true
        assert_eq!(
            env.execute_transaction(
                (&USER_KEYS[0]).into(),
                None,
                COST_VOTING_CONTRACT_TESTNET.clone(),
                "confirm-votes",
                &symbols_from_values(vec![Value::UInt(0)])
            )
            .unwrap()
            .0,
            Value::Response(ResponseData {
                committed: true,
                data: Value::Bool(true).into()
            })
        );
    });

    // Fast forward to proposal expiration
    for _ in 0..2016 {
        sim.execute_next_block(|_| {});
    }

    for _ in 0..1007 {
        sim.execute_next_block(|_| {});
    }

    sim.execute_next_block(|env| {
        // Assert confirmation passes
        assert_eq!(
            env.execute_transaction(
                (&USER_KEYS[0]).into(),
                None,
                COST_VOTING_CONTRACT_TESTNET.clone(),
                "confirm-miners",
                &symbols_from_values(vec![Value::UInt(0)])
            )
            .unwrap()
            .0,
            Value::Response(ResponseData {
                committed: true,
                data: Value::Bool(true).into()
            })
        );
    });
}

#[test]
fn test_vote_too_many_confirms() {
    let mut sim = ClarityTestSim::new();

    let MAX_CONFIRMATIONS_PER_BLOCK = 10;
    sim.execute_next_block(|env| {
        env.initialize_contract(
            COST_VOTING_CONTRACT_TESTNET.clone(),
            &BOOT_CODE_COST_VOTING,
            None,
            ASTRules::PrecheckSize,
        )
        .unwrap();

        // Submit a proposal
        for i in 0..(MAX_CONFIRMATIONS_PER_BLOCK + 1) {
            assert_eq!(
                env.execute_transaction(
                    (&USER_KEYS[0]).into(),
                    None,
                    COST_VOTING_CONTRACT_TESTNET.clone(),
                    "submit-proposal",
                    &symbols_from_values(vec![
                        Value::Principal(
                            PrincipalData::parse_qualified_contract_principal(
                                "ST000000000000000000002AMW42H.function-name2"
                            )
                            .unwrap()
                        ),
                        Value::string_ascii_from_bytes("function-name2".into()).unwrap(),
                        Value::Principal(
                            PrincipalData::parse_qualified_contract_principal(
                                "ST000000000000000000002AMW42H.cost-function-name2"
                            )
                            .unwrap()
                        ),
                        Value::string_ascii_from_bytes("cost-function-name2".into()).unwrap(),
                    ])
                )
                .unwrap()
                .0,
                Value::Response(ResponseData {
                    committed: true,
                    data: Value::UInt(i).into()
                })
            );
        }

        for i in 0..(MAX_CONFIRMATIONS_PER_BLOCK + 1) {
            // Commit all liquid stacks to vote
            for user in USER_KEYS.iter() {
                assert_eq!(
                    env.execute_transaction(
                        user.into(),
                        None,
                        COST_VOTING_CONTRACT_TESTNET.clone(),
                        "vote-proposal",
                        &symbols_from_values(vec![Value::UInt(i), Value::UInt(USTX_PER_HOLDER)]),
                    )
                    .unwrap()
                    .0,
                    Value::okay_true()
                );
            }

            // Assert confirmation returns true
            assert_eq!(
                env.execute_transaction(
                    (&USER_KEYS[0]).into(),
                    None,
                    COST_VOTING_CONTRACT_TESTNET.clone(),
                    "confirm-votes",
                    &symbols_from_values(vec![Value::UInt(i)])
                )
                .unwrap()
                .0,
                Value::okay_true(),
            );

            // withdraw
            for user in USER_KEYS.iter() {
                env.execute_transaction(
                    user.into(),
                    None,
                    COST_VOTING_CONTRACT_TESTNET.clone(),
                    "withdraw-votes",
                    &symbols_from_values(vec![Value::UInt(i), Value::UInt(USTX_PER_HOLDER)]),
                )
                .unwrap();
            }
        }
    });

    // Fast forward to proposal expiration
    for _ in 0..2016 {
        sim.execute_next_block(|_| {});
    }

    for _ in 0..1007 {
        sim.execute_next_block(|_| {});
    }

    sim.execute_next_block(|env| {
        for i in 0..MAX_CONFIRMATIONS_PER_BLOCK {
            // Assert confirmation passes
            assert_eq!(
                env.execute_transaction(
                    (&USER_KEYS[0]).into(),
                    None,
                    COST_VOTING_CONTRACT_TESTNET.clone(),
                    "confirm-miners",
                    &symbols_from_values(vec![Value::UInt(i)])
                )
                .unwrap()
                .0,
                Value::okay_true(),
            );
        }

        // Assert next confirmation fails
        assert_eq!(
            env.execute_transaction(
                (&USER_KEYS[0]).into(),
                None,
                COST_VOTING_CONTRACT_TESTNET.clone(),
                "confirm-miners",
                &symbols_from_values(vec![Value::UInt(MAX_CONFIRMATIONS_PER_BLOCK)])
            )
            .unwrap()
            .0,
            Value::error(Value::Int(17)).unwrap()
        );
    });
}<|MERGE_RESOLUTION|>--- conflicted
+++ resolved
@@ -7,11 +7,8 @@
 use clarity::vm::database::*;
 use clarity::vm::errors::{CheckErrors, Error};
 use clarity::vm::test_util::{execute, symbols_from_values, TEST_BURN_STATE_DB, TEST_HEADER_DB};
-<<<<<<< HEAD
 use clarity::vm::tooling::mem_type_check;
 use clarity::vm::types::Value::Response;
-=======
->>>>>>> c21aea77
 use clarity::vm::types::{
     OptionalData, PrincipalData, QualifiedContractIdentifier, ResponseData, StandardPrincipalData,
     TupleData, Value,
@@ -1780,7 +1777,6 @@
     block.as_transaction(|tx| {
         let (mut ast, analysis) =
             tx.analyze_smart_contract(contract_id, version, content, ASTRules::PrecheckSize)?;
-<<<<<<< HEAD
         tx.initialize_smart_contract(
             contract_id,
             version,
@@ -1791,9 +1787,6 @@
             |_, _| false,
             None,
         )?;
-=======
-        tx.initialize_smart_contract(contract_id, version, &ast, content, None, |_, _| None, None)?;
->>>>>>> c21aea77
         tx.save_analysis(contract_id, &analysis)?;
         return Ok(());
     })
