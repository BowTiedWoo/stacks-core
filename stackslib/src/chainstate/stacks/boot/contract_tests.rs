use std::ops::Deref;

use clarity::util::get_epoch_time_secs;
use clarity::vm::analysis::arithmetic_checker::ArithmeticOnlyChecker;
use clarity::vm::analysis::mem_type_check;
use clarity::vm::ast::ASTRules;
use clarity::vm::clarity::TransactionConnection;
use clarity::vm::contexts::OwnedEnvironment;
use clarity::vm::database::*;
use clarity::vm::errors::{CheckErrors, Error};
use clarity::vm::test_util::{execute, symbols_from_values, TEST_BURN_STATE_DB, TEST_HEADER_DB};
use clarity::vm::types::{
    OptionalData, PrincipalData, QualifiedContractIdentifier, ResponseData, StandardPrincipalData,
    TupleData, Value,
};
use clarity::vm::version::ClarityVersion;
use lazy_static::lazy_static;
use stacks_common::address::AddressHashMode;
use stacks_common::types::chainstate::{
    BlockHeaderHash, BurnchainHeaderHash, SortitionId, StacksAddress, StacksBlockId, VRFSeed,
};
use stacks_common::util::hash::to_hex;

use super::SIGNERS_MAX_LIST_SIZE;
use crate::burnchains::PoxConstants;
use crate::chainstate::burn::ConsensusHash;
use crate::chainstate::stacks::address::PoxAddress;
use crate::chainstate::stacks::boot::{
    BOOT_CODE_COST_VOTING_TESTNET as BOOT_CODE_COST_VOTING, BOOT_CODE_POX_TESTNET,
    POX_2_TESTNET_CODE,
};
use crate::chainstate::stacks::index::ClarityMarfTrieId;
use crate::chainstate::stacks::{C32_ADDRESS_VERSION_TESTNET_SINGLESIG, *};
use crate::clarity_vm::clarity::{
    ClarityBlockConnection, ClarityMarfStore, ClarityMarfStoreTransaction, Error as ClarityError,
    WritableMarfStore,
};
use crate::clarity_vm::database::marf::MarfedKV;
use crate::core::{
    StacksEpoch, StacksEpochId, BITCOIN_REGTEST_FIRST_BLOCK_HASH,
    BITCOIN_REGTEST_FIRST_BLOCK_HEIGHT, BITCOIN_REGTEST_FIRST_BLOCK_TIMESTAMP,
    FIRST_BURNCHAIN_CONSENSUS_HASH, FIRST_STACKS_BLOCK_HASH, PEER_VERSION_EPOCH_1_0,
    POX_TESTNET_CYCLE_LENGTH,
};
use crate::util_lib::boot::{boot_code_addr, boot_code_id};

const USTX_PER_HOLDER: u128 = 1_000_000;

lazy_static! {
    pub static ref FIRST_INDEX_BLOCK_HASH: StacksBlockId = StacksBlockHeader::make_index_block_hash(
        &FIRST_BURNCHAIN_CONSENSUS_HASH,
        &FIRST_STACKS_BLOCK_HASH
    );
    pub static ref POX_CONTRACT_TESTNET: QualifiedContractIdentifier = boot_code_id("pox", false);
    pub static ref POX_2_CONTRACT_TESTNET: QualifiedContractIdentifier =
        boot_code_id("pox-2", false);
    pub static ref COST_VOTING_CONTRACT_TESTNET: QualifiedContractIdentifier =
        boot_code_id("cost-voting", false);
    pub static ref USER_KEYS: Vec<StacksPrivateKey> =
        (0..50).map(|_| StacksPrivateKey::random()).collect();
    pub static ref POX_ADDRS: Vec<Value> = (0..50u64)
        .map(|ix| execute(&format!(
            "{{ version: 0x00, hashbytes: 0x000000000000000000000000{} }}",
            &to_hex(&ix.to_le_bytes())
        )))
        .collect();
    pub static ref MINER_KEY: StacksPrivateKey = StacksPrivateKey::random();
    pub static ref MINER_ADDR: StacksAddress = StacksAddress::from_public_keys(
        C32_ADDRESS_VERSION_TESTNET_SINGLESIG,
        &AddressHashMode::SerializeP2PKH,
        1,
        &vec![StacksPublicKey::from_private(&MINER_KEY.clone())],
    )
    .unwrap();
    static ref LIQUID_SUPPLY: u128 = USTX_PER_HOLDER * (POX_ADDRS.len() as u128);
    static ref MIN_THRESHOLD: u128 = *LIQUID_SUPPLY / super::test::TESTNET_STACKING_THRESHOLD_25;
}

pub struct ClarityTestSim {
    marf: MarfedKV,
    pub block_height: u64,
    pub tenure_height: u64,
    fork: u64,
    /// This vec specifies the transitions for each epoch.
    /// It is a list of heights at which the simulated chain transitions
    /// first to Epoch 2.0, then to Epoch 2.05, then to Epoch 2.1, etc. If the Epoch 2.0 transition
    /// is set to 0, Epoch 1.0 will be skipped. Otherwise, the simulated chain will
    /// begin in Epoch 1.0.
    pub epoch_bounds: Vec<u64>,
}

pub struct TestSimHeadersDB {
    height: u64,
}

pub struct TestSimBurnStateDB {
    /// This vec specifies the transitions for each epoch.
    /// It is a list of heights at which the simulated chain transitions
    /// first to Epoch 2.0, then to Epoch 2.05, then to Epoch 2.1, etc. If the Epoch 2.0 transition
    /// is set to 0, Epoch 1.0 will be skipped. Otherwise, the simulated chain will
    /// begin in Epoch 1.0.
    epoch_bounds: Vec<u64>,
    pox_constants: PoxConstants,
    height: u32,
}

impl ClarityTestSim {
    pub fn new() -> ClarityTestSim {
        let mut marf = MarfedKV::temporary();
        {
            let mut store = marf.begin(
                &StacksBlockId::sentinel(),
                &StacksBlockId(test_sim_height_to_hash(0, 0)),
            );

            let mut db = store.as_clarity_db(&TEST_HEADER_DB, &TEST_BURN_STATE_DB);
            db.initialize();

            let mut owned_env = OwnedEnvironment::new_toplevel(db);

            for user_key in USER_KEYS.iter() {
                owned_env.stx_faucet(
                    &StandardPrincipalData::from(user_key).into(),
                    USTX_PER_HOLDER,
                );
            }
            store.test_commit();
        }

        ClarityTestSim {
            marf,
            block_height: 0,
            tenure_height: 0,
            fork: 0,
            epoch_bounds: vec![0, u64::MAX],
        }
    }

    pub fn burn_block_height(&self) -> u64 {
        self.tenure_height + 100
    }

<<<<<<< HEAD
    pub fn execute_next_block_as_conn_with_tenure<F, R>(&mut self, new_tenure: bool, f: F) -> R
    where
        F: FnOnce(&mut ClarityBlockConnection) -> R,
    {
        let r = {
            let mut store: Box<dyn WritableMarfStore> = Box::new(self.marf.begin(
                &StacksBlockId(test_sim_height_to_hash(self.block_height, self.fork)),
                &StacksBlockId(test_sim_height_to_hash(self.block_height + 1, self.fork)),
            ));
=======
    /// Common setup logic for executing blocks in tests
    /// Returns (store, headers_db, burn_db, current_epoch)
    fn setup_block_environment(
        &mut self,
        new_tenure: bool,
    ) -> (
        WritableMarfStore,
        TestSimHeadersDB,
        TestSimBurnStateDB,
        StacksEpochId,
    ) {
        let mut store = self.marf.begin(
            &StacksBlockId(test_sim_height_to_hash(self.block_height, self.fork)),
            &StacksBlockId(test_sim_height_to_hash(self.block_height + 1, self.fork)),
        );
>>>>>>> 87c4373b

        self.block_height += 1;
        if new_tenure {
            self.tenure_height += 1;
        }

        let headers_db = TestSimHeadersDB {
            height: self.block_height,
        };
        let burn_db = TestSimBurnStateDB {
            epoch_bounds: self.epoch_bounds.clone(),
            pox_constants: PoxConstants::test_default(),
            height: (self.tenure_height + 100).try_into().unwrap(),
        };

        let cur_epoch = Self::check_and_bump_epoch(&mut store, &headers_db, &burn_db);

        // Setup common block metadata
        let mut db = store.as_clarity_db(&headers_db, &burn_db);
        if cur_epoch.clarity_uses_tip_burn_block() {
            db.begin();
            db.set_tenure_height(self.tenure_height as u32)
                .expect("FAIL: unable to set tenure height in Clarity database");
            db.commit()
                .expect("FAIL: unable to commit tenure height in Clarity database");
        }

        if cur_epoch.uses_marfed_block_time() {
            db.begin();
            db.setup_block_metadata(Some(get_epoch_time_secs()))
                .expect("FAIL: unable to set block time in Clarity database");
            db.commit()
                .expect("FAIL: unable to commit block time in Clarity database");
        }

        (store, headers_db, burn_db, cur_epoch)
    }

    pub fn execute_next_block_as_conn_with_tenure<F, R>(&mut self, new_tenure: bool, f: F) -> R
    where
        F: FnOnce(&mut ClarityBlockConnection) -> R,
    {
        let (store, headers_db, burn_db, cur_epoch) = self.setup_block_environment(new_tenure);

        let mut block_conn =
            ClarityBlockConnection::new_test_conn(store, &headers_db, &burn_db, cur_epoch);
        let r = f(&mut block_conn);
        block_conn.commit_block();

        r
    }

    pub fn execute_next_block_as_conn<F, R>(&mut self, f: F) -> R
    where
        F: FnOnce(&mut ClarityBlockConnection) -> R,
    {
        self.execute_next_block_as_conn_with_tenure(true, f)
    }

    pub fn execute_next_block_with_tenure<F, R>(&mut self, new_tenure: bool, f: F) -> R
    where
        F: FnOnce(&mut OwnedEnvironment) -> R,
    {
<<<<<<< HEAD
        let mut store: Box<dyn WritableMarfStore> = Box::new(self.marf.begin(
            &StacksBlockId(test_sim_height_to_hash(self.block_height, self.fork)),
            &StacksBlockId(test_sim_height_to_hash(self.block_height + 1, self.fork)),
        ));

        self.block_height += 1;
        if new_tenure {
            self.tenure_height += 1;
        }

        let r = {
            let headers_db = TestSimHeadersDB {
                height: self.block_height,
            };
            let burn_db = TestSimBurnStateDB {
                epoch_bounds: self.epoch_bounds.clone(),
                pox_constants: PoxConstants::test_default(),
                height: (self.tenure_height + 100).try_into().unwrap(),
            };
=======
        let (mut store, headers_db, burn_db, cur_epoch) = self.setup_block_environment(new_tenure);
>>>>>>> 87c4373b

        debug!("Execute block in epoch {}", &cur_epoch);

        let db = store.as_clarity_db(&headers_db, &burn_db);
        let mut owned_env = OwnedEnvironment::new_toplevel(db);
        let r = f(&mut owned_env);

        store.test_commit();

        r
    }

    pub fn execute_next_block<F, R>(&mut self, f: F) -> R
    where
        F: FnOnce(&mut OwnedEnvironment) -> R,
    {
        self.execute_next_block_with_tenure(true, f)
    }

    fn check_and_bump_epoch<'a>(
        store: &mut Box<dyn WritableMarfStore + 'a>,
        headers_db: &TestSimHeadersDB,
        burn_db: &dyn BurnStateDB,
    ) -> StacksEpochId {
        let mut clarity_db = store.as_clarity_db(headers_db, burn_db);
        clarity_db.begin();
        let parent_epoch = clarity_db.get_clarity_epoch_version().unwrap();
        let sortition_epoch = clarity_db
            .get_stacks_epoch(headers_db.height as u32)
            .unwrap()
            .epoch_id;

        if parent_epoch != sortition_epoch {
            debug!("Set epoch to {}", &sortition_epoch);
            clarity_db
                .set_clarity_epoch_version(sortition_epoch)
                .unwrap();
        }

        clarity_db.commit().unwrap();
        sortition_epoch
    }

    pub fn execute_block_as_fork<F, R>(&mut self, parent_height: u64, f: F) -> R
    where
        F: FnOnce(&mut OwnedEnvironment) -> R,
    {
        let mut store: Box<dyn WritableMarfStore> = Box::new(self.marf.begin(
            &StacksBlockId(test_sim_height_to_hash(parent_height, self.fork)),
            &StacksBlockId(test_sim_height_to_hash(parent_height + 1, self.fork + 1)),
        ));

        let r = {
            let headers_db = TestSimHeadersDB {
                height: parent_height + 1,
            };

            Self::check_and_bump_epoch(&mut store, &headers_db, &NULL_BURN_STATE_DB);

            let db = store.as_clarity_db(&headers_db, &TEST_BURN_STATE_DB);
            let mut owned_env = OwnedEnvironment::new_toplevel(db);

            f(&mut owned_env)
        };

        store.test_commit();
        self.block_height = parent_height + 1;
        self.tenure_height = parent_height + 1;
        self.fork += 1;

        r
    }
}

pub fn test_sim_height_to_hash(burn_height: u64, fork: u64) -> [u8; 32] {
    let mut out = [0; 32];
    out[0..8].copy_from_slice(&burn_height.to_le_bytes());
    out[8..16].copy_from_slice(&fork.to_le_bytes());
    out
}

pub fn test_sim_hash_to_height(in_bytes: &[u8; 32]) -> Option<u64> {
    if &in_bytes[16..] != &[0; 16] {
        None
    } else {
        let mut bytes = [0; 8];
        bytes.copy_from_slice(&in_bytes[0..8]);
        Some(u64::from_le_bytes(bytes))
    }
}

pub fn test_sim_hash_to_fork(in_bytes: &[u8; 32]) -> Option<u64> {
    if &in_bytes[16..] != &[0; 16] {
        None
    } else {
        let mut bytes = [0; 8];
        bytes.copy_from_slice(&in_bytes[8..16]);
        Some(u64::from_le_bytes(bytes))
    }
}

#[cfg(test)]
fn check_arithmetic_only(contract: &str, version: ClarityVersion) {
    let analysis = mem_type_check(contract, version, StacksEpochId::latest())
        .unwrap()
        .1;
    ArithmeticOnlyChecker::run(&analysis).expect("Should pass arithmetic checks");
}

#[test]
fn cost_contract_is_arithmetic_only() {
    use crate::chainstate::stacks::boot::BOOT_CODE_COSTS;
    check_arithmetic_only(BOOT_CODE_COSTS, ClarityVersion::Clarity1);
}

#[test]
fn cost_2_contract_is_arithmetic_only() {
    use crate::chainstate::stacks::boot::BOOT_CODE_COSTS_2;
    check_arithmetic_only(BOOT_CODE_COSTS_2, ClarityVersion::Clarity2);
}

impl BurnStateDB for TestSimBurnStateDB {
    fn get_tip_burn_block_height(&self) -> Option<u32> {
        Some(self.height)
    }

    fn get_tip_sortition_id(&self) -> Option<SortitionId> {
        panic!("Not implemented in TestSim");
    }

    fn get_burn_block_height(&self, sortition_id: &SortitionId) -> Option<u32> {
        panic!("Not implemented in TestSim");
    }

    fn get_burn_header_hash(
        &self,
        height: u32,
        sortition_id: &SortitionId,
    ) -> Option<BurnchainHeaderHash> {
        // generate burnchain header hash for height if the sortition ID is a valid test-sim
        // sortition ID
        if height >= self.height {
            None
        } else {
            match (
                test_sim_hash_to_height(&sortition_id.0),
                test_sim_hash_to_fork(&sortition_id.0),
            ) {
                (Some(_ht), Some(fork)) => Some(BurnchainHeaderHash(test_sim_height_to_hash(
                    height.into(),
                    fork,
                ))),
                _ => None,
            }
        }
    }

    fn get_sortition_id_from_consensus_hash(
        &self,
        consensus_hash: &ConsensusHash,
    ) -> Option<SortitionId> {
        // consensus hashes are constructed as the leading 20 bytes of the stacks block ID from
        // whence it came.
        let mut bytes = [0u8; 32];
        bytes[0..20].copy_from_slice(&consensus_hash.0);
        Some(SortitionId(bytes))
    }

    fn get_stacks_epoch(&self, height: u32) -> Option<StacksEpoch> {
        let epoch_begin_index = match self.epoch_bounds.binary_search(&(height as u64)) {
            Ok(index) => index,
            Err(index) => {
                if index == 0 {
                    return Some(StacksEpoch {
                        start_height: 0,
                        end_height: self.epoch_bounds[0],
                        epoch_id: StacksEpochId::Epoch10,
                        block_limit: ExecutionCost::max_value(),
                        network_epoch: PEER_VERSION_EPOCH_1_0,
                    });
                } else {
                    index - 1
                }
            }
        };

        let epoch_id = match epoch_begin_index {
            0 => StacksEpochId::Epoch20,
            1 => StacksEpochId::Epoch2_05,
            2 => StacksEpochId::Epoch21,
            3 => StacksEpochId::Epoch22,
            4 => StacksEpochId::Epoch23,
            5 => StacksEpochId::Epoch24,
            6 => StacksEpochId::Epoch25,
            7 => StacksEpochId::Epoch30,
            _ => panic!("Invalid epoch index"),
        };

        Some(StacksEpoch {
            start_height: self.epoch_bounds[epoch_begin_index],
            end_height: self
                .epoch_bounds
                .get(epoch_begin_index + 1)
                .cloned()
                .unwrap_or(u64::MAX),
            epoch_id,
            block_limit: ExecutionCost::max_value(),
            network_epoch: PEER_VERSION_EPOCH_1_0,
        })
    }

    fn get_burn_start_height(&self) -> u32 {
        0
    }

    fn get_v1_unlock_height(&self) -> u32 {
        u32::MAX
    }

    fn get_v2_unlock_height(&self) -> u32 {
        u32::MAX
    }

    fn get_v3_unlock_height(&self) -> u32 {
        u32::MAX
    }

    fn get_pox_3_activation_height(&self) -> u32 {
        u32::MAX
    }

    fn get_pox_4_activation_height(&self) -> u32 {
        u32::MAX
    }

    fn get_pox_prepare_length(&self) -> u32 {
        self.pox_constants.prepare_length
    }

    fn get_pox_reward_cycle_length(&self) -> u32 {
        self.pox_constants.reward_cycle_length
    }

    fn get_pox_rejection_fraction(&self) -> u64 {
        self.pox_constants.pox_rejection_fraction
    }

    fn get_stacks_epoch_by_epoch_id(&self, _epoch_id: &StacksEpochId) -> Option<StacksEpoch> {
        self.get_stacks_epoch(0)
    }
    fn get_pox_payout_addrs(
        &self,
        height: u32,
        sortition_id: &SortitionId,
    ) -> Option<(Vec<TupleData>, u128)> {
        if self.get_burn_header_hash(height, sortition_id).is_some() {
            let first_block = self.get_burn_start_height();
            let prepare_len = self.get_pox_prepare_length();
            let rc_len = self.get_pox_reward_cycle_length();
            if PoxConstants::static_is_in_prepare_phase(
                first_block.into(),
                rc_len.into(),
                prepare_len.into(),
                height.into(),
            ) {
                Some((
                    vec![PoxAddress::standard_burn_address(false)
                        .as_clarity_tuple()
                        .unwrap()],
                    123,
                ))
            } else {
                Some((
                    vec![
                        PoxAddress::standard_burn_address(false)
                            .as_clarity_tuple()
                            .unwrap(),
                        PoxAddress::standard_burn_address(false)
                            .as_clarity_tuple()
                            .unwrap(),
                    ],
                    123,
                ))
            }
        } else {
            None
        }
    }

    fn get_ast_rules(&self, _block_height: u32) -> ASTRules {
        ASTRules::PrecheckSize
    }
}

#[cfg(test)]
impl HeadersDB for TestSimHeadersDB {
    fn get_burn_header_hash_for_block(
        &self,
        id_bhh: &StacksBlockId,
    ) -> Option<BurnchainHeaderHash> {
        if *id_bhh == *FIRST_INDEX_BLOCK_HASH {
            Some(BurnchainHeaderHash::from_hex(BITCOIN_REGTEST_FIRST_BLOCK_HASH).unwrap())
        } else {
            if self.get_burn_block_height_for_block(id_bhh).is_none() {
                return None;
            }
            Some(BurnchainHeaderHash(id_bhh.0))
        }
    }

    fn get_vrf_seed_for_block(
        &self,
        _bhh: &StacksBlockId,
        _epoch: &StacksEpochId,
    ) -> Option<VRFSeed> {
        None
    }

    fn get_consensus_hash_for_block(
        &self,
        bhh: &StacksBlockId,
        _epoch: &StacksEpochId,
    ) -> Option<ConsensusHash> {
        // capture the first 20 bytes of the block ID, which in this case captures the height and
        // fork ID.
        let mut bytes_20 = [0u8; 20];
        bytes_20.copy_from_slice(&bhh.0[0..20]);
        Some(ConsensusHash(bytes_20))
    }

    fn get_stacks_block_header_hash_for_block(
        &self,
        id_bhh: &StacksBlockId,
        _epoch: &StacksEpochId,
    ) -> Option<BlockHeaderHash> {
        if *id_bhh == *FIRST_INDEX_BLOCK_HASH {
            Some(FIRST_STACKS_BLOCK_HASH)
        } else {
            if self.get_burn_block_height_for_block(id_bhh).is_none() {
                return None;
            }
            Some(BlockHeaderHash(id_bhh.0))
        }
    }

    fn get_burn_block_time_for_block(
        &self,
        id_bhh: &StacksBlockId,
        _epoch: Option<&StacksEpochId>,
    ) -> Option<u64> {
        if *id_bhh == *FIRST_INDEX_BLOCK_HASH {
            Some(BITCOIN_REGTEST_FIRST_BLOCK_TIMESTAMP as u64)
        } else {
            let burn_block_height = self.get_burn_block_height_for_block(id_bhh)? as u64;
            Some(
                BITCOIN_REGTEST_FIRST_BLOCK_TIMESTAMP as u64 + burn_block_height
                    - BITCOIN_REGTEST_FIRST_BLOCK_HEIGHT,
            )
        }
    }

    fn get_stacks_block_time_for_block(&self, id_bhh: &StacksBlockId) -> Option<u64> {
        let block_height = test_sim_hash_to_height(&id_bhh.0)?;
        Some(1713799973 + block_height)
    }

    fn get_burn_block_height_for_block(&self, id_bhh: &StacksBlockId) -> Option<u32> {
        if *id_bhh == *FIRST_INDEX_BLOCK_HASH {
            Some(BITCOIN_REGTEST_FIRST_BLOCK_HEIGHT as u32)
        } else {
            let input_height = test_sim_hash_to_height(&id_bhh.0)?;
            if input_height > self.height {
                eprintln!("{} > {}", input_height, self.height);
                None
            } else {
                Some(
                    (BITCOIN_REGTEST_FIRST_BLOCK_HEIGHT + input_height)
                        .try_into()
                        .unwrap(),
                )
            }
        }
    }

    fn get_miner_address(
        &self,
        _id_bhh: &StacksBlockId,
        _epoch: &StacksEpochId,
    ) -> Option<StacksAddress> {
        Some(MINER_ADDR.clone())
    }

    fn get_burnchain_tokens_spent_for_block(
        &self,
        id_bhh: &StacksBlockId,
        _epoch: &StacksEpochId,
    ) -> Option<u128> {
        // if the block is defined at all, then return a constant
        self.get_burn_block_height_for_block(id_bhh).map(|_| 2000)
    }

    fn get_burnchain_tokens_spent_for_winning_block(
        &self,
        id_bhh: &StacksBlockId,
        _epoch: &StacksEpochId,
    ) -> Option<u128> {
        // if the block is defined at all, then return a constant
        self.get_burn_block_height_for_block(id_bhh).map(|_| 1000)
    }

    fn get_tokens_earned_for_block(
        &self,
        id_bhh: &StacksBlockId,
        _epoch: &StacksEpochId,
    ) -> Option<u128> {
        // if the block is defined at all, then return a constant
        self.get_burn_block_height_for_block(id_bhh).map(|_| 3000)
    }

    fn get_stacks_height_for_tenure_height(
        &self,
        _tip: &StacksBlockId,
        tenure_height: u32,
    ) -> Option<u32> {
        Some(tenure_height)
    }
}

#[test]
fn pox_2_contract_caller_units() {
    let mut sim = ClarityTestSim::new();
    sim.epoch_bounds = vec![0, 1, 2];
    let delegator = StacksPrivateKey::random();

    let expected_unlock_height = POX_TESTNET_CYCLE_LENGTH * 4;

    // execute past 2.1 epoch initialization
    sim.execute_next_block(|_env| {});
    sim.execute_next_block(|_env| {});
    sim.execute_next_block(|_env| {});

    sim.execute_next_block(|env| {
        env.initialize_versioned_contract(
            POX_2_CONTRACT_TESTNET.clone(),
            ClarityVersion::Clarity2,
            &POX_2_TESTNET_CODE,
            None,
            ASTRules::PrecheckSize,
        )
        .unwrap()
    });

    let cc = boot_code_id("stack-through", false);

    sim.execute_next_block(|env| {
        env.initialize_contract(cc.clone(),
                                "(define-public (cc-stack-stx (amount-ustx uint)
                                                           (pox-addr (tuple (version (buff 1)) (hashbytes (buff 32))))
                                                           (start-burn-ht uint)
                                                           (lock-period uint))
                                   (contract-call? .pox-2 stack-stx amount-ustx pox-addr start-burn-ht lock-period))",
                                None,
                                ASTRules::PrecheckSize)
            .unwrap();

        let burn_height = env.eval_raw("burn-block-height").unwrap().0;

        assert_eq!(
            env.execute_transaction(
                (&USER_KEYS[0]).into(),
                None,
                cc.clone(),
                "cc-stack-stx",
                &symbols_from_values(vec![
                    Value::UInt(USTX_PER_HOLDER),
                    POX_ADDRS[1].clone(),
                    burn_height.clone(),
                    Value::UInt(3),
                ])
            )
            .unwrap()
            .0
            .to_string(),
            "(err 9)".to_string(),
            "The stack-through contract isn't an allowed caller for POX_ADDR[1] in the PoX2 contract",
        );

        assert_eq!(
            env.execute_transaction(
                (&USER_KEYS[0]).into(),
                None,
                POX_2_CONTRACT_TESTNET.clone(),
                "allow-contract-caller",
                &symbols_from_values(vec![
                    cc.clone().into(),
                    Value::none(),
                ])
            )
            .unwrap()
            .0
            .to_string(),
            "(ok true)".to_string(),
            "USER[0] should be able to add stack-through as a contract caller in the PoX2 contract",
        );

        assert_eq!(
            env.execute_transaction(
                (&USER_KEYS[0]).into(),
                None,
                cc.clone(),
                "cc-stack-stx",
                &symbols_from_values(vec![
                    Value::UInt(USTX_PER_HOLDER),
                    POX_ADDRS[0].clone(),
                    burn_height.clone(),
                    Value::UInt(3),
                ])
            )
            .unwrap()
            .0,
            execute(&format!(
                "(ok {{ stacker: '{}, lock-amount: {}, unlock-burn-height: {} }})",
                Value::from(&USER_KEYS[0]),
                Value::UInt(USTX_PER_HOLDER),
                Value::UInt(expected_unlock_height)
            )),
            "The stack-through contract should be an allowed caller for POX_ADDR[0] in the PoX2 contract",
        );

        assert_eq!(
            env.execute_transaction(
                (&USER_KEYS[0]).into(),
                None,
                POX_2_CONTRACT_TESTNET.clone(),
                "disallow-contract-caller",
                &symbols_from_values(vec![
                    cc.clone().into(),
                ])
            )
            .unwrap()
            .0
            .to_string(),
            "(ok true)".to_string(),
            "USER[0] should be able to remove stack-through as a contract caller in the PoX2 contract",
        );

        assert_eq!(
            env.execute_transaction(
                (&USER_KEYS[0]).into(),
                None,
                cc.clone(),
                "cc-stack-stx",
                &symbols_from_values(vec![
                    Value::UInt(USTX_PER_HOLDER),
                    POX_ADDRS[1].clone(),
                    burn_height.clone(),
                    Value::UInt(3),
                ])
            )
            .unwrap()
            .0
            .to_string(),
            "(err 9)".to_string(),
            "After revocation, stack-through shouldn't be an allowed caller for User 0 in the PoX2 contract",
        );

        assert_eq!(
            env.execute_transaction(
                (&USER_KEYS[1]).into(),
                None,
                cc.clone(),
                "cc-stack-stx",
                &symbols_from_values(vec![
                    Value::UInt(USTX_PER_HOLDER),
                    POX_ADDRS[2].clone(),
                    burn_height.clone(),
                    Value::UInt(3),
                ])
            )
            .unwrap()
            .0
            .to_string(),
            "(err 9)".to_string(),
            "After revocation, stack-through still shouldn't be an allowed caller for User 1 in the PoX2 contract",
        );

        let until_height = Value::UInt(burn_height.clone().expect_u128().unwrap() + 1);

        assert_eq!(
            env.execute_transaction(
                (&USER_KEYS[1]).into(),
                None,
                POX_2_CONTRACT_TESTNET.clone(),
                "allow-contract-caller",
                &symbols_from_values(vec![
                    cc.clone().into(),
                    Value::some(until_height).unwrap(),
                ])
            )
            .unwrap()
            .0
            .to_string(),
            "(ok true)".to_string(),
            "User1 should be able to set an 'until-height' on a contract-caller allowance",
        );

        assert_eq!(
            env.execute_transaction(
                (&USER_KEYS[1]).into(),
                None,
                cc.clone(),
                "cc-stack-stx",
                &symbols_from_values(vec![
                    Value::UInt(USTX_PER_HOLDER),
                    POX_ADDRS[0].clone(),
                    burn_height,
                    Value::UInt(3),
                ])
            )
            .unwrap()
            .0,
            execute(&format!(
                "(ok {{ stacker: '{}, lock-amount: {}, unlock-burn-height: {} }})",
                Value::from(&USER_KEYS[1]),
                Value::UInt(USTX_PER_HOLDER),
                Value::UInt(expected_unlock_height)
            )),
            "The stack-through contract should be an allowed caller for User1 in the PoX2 contract",
        );
    });

    sim.execute_next_block(|env| {
        let burn_height = env.eval_raw("burn-block-height").unwrap().0;

        // the contract caller allowance should now have expired:
        //   (err 9) indicates the contract caller check failed
        assert_eq!(
            env.execute_transaction(
                (&USER_KEYS[1]).into(),
                None,
                cc.clone(),
                "cc-stack-stx",
                &symbols_from_values(vec![
                    Value::UInt(USTX_PER_HOLDER),
                    POX_ADDRS[2].clone(),
                    burn_height,
                    Value::UInt(3),
                ])
            )
            .unwrap()
            .0
            .to_string(),
            "(err 9)".to_string(),
            "After the `until-height` is reached, stack-through shouldn't be an allowed caller for User1",
        );
    });
}

#[test]
fn pox_2_lock_extend_units() {
    let mut sim = ClarityTestSim::new();
    sim.epoch_bounds = vec![0, 1, 2];
    let delegator = StacksPrivateKey::random();

    let reward_cycle_len = 5;
    let expected_user_1_unlock = 4 * reward_cycle_len + 9 * reward_cycle_len;

    // execute past 2.1 epoch initialization
    sim.execute_next_block(|_env| {});
    sim.execute_next_block(|_env| {});
    sim.execute_next_block(|_env| {});

    sim.execute_next_block(|env| {
        env.initialize_versioned_contract(
            POX_2_CONTRACT_TESTNET.clone(),
            ClarityVersion::Clarity2,
            &POX_2_TESTNET_CODE,
            None,
            ASTRules::PrecheckSize,
        )
        .unwrap();
        env.execute_in_env(boot_code_addr(false).into(), None, None, |env| {
            env.execute_contract(
                POX_2_CONTRACT_TESTNET.deref(),
                "set-burnchain-parameters",
                &symbols_from_values(vec![
                    Value::UInt(0),
                    Value::UInt(1),
                    Value::UInt(reward_cycle_len),
                    Value::UInt(25),
                    Value::UInt(0),
                ]),
                false,
            )
        })
        .unwrap();
    });

    sim.execute_next_block(|env| {
        assert_eq!(
            env.execute_transaction(
                (&USER_KEYS[0]).into(),
                None,
                POX_2_CONTRACT_TESTNET.clone(),
                "stack-extend",
                &symbols_from_values(vec![
                    Value::UInt(3),
                    POX_ADDRS[0].clone(),
                ])
            )
            .unwrap()
            .0
            .to_string(),
            "(err 26)".to_string(),
            "Should not be able to call stack-extend before locked",
        );

        assert_eq!(
            env.execute_transaction(
                (&USER_KEYS[0]).into(),
                None,
                POX_2_CONTRACT_TESTNET.clone(),
                "delegate-stx",
                &symbols_from_values(vec![
                    Value::UInt(2 * USTX_PER_HOLDER),
                    (&delegator).into(),
                    Value::none(),
                    Value::none()
                ])
            )
            .unwrap()
            .0,
            Value::okay_true(),
            "Should be able to delegate",
        );

        let burn_height = env.eval_raw("burn-block-height").unwrap().0;
        assert_eq!(
            env.execute_transaction(
                (&delegator).into(),
                None,
                POX_2_CONTRACT_TESTNET.clone(),
                "delegate-stack-stx",
                &symbols_from_values(vec![
                    (&USER_KEYS[0]).into(),
                    Value::UInt(*MIN_THRESHOLD - 1),
                    POX_ADDRS[1].clone(),
                    burn_height.clone(),
                    Value::UInt(2)
                ])
            )
            .unwrap()
            .0,
            execute(&format!(
                "(ok {{ stacker: '{}, lock-amount: {}, unlock-burn-height: {} }})",
                Value::from(&USER_KEYS[0]),
                Value::UInt(*MIN_THRESHOLD - 1),
                Value::UInt(3 * reward_cycle_len)
            )),
            "delegate-stack-stx should work okay",
        );

        assert_eq!(
            env.execute_transaction(
                (&USER_KEYS[0]).into(),
                None,
                POX_2_CONTRACT_TESTNET.clone(),
                "stack-extend",
                &symbols_from_values(vec![
                    Value::UInt(3),
                    POX_ADDRS[0].clone(),
                ])
            )
            .unwrap()
            .0
            .to_string(),
            "(err 20)".to_string(),
            "Cannot stack-extend while delegating",
        );

        assert_eq!(
            env.execute_transaction(
                (&USER_KEYS[1]).into(),
                None,
                POX_2_CONTRACT_TESTNET.clone(),
                "stack-stx",
                &symbols_from_values(vec![
                    Value::UInt(USTX_PER_HOLDER),
                    POX_ADDRS[1].clone(),
                    burn_height,
                    Value::UInt(3),
                ])
            )
            .unwrap()
            .0,
            execute(&format!(
                "(ok {{ stacker: '{}, lock-amount: {}, unlock-burn-height: {} }})",
                Value::from(&USER_KEYS[1]),
                Value::UInt(USTX_PER_HOLDER),
                Value::UInt(4 * reward_cycle_len)
            )),
            "User1 should be able to stack-stx",
        );

        assert_eq!(
            env.execute_transaction(
                (&USER_KEYS[1]).into(),
                None,
                POX_2_CONTRACT_TESTNET.clone(),
                "stack-extend",
                &symbols_from_values(vec![
                    Value::UInt(10),
                    POX_ADDRS[2].clone(),
                ])
            )
            .unwrap()
            .0
            .to_string(),
            "(err 2)".to_string(),
            "Should not be able to stack-extend to over 12 cycles in the future",
        );

        assert_eq!(
            env.execute_transaction(
                (&USER_KEYS[1]).into(),
                None,
                POX_2_CONTRACT_TESTNET.clone(),
                "stack-extend",
                &symbols_from_values(vec![
                    Value::UInt(9),
                    POX_ADDRS[2].clone(),
                ])
            )
            .unwrap()
            .0,
            execute(&format!(
                "(ok {{ stacker: '{}, unlock-burn-height: {} }})",
                Value::from(&USER_KEYS[1]),
                Value::UInt(expected_user_1_unlock),
            )),
            "Should be able to stack-extend to exactly 12 cycles in the future",
        );

        // check that entries exist for each cycle stacked
        for cycle in 0..20 {
            eprintln!("Cycle number = {}", cycle);
            let empty_set = cycle < 1 || cycle >= 13;
            let expected = if empty_set {
                "(u0 u0)"
            } else {
                "(u1000000 u1)"
            };
            assert_eq!(
                env.eval_read_only(
                    &POX_2_CONTRACT_TESTNET,
                    &format!("(list (default-to u0 (get total-ustx (map-get? reward-cycle-total-stacked {{ reward-cycle: u{} }})))
                                    (default-to u0 (get len (map-get? reward-cycle-pox-address-list-len {{ reward-cycle: u{} }}))))",
                             cycle, cycle))
                    .unwrap()
                    .0
                    .to_string(),
                expected
            );
            if !empty_set {
                let expected_pox_addr = if cycle > 3 {
                    &POX_ADDRS[2]
                } else {
                    &POX_ADDRS[1]
                };
                let expected_stacker = Value::from(&USER_KEYS[1]);
                assert_eq!(
                    env.eval_read_only(
                        &POX_2_CONTRACT_TESTNET,
                        &format!("(unwrap-panic (map-get? reward-cycle-pox-address-list {{ reward-cycle: u{}, index: u0 }}))",
                                 cycle))
                        .unwrap()
                        .0,
                    execute(&format!(
                        "{{ pox-addr: {}, total-ustx: u{}, stacker: (some '{}) }}",
                        expected_pox_addr,
                        1_000_000,
                        &expected_stacker,
                    ))
                );
            }
        }
    });

    // now, advance the chain until User1 is unlocked, and try to stack-extend
    for _i in 0..expected_user_1_unlock {
        sim.execute_next_block(|_| {});
    }

    sim.execute_next_block(|env| {
        assert_eq!(
            env.execute_transaction(
                (&USER_KEYS[1]).into(),
                None,
                POX_2_CONTRACT_TESTNET.clone(),
                "stack-extend",
                &symbols_from_values(vec![Value::UInt(3), POX_ADDRS[0].clone(),])
            )
            .unwrap()
            .0
            .to_string(),
            "(err 26)".to_string(),
            "Should not be able to call stack-extend after lock expired",
        );
    });
}

#[test]
fn pox_2_delegate_extend_units() {
    let mut sim = ClarityTestSim::new();
    sim.epoch_bounds = vec![0, 1, 2];
    let delegator = StacksPrivateKey::random();

    // execute past 2.1 epoch initialization
    sim.execute_next_block(|_env| {});
    sim.execute_next_block(|_env| {});
    sim.execute_next_block(|_env| {});
    sim.execute_next_block(|_env| {});

    sim.execute_next_block_as_conn(|conn| {
        test_deploy_smart_contract(
            conn,
            &POX_2_CONTRACT_TESTNET,
            &POX_2_TESTNET_CODE,
            ClarityVersion::Clarity2,
        )
        .unwrap();

        // set burnchain params based on old testnet settings (< 2.0.11.0)
        conn.as_transaction(|tx| {
            tx.run_contract_call(
                &boot_code_addr(false).into(),
                None,
                POX_2_CONTRACT_TESTNET.deref(),
                "set-burnchain-parameters",
                &[
                    Value::UInt(0),
                    Value::UInt(30),
                    Value::UInt(150),
                    Value::UInt(25),
                    Value::UInt(0),
                ],
                |_, _| None,
                None,
            )
        })
        .unwrap();
    });

    sim.execute_next_block(|env| {
        assert_eq!(
            env.execute_transaction(
                (&USER_KEYS[0]).into(),
                None,
                POX_2_CONTRACT_TESTNET.clone(),
                "delegate-stx",
                &symbols_from_values(vec![
                    Value::UInt(2 * USTX_PER_HOLDER),
                    (&delegator).into(),
                    Value::none(),
                    Value::none()
                ])
            )
            .unwrap()
            .0,
            Value::okay_true(),
            "Successfully setup delegate relationship between User0 and delegate",
        );

        assert_eq!(
            env.execute_transaction(
                (&USER_KEYS[1]).into(),
                None,
                POX_2_CONTRACT_TESTNET.clone(),
                "delegate-stx",
                &symbols_from_values(vec![
                    Value::UInt(2 * USTX_PER_HOLDER),
                    (&delegator).into(),
                    Value::none(),
                    Value::none()
                ])
            )
            .unwrap()
            .0,
            Value::okay_true(),
            "Successfully setup delegate relationship between User1 and delegate",
        );

        assert_eq!(
            env.execute_transaction(
                (&delegator).into(),
                None,
                POX_2_CONTRACT_TESTNET.clone(),
                "delegate-stack-extend",
                &symbols_from_values(vec![
                    (&USER_KEYS[1]).into(),
                    POX_ADDRS[1].clone(),
                    Value::UInt(10)
                ])
            )
            .unwrap()
            .0.to_string(),
            "(err 26)".to_string(),
            "Should not be able to delegate-stack-extend before locking",
        );

        let burn_height = env.eval_raw("burn-block-height").unwrap().0;
        assert_eq!(
            env.execute_transaction(
                (&delegator).into(),
                None,
                POX_2_CONTRACT_TESTNET.clone(),
                "delegate-stack-stx",
                &symbols_from_values(vec![
                    (&USER_KEYS[0]).into(),
                    Value::UInt(*MIN_THRESHOLD - 1),
                    POX_ADDRS[1].clone(),
                    burn_height.clone(),
                    Value::UInt(2)
                ])
            )
            .unwrap()
            .0,
            execute(&format!(
                "(ok {{ stacker: '{}, lock-amount: {}, unlock-burn-height: {} }})",
                Value::from(&USER_KEYS[0]),
                Value::UInt(*MIN_THRESHOLD - 1),
                Value::UInt(450)
            )),
            "Delegate should successfully stack through delegation from User0",
        );

        assert_eq!(
            env.execute_transaction(
                (&delegator).into(),
                None,
                POX_2_CONTRACT_TESTNET.clone(),
                "delegate-stack-stx",
                &symbols_from_values(vec![
                    (&USER_KEYS[1]).into(),
                    Value::UInt(1),
                    POX_ADDRS[1].clone(),
                    burn_height,
                    Value::UInt(2)
                ])
            )
            .unwrap()
            .0,
            execute(&format!(
                "(ok {{ stacker: '{}, lock-amount: {}, unlock-burn-height: {} }})",
                Value::from(&USER_KEYS[1]),
                Value::UInt(1),
                Value::UInt(450)
            )),
            "Delegate should successfully stack through delegation from User1",
        );

        assert_eq!(
            env.execute_transaction(
                (&delegator).into(),
                None,
                POX_2_CONTRACT_TESTNET.clone(),
                "stack-aggregation-commit",
                &symbols_from_values(vec![POX_ADDRS[1].clone(), Value::UInt(1)])
            )
            .unwrap()
            .0
            .to_string(),
            "(ok true)".to_string(),
            "Delegate should successfully aggregate commits for cycle 1",
        );

        assert_eq!(
            env.execute_transaction(
                (&delegator).into(),
                None,
                POX_2_CONTRACT_TESTNET.clone(),
                "stack-aggregation-commit",
                &symbols_from_values(vec![POX_ADDRS[1].clone(), Value::UInt(2)])
            )
            .unwrap()
            .0
            .to_string(),
            "(ok true)".to_string(),
            "Delegate should successfully aggregate commits for cycle 2",
        );

        assert_eq!(
            env.execute_transaction(
                (&delegator).into(),
                None,
                POX_2_CONTRACT_TESTNET.clone(),
                "stack-aggregation-commit",
                &symbols_from_values(vec![POX_ADDRS[1].clone(), Value::UInt(3)])
            )
            .unwrap()
            .0
            .to_string(),
            "(err 4)".to_string(),
            "Delegate does not have enough aggregate locked up for cycle 3",
        );

        assert_eq!(
            env.execute_transaction(
                (&delegator).into(),
                None,
                POX_2_CONTRACT_TESTNET.clone(),
                "delegate-stack-extend",
                &symbols_from_values(vec![
                    (&USER_KEYS[1]).into(),
                    POX_ADDRS[1].clone(),
                    Value::UInt(11)
                ])
            )
            .unwrap()
            .0
            .to_string(),
            "(err 2)",
            "Delegate should not be able to extend over 12 cycles into future (current cycle is 0, previously stacked to 2, extend by 11 disallowed)",
        );

        assert_eq!(
            env.execute_transaction(
                (&delegator).into(),
                None,
                POX_2_CONTRACT_TESTNET.clone(),
                "delegate-stack-extend",
                &symbols_from_values(vec![
                    (&USER_KEYS[1]).into(),
                    POX_ADDRS[1].clone(),
                    Value::UInt(10)
                ])
            )
            .unwrap()
            .0,
            execute(&format!(
                "(ok {{ stacker: '{}, unlock-burn-height: {} }})",
                Value::from(&USER_KEYS[1]),
                // unlock-burn-height should be 10 reward cycles greater than prior unlock height
                Value::UInt(450 + 10 * 150),
            )),
            "Delegate should be able to extend 12 cycles into future (current cycle is 0, previously stacked to 2, extend by 10 allowed).",
        );

        assert_eq!(
            env.execute_transaction(
                (&delegator).into(),
                None,
                POX_2_CONTRACT_TESTNET.clone(),
                "stack-aggregation-commit",
                &symbols_from_values(vec![POX_ADDRS[1].clone(), Value::UInt(3)])
            )
            .unwrap()
            .0
            .to_string(),
            "(err 11)".to_string(),
            "Delegate still does not have enough aggregate locked up for cycle 3",
        );


        assert_eq!(
            env.execute_transaction(
                (&USER_KEYS[0]).into(),
                None,
                POX_2_CONTRACT_TESTNET.clone(),
                "revoke-delegate-stx",
                &[]
            )
            .unwrap()
            .0,
            Value::okay_true(),
            "User0 successfully revokes delegation relationship",
        );

        assert_eq!(
            env.execute_transaction(
                (&delegator).into(),
                None,
                POX_2_CONTRACT_TESTNET.clone(),
                "delegate-stack-extend",
                &symbols_from_values(vec![
                    (&USER_KEYS[0]).into(),
                    POX_ADDRS[1].clone(),
                    Value::UInt(10)
                ])
            )
            .unwrap()
            .0.to_string(),
            "(err 9)".to_string(),
            "Delegate cannot stack-extend for User0 after revocation",
        );

        assert_eq!(
            env.execute_transaction(
                (&USER_KEYS[0]).into(),
                None,
                POX_2_CONTRACT_TESTNET.clone(),
                "delegate-stx",
                &symbols_from_values(vec![
                    Value::UInt(1),
                    (&delegator).into(),
                    Value::none(),
                    Value::none()
                ])
            )
            .unwrap()
            .0,
            Value::okay_true(),
            "User0 successfully re-inits delegation relationship with a `amount-ustx` = 1",
        );

        assert_eq!(
            env.execute_transaction(
                (&delegator).into(),
                None,
                POX_2_CONTRACT_TESTNET.clone(),
                "delegate-stack-extend",
                &symbols_from_values(vec![
                    (&USER_KEYS[0]).into(),
                    POX_ADDRS[1].clone(),
                    Value::UInt(10)
                ])
            )
            .unwrap()
            .0.to_string(),
            "(err 22)".to_string(),
            "Delegate cannot stack-extend for User0 because it would require more than User0's allowed amount (1)",
        );

        assert_eq!(
            env.execute_transaction(
                (&USER_KEYS[0]).into(),
                None,
                POX_2_CONTRACT_TESTNET.clone(),
                "revoke-delegate-stx",
                &[]
            )
            .unwrap()
            .0,
            Value::okay_true(),
            "User0 successfully revokes delegation relationship",
        );

        assert_eq!(
            env.execute_transaction(
                (&USER_KEYS[0]).into(),
                None,
                POX_2_CONTRACT_TESTNET.clone(),
                "delegate-stx",
                &symbols_from_values(vec![
                    Value::UInt(10_000_000),
                    (&delegator).into(),
                    Value::none(),
                    Value::some(POX_ADDRS[2].clone()).unwrap(),
                ])
            )
            .unwrap()
            .0,
            Value::okay_true(),
            "User0 successfully re-inits delegation relationship with a `pox-addr` = POX_ADDR[2]",
        );

        assert_eq!(
            env.execute_transaction(
                (&delegator).into(),
                None,
                POX_2_CONTRACT_TESTNET.clone(),
                "delegate-stack-extend",
                &symbols_from_values(vec![
                    (&USER_KEYS[0]).into(),
                    POX_ADDRS[1].clone(),
                    Value::UInt(10)
                ])
            )
            .unwrap()
            .0.to_string(), "(err 23)".to_string(),
            "Delegate cannot stack-extend for User0 at POX_ADDR[1] because User0 specified to use POX_ADDR[2]",
        );

        assert_eq!(
            env.execute_transaction(
                (&USER_KEYS[0]).into(),
                None,
                POX_2_CONTRACT_TESTNET.clone(),
                "revoke-delegate-stx",
                &[]
            )
            .unwrap()
            .0,
            Value::okay_true(),
            "User0 successfully revokes delegation relationship",
        );

        assert_eq!(
            env.execute_transaction(
                (&USER_KEYS[0]).into(),
                None,
                POX_2_CONTRACT_TESTNET.clone(),
                "delegate-stx",
                &symbols_from_values(vec![
                    Value::UInt(10_000_000),
                    (&delegator).into(),
                    Value::some(Value::UInt(450 + 10 * 150 - 1)).unwrap(),
                    Value::some(POX_ADDRS[1].clone()).unwrap(),
                ])
            )
            .unwrap()
            .0,
            Value::okay_true(),
            "User0 successfully re-inits delegation relationship with a `until-ht` one less than necessary for an extend-by-10",
        );

        assert_eq!(
            env.execute_transaction(
                (&delegator).into(),
                None,
                POX_2_CONTRACT_TESTNET.clone(),
                "delegate-stack-extend",
                &symbols_from_values(vec![
                    (&USER_KEYS[0]).into(),
                    POX_ADDRS[1].clone(),
                    Value::UInt(10)
                ])
            )
            .unwrap()
            .0.to_string(), "(err 21)".to_string(),
            "Delegate cannot stack-extend for User0 for 10 cycles",
        );

        assert_eq!(
            env.execute_transaction(
                (&delegator).into(),
                None,
                POX_2_CONTRACT_TESTNET.clone(),
                "delegate-stack-extend",
                &symbols_from_values(vec![
                    (&USER_KEYS[0]).into(),
                    POX_ADDRS[1].clone(),
                    Value::UInt(9)
                ])
            )
            .unwrap()
            .0,
            execute(&format!(
                "(ok {{ stacker: '{}, unlock-burn-height: {} }})",
                Value::from(&USER_KEYS[0]),
                // unlock-burn-height should be 9 reward cycles greater than prior unlock height
                Value::UInt(450 + 9 * 150),
            )),
            "Delegate successfully stack extends for User0 for 9 cycles",
        );

        for cycle in 3..12 {
            assert_eq!(
                env.execute_transaction(
                    (&delegator).into(),
                    None,
                    POX_2_CONTRACT_TESTNET.clone(),
                    "stack-aggregation-commit",
                    &symbols_from_values(vec![POX_ADDRS[1].clone(), Value::UInt(cycle)])
                )
                    .unwrap()
                    .0
                    .to_string(),
                "(ok true)".to_string(),
                "For cycles in [3, 12), delegate has enough to successfully aggregate commit",
            );

            // call a second time to make sure that the partial map reset.
            assert_eq!(
                env.execute_transaction(
                    (&delegator).into(),
                    None,
                    POX_2_CONTRACT_TESTNET.clone(),
                    "stack-aggregation-commit",
                    &symbols_from_values(vec![POX_ADDRS[1].clone(), Value::UInt(cycle)])
                )
                    .unwrap()
                    .0
                    .to_string(),
                "(err 4)".to_string(),
                "Delegate cannot aggregate commit a second time",
            );

        }

        assert_eq!(
            env.execute_transaction(
                (&delegator).into(),
                None,
                POX_2_CONTRACT_TESTNET.clone(),
                "stack-aggregation-commit",
                &symbols_from_values(vec![POX_ADDRS[1].clone(), Value::UInt(12)])
            )
                .unwrap()
                .0
                .to_string(),
            "(err 11)".to_string(),
            "At cycle 12, delegate cannot aggregate commit because only one stacker was extended by 10"
        );

        // check reward cycles [0, 20) for coherence
        // for cycles [1, 11] ==> delegate successfully committed the minimum threshold and should appear in the reward set
        // for all other cycles, reward set should be empty
        for cycle in 0..20 {
            eprintln!("Cycle number = {}, MIN_THRESHOLD  = {}", cycle, MIN_THRESHOLD.deref());
            let empty_set = cycle < 1 || cycle >= 12;
            let expected = if empty_set {
                "(u0 u0)".into()
            } else {
                format!("(u{} u1)", MIN_THRESHOLD.deref())
            };
            assert_eq!(
                env.eval_read_only(
                    &POX_2_CONTRACT_TESTNET,
                    &format!("(list (default-to u0 (get total-ustx (map-get? reward-cycle-total-stacked {{ reward-cycle: u{} }})))
                                    (default-to u0 (get len (map-get? reward-cycle-pox-address-list-len {{ reward-cycle: u{} }}))))",
                             cycle, cycle))
                    .unwrap()
                    .0
                    .to_string(),
                expected
            );
            if !empty_set {
                let expected_pox_addr = &POX_ADDRS[1];

                assert_eq!(
                    env.eval_read_only(
                        &POX_2_CONTRACT_TESTNET,
                        &format!("(unwrap-panic (map-get? reward-cycle-pox-address-list {{ reward-cycle: u{}, index: u0 }}))",
                                 cycle))
                        .unwrap()
                        .0,
                    execute(&format!(
                        "{{ pox-addr: {}, total-ustx: u{}, stacker: none }}",
                        expected_pox_addr,
                        MIN_THRESHOLD.deref(),
                    ))
                );
            }
        }
    });
}

#[test]
fn simple_epoch21_test() {
    let mut sim = ClarityTestSim::new();
    sim.epoch_bounds = vec![0, 1, 3];
    let delegator = StacksPrivateKey::random();

    let clarity_2_0_id =
        QualifiedContractIdentifier::new(StandardPrincipalData::transient(), "contract-2-0".into());
    let clarity_2_0_bad_id = QualifiedContractIdentifier::new(
        StandardPrincipalData::transient(),
        "contract-2-0-bad".into(),
    );
    let clarity_2_0_content = "
(define-private (stx-account (a principal)) 1)
(define-public (call-through)
  (ok (stx-account 'SPAXYA5XS51713FDTQ8H94EJ4V579CXMTRNBZKSF)))
";

    let clarity_2_1_id =
        QualifiedContractIdentifier::new(StandardPrincipalData::transient(), "contract-2-1".into());
    let clarity_2_1_bad_id = QualifiedContractIdentifier::new(
        StandardPrincipalData::transient(),
        "contract-2-1-bad".into(),
    );
    let clarity_2_1_content = "
(define-public (call-through)
  (let ((balance-1 (stx-account 'SPAXYA5XS51713FDTQ8H94EJ4V579CXMTRNBZKSF))
        (balance-2 (unwrap-panic (contract-call? .contract-2-0 call-through)))
        (balance-3 (stx-account 'SPAXYA5XS51713FDTQ8H94EJ4V579CXMTRNBZKSF)))
       (print balance-1)
       (print balance-2)
       (print balance-3)
       (ok 1)))
(call-through)
";

    sim.execute_next_block_as_conn(|block| {
        test_deploy_smart_contract(
            block,
            &clarity_2_0_id,
            clarity_2_0_content,
            ClarityVersion::Clarity1,
        )
        .expect("2.0 'good' contract should deploy successfully");
        match test_deploy_smart_contract(
            block,
            &clarity_2_0_bad_id,
            clarity_2_1_content,
            ClarityVersion::Clarity1,
        )
        .expect_err("2.0 'bad' contract should not deploy successfully")
        {
            ClarityError::Analysis(e) => {
                assert_eq!(*e.err, CheckErrors::UnknownFunction("stx-account".into()));
            }
            e => panic!("Should have caused an analysis error: {:#?}", e),
        };
    });
    sim.execute_next_block(|_env| {});
    sim.execute_next_block(|_env| {});
    sim.execute_next_block(|_env| {});
    sim.execute_next_block(|_env| {});

    sim.execute_next_block_as_conn(|block| {
        test_deploy_smart_contract(
            block,
            &clarity_2_1_id,
            clarity_2_1_content,
            ClarityVersion::Clarity2,
        )
        .expect("2.1 'good' contract should deploy successfully");
        match test_deploy_smart_contract(
            block,
            &clarity_2_1_bad_id,
            clarity_2_0_content,
            ClarityVersion::Clarity2,
        )
        .expect_err("2.1 'bad' contract should not deploy successfully")
        {
            ClarityError::Interpreter(e) => {
                assert_eq!(
                    e,
                    Error::Unchecked(CheckErrors::NameAlreadyUsed("stx-account".into()))
                );
            }
            e => panic!("Should have caused an Interpreter error: {:#?}", e),
        };
    });
    sim.execute_next_block(|_env| {});
    sim.execute_next_block(|_env| {});
}

fn test_deploy_smart_contract(
    block: &mut ClarityBlockConnection,
    contract_id: &QualifiedContractIdentifier,
    content: &str,
    version: ClarityVersion,
) -> std::result::Result<(), ClarityError> {
    block.as_transaction(|tx| {
        let (ast, analysis) =
            tx.analyze_smart_contract(contract_id, version, content, ASTRules::PrecheckSize)?;
        tx.initialize_smart_contract(contract_id, version, &ast, content, None, |_, _| None, None)?;
        tx.save_analysis(contract_id, &analysis)?;
        return Ok(());
    })
}

#[test]
// test that the maximum stackerdb list size will fit in a value
fn max_stackerdb_list() {
    let signers_list: Vec<_> = (0..SIGNERS_MAX_LIST_SIZE)
        .map(|signer_ix| {
            let signer_address =
                StacksAddress::new(0, Hash160::from_data(&signer_ix.to_be_bytes())).unwrap();
            Value::Tuple(
                TupleData::from_data(vec![
                    (
                        "signer".into(),
                        Value::Principal(PrincipalData::from(signer_address)),
                    ),
                    ("num-slots".into(), Value::UInt(1)),
                ])
                .expect("BUG: Failed to construct `{ signer: principal, num-slots: u64 }` tuple"),
            )
        })
        .collect();

    assert_eq!(signers_list.len(), SIGNERS_MAX_LIST_SIZE);
    Value::cons_list_unsanitized(signers_list)
        .expect("Failed to construct `(list 4000 { signer: principal, num-slots: u64 })` list");
}

#[test]
fn recency_tests() {
    let mut sim = ClarityTestSim::new();
    let delegator = StacksPrivateKey::random();

    sim.execute_next_block(|env| {
        env.initialize_versioned_contract(
            POX_CONTRACT_TESTNET.clone(),
            ClarityVersion::Clarity2,
            &BOOT_CODE_POX_TESTNET,
            None,
            ASTRules::PrecheckSize,
        )
        .unwrap()
    });
    sim.execute_next_block(|env| {
        // try to issue a far future stacking tx
        assert_eq!(
            env.execute_transaction(
                (&USER_KEYS[0]).into(),
                None,
                POX_CONTRACT_TESTNET.clone(),
                "stack-stx",
                &symbols_from_values(vec![
                    Value::UInt(USTX_PER_HOLDER),
                    POX_ADDRS[0].clone(),
                    Value::UInt(3000),
                    Value::UInt(3),
                ])
            )
            .unwrap()
            .0
            .to_string(),
            "(err 24)".to_string()
        );
        // let's delegate, and check if the delegate can issue a far future
        //   stacking tx
        assert_eq!(
            env.execute_transaction(
                (&USER_KEYS[0]).into(),
                None,
                POX_CONTRACT_TESTNET.clone(),
                "delegate-stx",
                &symbols_from_values(vec![
                    Value::UInt(2 * USTX_PER_HOLDER),
                    (&delegator).into(),
                    Value::none(),
                    Value::none()
                ])
            )
            .unwrap()
            .0,
            Value::okay_true()
        );

        assert_eq!(
            env.execute_transaction(
                (&delegator).into(),
                None,
                POX_CONTRACT_TESTNET.clone(),
                "delegate-stack-stx",
                &symbols_from_values(vec![
                    (&USER_KEYS[0]).into(),
                    Value::UInt(USTX_PER_HOLDER),
                    POX_ADDRS[1].clone(),
                    Value::UInt(3000),
                    Value::UInt(2)
                ])
            )
            .unwrap()
            .0
            .to_string(),
            "(err 24)".to_string()
        );
    });
}

#[test]
fn delegation_tests() {
    let mut sim = ClarityTestSim::new();
    let delegator = StacksPrivateKey::random();
    const REWARD_CYCLE_LENGTH: u128 = 1050;

    sim.execute_next_block(|env| {
        env.initialize_versioned_contract(
            POX_CONTRACT_TESTNET.clone(),
            ClarityVersion::Clarity2,
            &BOOT_CODE_POX_TESTNET,
            None,
            ASTRules::PrecheckSize,
        )
        .unwrap()
    });
    sim.execute_next_block(|env| {
        assert_eq!(
            env.execute_transaction(
                (&USER_KEYS[0]).into(),
                None,
                POX_CONTRACT_TESTNET.clone(),
                "delegate-stx",
                &symbols_from_values(vec![
                    Value::UInt(2 * USTX_PER_HOLDER),
                    (&delegator).into(),
                    Value::none(),
                    Value::none()
                ])
            )
            .unwrap()
            .0,
            Value::okay_true()
        );

        // already delegating...
        assert_eq!(
            env.execute_transaction(
                (&USER_KEYS[0]).into(),
                None,
                POX_CONTRACT_TESTNET.clone(),
                "delegate-stx",
                &symbols_from_values(vec![
                    Value::UInt(USTX_PER_HOLDER),
                    (&delegator).into(),
                    Value::none(),
                    Value::none()
                ])
            )
            .unwrap()
            .0,
            Value::error(Value::Int(20)).unwrap()
        );

        assert_eq!(
            env.execute_transaction(
                (&USER_KEYS[1]).into(),
                None,
                POX_CONTRACT_TESTNET.clone(),
                "delegate-stx",
                &symbols_from_values(vec![
                    Value::UInt(USTX_PER_HOLDER),
                    (&delegator).into(),
                    Value::none(),
                    Value::some(POX_ADDRS[0].clone()).unwrap()
                ])
            )
            .unwrap()
            .0,
            Value::okay_true()
        );
        assert_eq!(
            env.execute_transaction(
                (&USER_KEYS[2]).into(),
                None,
                POX_CONTRACT_TESTNET.clone(),
                "delegate-stx",
                &symbols_from_values(vec![
                    Value::UInt(USTX_PER_HOLDER),
                    (&delegator).into(),
                    Value::some(Value::UInt(REWARD_CYCLE_LENGTH * 2)).unwrap(),
                    Value::none()
                ])
            )
            .unwrap()
            .0,
            Value::okay_true()
        );

        assert_eq!(
            env.execute_transaction(
                (&USER_KEYS[3]).into(),
                None,
                POX_CONTRACT_TESTNET.clone(),
                "delegate-stx",
                &symbols_from_values(vec![
                    Value::UInt(USTX_PER_HOLDER),
                    (&delegator).into(),
                    Value::none(),
                    Value::none()
                ])
            )
            .unwrap()
            .0,
            Value::okay_true()
        );

        assert_eq!(
            env.execute_transaction(
                (&USER_KEYS[4]).into(),
                None,
                POX_CONTRACT_TESTNET.clone(),
                "delegate-stx",
                &symbols_from_values(vec![
                    Value::UInt(USTX_PER_HOLDER),
                    (&delegator).into(),
                    Value::none(),
                    Value::none()
                ])
            )
            .unwrap()
            .0,
            Value::okay_true()
        );
    });
    // let's do some delegated stacking!
    sim.execute_next_block(|env| {
        // try to stack more than [0]'s delegated amount!
        let burn_height = env.eval_raw("burn-block-height").unwrap().0;
        assert_eq!(
            env.execute_transaction(
                (&delegator).into(),
                None,
                POX_CONTRACT_TESTNET.clone(),
                "delegate-stack-stx",
                &symbols_from_values(vec![
                    (&USER_KEYS[0]).into(),
                    Value::UInt(3 * USTX_PER_HOLDER),
                    POX_ADDRS[1].clone(),
                    burn_height.clone(),
                    Value::UInt(2)
                ])
            )
            .unwrap()
            .0
            .to_string(),
            "(err 22)".to_string()
        );

        // try to stack more than [0] has!
        assert_eq!(
            env.execute_transaction(
                (&delegator).into(),
                None,
                POX_CONTRACT_TESTNET.clone(),
                "delegate-stack-stx",
                &symbols_from_values(vec![
                    (&USER_KEYS[0]).into(),
                    Value::UInt(2 * USTX_PER_HOLDER),
                    POX_ADDRS[1].clone(),
                    burn_height.clone(),
                    Value::UInt(2)
                ])
            )
            .unwrap()
            .0
            .to_string(),
            "(err 1)".to_string()
        );

        // let's stack less than the threshold
        assert_eq!(
            env.execute_transaction(
                (&delegator).into(),
                None,
                POX_CONTRACT_TESTNET.clone(),
                "delegate-stack-stx",
                &symbols_from_values(vec![
                    (&USER_KEYS[0]).into(),
                    Value::UInt(*MIN_THRESHOLD - 1),
                    POX_ADDRS[1].clone(),
                    burn_height.clone(),
                    Value::UInt(2)
                ])
            )
            .unwrap()
            .0,
            execute(&format!(
                "(ok {{ stacker: '{}, lock-amount: {}, unlock-burn-height: {} }})",
                Value::from(&USER_KEYS[0]),
                Value::UInt(*MIN_THRESHOLD - 1),
                Value::UInt(REWARD_CYCLE_LENGTH * 3)
            ))
        );

        assert_eq!(
            env.eval_read_only(
                &POX_CONTRACT_TESTNET,
                &format!("(stx-get-balance '{})", &Value::from(&USER_KEYS[0]))
            )
            .unwrap()
            .0,
            Value::UInt(USTX_PER_HOLDER - *MIN_THRESHOLD + 1)
        );

        // try to commit our partial stacking...
        assert_eq!(
            env.execute_transaction(
                (&delegator).into(),
                None,
                POX_CONTRACT_TESTNET.clone(),
                "stack-aggregation-commit",
                &symbols_from_values(vec![POX_ADDRS[1].clone(), Value::UInt(1)])
            )
            .unwrap()
            .0
            .to_string(),
            "(err 11)".to_string()
        );
        // not enough! we need to stack more...
        //   but POX_ADDR[1] cannot be used for USER_KEYS[1]...
        assert_eq!(
            env.execute_transaction(
                (&delegator).into(),
                None,
                POX_CONTRACT_TESTNET.clone(),
                "delegate-stack-stx",
                &symbols_from_values(vec![
                    (&USER_KEYS[1]).into(),
                    Value::UInt(*MIN_THRESHOLD - 1),
                    POX_ADDRS[1].clone(),
                    burn_height.clone(),
                    Value::UInt(2)
                ])
            )
            .unwrap()
            .0
            .to_string(),
            "(err 23)".to_string()
        );

        // And USER_KEYS[0] is already stacking...
        assert_eq!(
            env.execute_transaction(
                (&delegator).into(),
                None,
                POX_CONTRACT_TESTNET.clone(),
                "delegate-stack-stx",
                &symbols_from_values(vec![
                    (&USER_KEYS[0]).into(),
                    Value::UInt(*MIN_THRESHOLD - 1),
                    POX_ADDRS[1].clone(),
                    burn_height.clone(),
                    Value::UInt(2)
                ])
            )
            .unwrap()
            .0
            .to_string(),
            "(err 3)".to_string()
        );

        // USER_KEYS[2] won't want to stack past the delegation expiration...
        assert_eq!(
            env.execute_transaction(
                (&delegator).into(),
                None,
                POX_CONTRACT_TESTNET.clone(),
                "delegate-stack-stx",
                &symbols_from_values(vec![
                    (&USER_KEYS[2]).into(),
                    Value::UInt(*MIN_THRESHOLD - 1),
                    POX_ADDRS[1].clone(),
                    burn_height.clone(),
                    Value::UInt(2)
                ])
            )
            .unwrap()
            .0
            .to_string(),
            "(err 21)".to_string()
        );

        //  but for just one block will be fine
        assert_eq!(
            env.execute_transaction(
                (&delegator).into(),
                None,
                POX_CONTRACT_TESTNET.clone(),
                "delegate-stack-stx",
                &symbols_from_values(vec![
                    (&USER_KEYS[2]).into(),
                    Value::UInt(*MIN_THRESHOLD - 1),
                    POX_ADDRS[1].clone(),
                    burn_height.clone(),
                    Value::UInt(1)
                ])
            )
            .unwrap()
            .0,
            execute(&format!(
                "(ok {{ stacker: '{}, lock-amount: {}, unlock-burn-height: {} }})",
                Value::from(&USER_KEYS[2]),
                Value::UInt(*MIN_THRESHOLD - 1),
                Value::UInt(REWARD_CYCLE_LENGTH * 2)
            ))
        );

        assert_eq!(
            env.eval_read_only(
                &POX_CONTRACT_TESTNET,
                &format!("(stx-get-balance '{})", &Value::from(&USER_KEYS[2]))
            )
            .unwrap()
            .0,
            Value::UInt(USTX_PER_HOLDER - *MIN_THRESHOLD + 1)
        );

        assert_eq!(
            env.eval_read_only(
                &POX_CONTRACT_TESTNET,
                &format!("(stx-get-balance '{})", &Value::from(&USER_KEYS[0]))
            )
            .unwrap()
            .0,
            Value::UInt(USTX_PER_HOLDER - *MIN_THRESHOLD + 1)
        );

        assert_eq!(
            env.eval_read_only(
                &POX_CONTRACT_TESTNET,
                &format!("(stx-get-balance '{})", &Value::from(&USER_KEYS[1]))
            )
            .unwrap()
            .0,
            Value::UInt(USTX_PER_HOLDER)
        );

        // try to commit our partial stacking again!
        assert_eq!(
            env.execute_transaction(
                (&delegator).into(),
                None,
                POX_CONTRACT_TESTNET.clone(),
                "stack-aggregation-commit",
                &symbols_from_values(vec![POX_ADDRS[1].clone(), Value::UInt(1)])
            )
            .unwrap()
            .0
            .to_string(),
            "(ok true)".to_string()
        );

        assert_eq!(
            env.eval_read_only(&POX_CONTRACT_TESTNET, "(get-reward-set-size u1)")
                .unwrap()
                .0
                .to_string(),
            "u1"
        );
        assert_eq!(
            env.eval_read_only(&POX_CONTRACT_TESTNET, "(get-reward-set-pox-address u1 u0)")
                .unwrap()
                .0,
            execute(&format!(
                "(some {{ pox-addr: {}, total-ustx: {} }})",
                &POX_ADDRS[1],
                &Value::UInt(2 * (*MIN_THRESHOLD - 1))
            ))
        );

        // can we double commit? I don't think so!
        assert_eq!(
            env.execute_transaction(
                (&delegator).into(),
                None,
                POX_CONTRACT_TESTNET.clone(),
                "stack-aggregation-commit",
                &symbols_from_values(vec![POX_ADDRS[1].clone(), Value::UInt(1)])
            )
            .unwrap()
            .0
            .to_string(),
            "(err 4)".to_string()
        );

        // okay, let's try some more delegation situations...
        // 1. we already locked user[0] up for round 2, so let's add some more stacks for round 2 from
        //    user[3]. in the process, this will add more stacks for lockup in round 1, so lets commit
        //    that as well.

        assert_eq!(
            env.execute_transaction(
                (&delegator).into(),
                None,
                POX_CONTRACT_TESTNET.clone(),
                "delegate-stack-stx",
                &symbols_from_values(vec![
                    (&USER_KEYS[3]).into(),
                    Value::UInt(*MIN_THRESHOLD),
                    POX_ADDRS[1].clone(),
                    burn_height.clone(),
                    Value::UInt(2)
                ])
            )
            .unwrap()
            .0,
            execute(&format!(
                "(ok {{ stacker: '{}, lock-amount: {}, unlock-burn-height: {} }})",
                Value::from(&USER_KEYS[3]),
                Value::UInt(*MIN_THRESHOLD),
                Value::UInt(REWARD_CYCLE_LENGTH * 3)
            ))
        );

        assert_eq!(
            env.eval_read_only(
                &POX_CONTRACT_TESTNET,
                &format!("(stx-get-balance '{})", &Value::from(&USER_KEYS[3]))
            )
            .unwrap()
            .0,
            Value::UInt(USTX_PER_HOLDER - *MIN_THRESHOLD)
        );

        // let's commit to round 2 now.
        assert_eq!(
            env.execute_transaction(
                (&delegator).into(),
                None,
                POX_CONTRACT_TESTNET.clone(),
                "stack-aggregation-commit",
                &symbols_from_values(vec![POX_ADDRS[1].clone(), Value::UInt(2)])
            )
            .unwrap()
            .0
            .to_string(),
            "(ok true)".to_string()
        );

        // and we can commit to round 1 again as well!
        assert_eq!(
            env.execute_transaction(
                (&delegator).into(),
                None,
                POX_CONTRACT_TESTNET.clone(),
                "stack-aggregation-commit",
                &symbols_from_values(vec![POX_ADDRS[1].clone(), Value::UInt(1)])
            )
            .unwrap()
            .0
            .to_string(),
            "(ok true)".to_string()
        );

        // check reward sets for round 2 and round 1...

        assert_eq!(
            env.eval_read_only(&POX_CONTRACT_TESTNET, "(get-reward-set-size u2)")
                .unwrap()
                .0
                .to_string(),
            "u1"
        );
        assert_eq!(
            env.eval_read_only(&POX_CONTRACT_TESTNET, "(get-reward-set-pox-address u2 u0)")
                .unwrap()
                .0,
            execute(&format!(
                "(some {{ pox-addr: {}, total-ustx: {} }})",
                &POX_ADDRS[1],
                &Value::UInt(2 * (*MIN_THRESHOLD) - 1)
            ))
        );

        assert_eq!(
            env.eval_read_only(&POX_CONTRACT_TESTNET, "(get-reward-set-size u1)")
                .unwrap()
                .0
                .to_string(),
            "u2"
        );
        assert_eq!(
            env.eval_read_only(&POX_CONTRACT_TESTNET, "(get-reward-set-pox-address u1 u0)")
                .unwrap()
                .0,
            execute(&format!(
                "(some {{ pox-addr: {}, total-ustx: {} }})",
                &POX_ADDRS[1],
                &Value::UInt(2 * (*MIN_THRESHOLD - 1))
            ))
        );
        assert_eq!(
            env.eval_read_only(&POX_CONTRACT_TESTNET, "(get-reward-set-pox-address u1 u1)")
                .unwrap()
                .0,
            execute(&format!(
                "(some {{ pox-addr: {}, total-ustx: {} }})",
                &POX_ADDRS[1],
                &Value::UInt(*MIN_THRESHOLD)
            ))
        );

        // 2. lets make sure we can lock up for user[1] so long as it goes to pox[0].

        assert_eq!(
            env.execute_transaction(
                (&delegator).into(),
                None,
                POX_CONTRACT_TESTNET.clone(),
                "delegate-stack-stx",
                &symbols_from_values(vec![
                    (&USER_KEYS[1]).into(),
                    Value::UInt(*MIN_THRESHOLD),
                    POX_ADDRS[0].clone(),
                    burn_height.clone(),
                    Value::UInt(2)
                ])
            )
            .unwrap()
            .0,
            execute(&format!(
                "(ok {{ stacker: '{}, lock-amount: {}, unlock-burn-height: {} }})",
                Value::from(&USER_KEYS[1]),
                Value::UInt(*MIN_THRESHOLD),
                Value::UInt(REWARD_CYCLE_LENGTH * 3)
            ))
        );

        // 3. lets try to lock up user[4], but do some revocation first.
        assert_eq!(
            env.execute_transaction(
                (&USER_KEYS[4]).into(),
                None,
                POX_CONTRACT_TESTNET.clone(),
                "revoke-delegate-stx",
                &[]
            )
            .unwrap()
            .0,
            Value::okay_true()
        );

        // will run a second time, but return false
        assert_eq!(
            env.execute_transaction(
                (&USER_KEYS[4]).into(),
                None,
                POX_CONTRACT_TESTNET.clone(),
                "revoke-delegate-stx",
                &[]
            )
            .unwrap()
            .0
            .to_string(),
            "(ok false)".to_string()
        );

        assert_eq!(
            env.execute_transaction(
                (&delegator).into(),
                None,
                POX_CONTRACT_TESTNET.clone(),
                "delegate-stack-stx",
                &symbols_from_values(vec![
                    (&USER_KEYS[4]).into(),
                    Value::UInt(*MIN_THRESHOLD - 1),
                    POX_ADDRS[0].clone(),
                    burn_height,
                    Value::UInt(2)
                ])
            )
            .unwrap()
            .0
            .to_string(),
            "(err 9)".to_string()
        );
    });
}

#[test]
fn test_vote_withdrawal() {
    let mut sim = ClarityTestSim::new();

    sim.execute_next_block(|env| {
        env.initialize_versioned_contract(
            COST_VOTING_CONTRACT_TESTNET.clone(),
            ClarityVersion::Clarity1,
            &BOOT_CODE_COST_VOTING,
            None,
            ASTRules::PrecheckSize,
        )
        .unwrap();

        // Submit a proposal
        assert_eq!(
            env.execute_transaction(
                (&USER_KEYS[0]).into(),
                None,
                COST_VOTING_CONTRACT_TESTNET.clone(),
                "submit-proposal",
                &symbols_from_values(vec![
                    Value::Principal(
                        PrincipalData::parse_qualified_contract_principal(
                            "ST000000000000000000002AMW42H.function-name"
                        )
                        .unwrap()
                    ),
                    Value::string_ascii_from_bytes("function-name".into()).unwrap(),
                    Value::Principal(
                        PrincipalData::parse_qualified_contract_principal(
                            "ST000000000000000000002AMW42H.cost-function-name"
                        )
                        .unwrap()
                    ),
                    Value::string_ascii_from_bytes("cost-function-name".into()).unwrap(),
                ])
            )
            .unwrap()
            .0,
            Value::Response(ResponseData {
                committed: true,
                data: Value::UInt(0).into()
            })
        );

        // Vote on the proposal
        env.execute_transaction(
            (&USER_KEYS[0]).into(),
            None,
            COST_VOTING_CONTRACT_TESTNET.clone(),
            "vote-proposal",
            &symbols_from_values(vec![Value::UInt(0), Value::UInt(10)]),
        )
        .unwrap();

        // Assert that the number of votes is correct
        assert_eq!(
            env.execute_transaction(
                (&USER_KEYS[0]).into(),
                None,
                COST_VOTING_CONTRACT_TESTNET.clone(),
                "get-proposal-votes",
                &symbols_from_values(vec![Value::UInt(0)])
            )
            .unwrap()
            .0,
            Value::Optional(OptionalData {
                data: Some(Box::from(Value::UInt(10)))
            })
        );

        // Vote again on the proposal
        env.execute_transaction(
            (&USER_KEYS[0]).into(),
            None,
            COST_VOTING_CONTRACT_TESTNET.clone(),
            "vote-proposal",
            &symbols_from_values(vec![Value::UInt(0), Value::UInt(5)]),
        )
        .unwrap();

        // Assert that the number of votes is correct
        assert_eq!(
            env.execute_transaction(
                (&USER_KEYS[0]).into(),
                None,
                COST_VOTING_CONTRACT_TESTNET.clone(),
                "get-proposal-votes",
                &symbols_from_values(vec![Value::UInt(0)])
            )
            .unwrap()
            .0,
            Value::Optional(OptionalData {
                data: Some(Box::from(Value::UInt(15)))
            })
        );

        // Assert votes are assigned to principal
        assert_eq!(
            env.execute_transaction(
                (&USER_KEYS[0]).into(),
                None,
                COST_VOTING_CONTRACT_TESTNET.clone(),
                "get-principal-votes",
                &symbols_from_values(vec![
                    Value::Principal(StandardPrincipalData::from(&USER_KEYS[0]).into()),
                    Value::UInt(0),
                ])
            )
            .unwrap()
            .0,
            Value::Optional(OptionalData {
                data: Some(Box::from(Value::UInt(15)))
            })
        );

        // Assert withdrawal fails if amount is more than voted
        assert_eq!(
            env.execute_transaction(
                (&USER_KEYS[0]).into(),
                None,
                COST_VOTING_CONTRACT_TESTNET.clone(),
                "withdraw-votes",
                &symbols_from_values(vec![Value::UInt(0), Value::UInt(20)]),
            )
            .unwrap()
            .0,
            Value::Response(ResponseData {
                committed: false,
                data: Value::Int(5).into()
            })
        );

        // Withdraw votes
        env.execute_transaction(
            (&USER_KEYS[0]).into(),
            None,
            COST_VOTING_CONTRACT_TESTNET.clone(),
            "withdraw-votes",
            &symbols_from_values(vec![Value::UInt(0), Value::UInt(5)]),
        )
        .unwrap();

        // Assert withdrawal worked
        assert_eq!(
            env.execute_transaction(
                (&USER_KEYS[0]).into(),
                None,
                COST_VOTING_CONTRACT_TESTNET.clone(),
                "get-proposal-votes",
                &symbols_from_values(vec![Value::UInt(0)])
            )
            .unwrap()
            .0,
            Value::Optional(OptionalData {
                data: Some(Box::from(Value::UInt(10)))
            })
        );
    });

    // Fast forward to proposal expiration
    for _ in 0..2016 {
        sim.execute_next_block(|_| {});
    }

    sim.execute_next_block(|env| {
        // Withdraw STX after proposal expires
        env.execute_transaction(
            (&USER_KEYS[0]).into(),
            None,
            COST_VOTING_CONTRACT_TESTNET.clone(),
            "withdraw-votes",
            &symbols_from_values(vec![Value::UInt(0), Value::UInt(10)]),
        )
        .unwrap();
    });

    sim.execute_next_block(|env| {
        // Assert that stx balance is correct
        assert_eq!(
            env.eval_read_only(
                &COST_VOTING_CONTRACT_TESTNET,
                &format!("(stx-get-balance '{})", &Value::from(&USER_KEYS[0]))
            )
            .unwrap()
            .0,
            Value::UInt(1000000)
        );
    });
}

#[test]
fn test_vote_fail() {
    let mut sim = ClarityTestSim::new();

    // Test voting in a proposal
    sim.execute_next_block(|env| {
        env.initialize_contract(
            COST_VOTING_CONTRACT_TESTNET.clone(),
            &BOOT_CODE_COST_VOTING,
            None,
            ASTRules::PrecheckSize,
        )
        .unwrap();

        // Submit a proposal
        assert_eq!(
            env.execute_transaction(
                (&USER_KEYS[0]).into(),
                None,
                COST_VOTING_CONTRACT_TESTNET.clone(),
                "submit-proposal",
                &symbols_from_values(vec![
                    Value::Principal(
                        PrincipalData::parse_qualified_contract_principal(
                            "ST000000000000000000002AMW42H.function-name2"
                        )
                        .unwrap()
                    ),
                    Value::string_ascii_from_bytes("function-name2".into()).unwrap(),
                    Value::Principal(
                        PrincipalData::parse_qualified_contract_principal(
                            "ST000000000000000000002AMW42H.cost-function-name2"
                        )
                        .unwrap()
                    ),
                    Value::string_ascii_from_bytes("cost-function-name2".into()).unwrap(),
                ])
            )
            .unwrap()
            .0,
            Value::Response(ResponseData {
                committed: true,
                data: Value::UInt(0).into()
            })
        );

        // Assert confirmation fails
        assert_eq!(
            env.execute_transaction(
                (&USER_KEYS[0]).into(),
                None,
                COST_VOTING_CONTRACT_TESTNET.clone(),
                "confirm-votes",
                &symbols_from_values(vec![Value::UInt(0)])
            )
            .unwrap()
            .0,
            Value::Response(ResponseData {
                committed: false,
                data: Value::Int(11).into()
            })
        );

        // Assert voting with more STX than are in an account fails
        assert_eq!(
            env.execute_transaction(
                (&USER_KEYS[0]).into(),
                None,
                COST_VOTING_CONTRACT_TESTNET.clone(),
                "vote-proposal",
                &symbols_from_values(vec![Value::UInt(0), Value::UInt(USTX_PER_HOLDER + 1)]),
            )
            .unwrap()
            .0,
            Value::Response(ResponseData {
                committed: false,
                data: Value::Int(5).into()
            })
        );

        // Commit all liquid stacks to vote
        for user in USER_KEYS.iter() {
            env.execute_transaction(
                user.into(),
                None,
                COST_VOTING_CONTRACT_TESTNET.clone(),
                "vote-proposal",
                &symbols_from_values(vec![Value::UInt(0), Value::UInt(USTX_PER_HOLDER)]),
            )
            .unwrap();
        }

        // Assert confirmation returns true
        assert_eq!(
            env.execute_transaction(
                (&USER_KEYS[0]).into(),
                None,
                COST_VOTING_CONTRACT_TESTNET.clone(),
                "confirm-votes",
                &symbols_from_values(vec![Value::UInt(0)])
            )
            .unwrap()
            .0,
            Value::Response(ResponseData {
                committed: true,
                data: Value::Bool(true).into()
            })
        );
    });

    sim.execute_next_block(|env| {
        env.execute_transaction(
            (&MINER_KEY.clone()).into(),
            None,
            COST_VOTING_CONTRACT_TESTNET.clone(),
            "veto",
            &symbols_from_values(vec![Value::UInt(0)]),
        )
        .unwrap();

        assert_eq!(
            env.execute_transaction(
                (&USER_KEYS[0]).into(),
                None,
                COST_VOTING_CONTRACT_TESTNET.clone(),
                "get-proposal-vetos",
                &symbols_from_values(vec![Value::UInt(0)])
            )
            .unwrap()
            .0,
            Value::Optional(OptionalData {
                data: Some(Box::from(Value::UInt(1)))
            })
        );
    });

    let fork_start = sim.block_height;

    for i in 0..25 {
        sim.execute_next_block(|env| {
            env.execute_transaction(
                (&MINER_KEY.clone()).into(),
                None,
                COST_VOTING_CONTRACT_TESTNET.clone(),
                "veto",
                &symbols_from_values(vec![Value::UInt(0)]),
            )
            .unwrap();

            // assert error if already vetoed in this block
            assert_eq!(
                env.execute_transaction(
                    (&MINER_KEY.clone()).into(),
                    None,
                    COST_VOTING_CONTRACT_TESTNET.clone(),
                    "veto",
                    &symbols_from_values(vec![Value::UInt(0)])
                )
                .unwrap()
                .0,
                Value::Response(ResponseData {
                    committed: false,
                    data: Value::Int(9).into()
                })
            );
        })
    }

    for _ in 0..100 {
        sim.execute_next_block(|_| {});
    }

    sim.execute_next_block(|env| {
        // Assert confirmation fails because of majority veto
        assert_eq!(
            env.execute_transaction(
                (&USER_KEYS[0]).into(),
                None,
                COST_VOTING_CONTRACT_TESTNET.clone(),
                "confirm-miners",
                &symbols_from_values(vec![Value::UInt(0)])
            )
            .unwrap()
            .0,
            Value::Response(ResponseData {
                committed: false,
                data: Value::Int(14).into()
            })
        );
    });

    // let's fork, and overcome the veto
    sim.execute_block_as_fork(fork_start, |_| {});
    for _ in 0..125 {
        sim.execute_next_block(|_| {});
    }

    sim.execute_next_block(|env| {
        // Assert confirmation passes because there are no vetos
        assert_eq!(
            env.execute_transaction(
                (&USER_KEYS[0]).into(),
                None,
                COST_VOTING_CONTRACT_TESTNET.clone(),
                "confirm-miners",
                &symbols_from_values(vec![Value::UInt(0)])
            )
            .unwrap()
            .0,
            Value::Response(ResponseData {
                committed: true,
                data: Value::Bool(true).into(),
            })
        );
    });
}

#[test]
fn test_vote_confirm() {
    let mut sim = ClarityTestSim::new();

    sim.execute_next_block(|env| {
        env.initialize_contract(
            COST_VOTING_CONTRACT_TESTNET.clone(),
            &BOOT_CODE_COST_VOTING,
            None,
            ASTRules::PrecheckSize,
        )
        .unwrap();

        // Submit a proposal
        assert_eq!(
            env.execute_transaction(
                (&USER_KEYS[0]).into(),
                None,
                COST_VOTING_CONTRACT_TESTNET.clone(),
                "submit-proposal",
                &symbols_from_values(vec![
                    Value::Principal(
                        PrincipalData::parse_qualified_contract_principal(
                            "ST000000000000000000002AMW42H.function-name2"
                        )
                        .unwrap()
                    ),
                    Value::string_ascii_from_bytes("function-name2".into()).unwrap(),
                    Value::Principal(
                        PrincipalData::parse_qualified_contract_principal(
                            "ST000000000000000000002AMW42H.cost-function-name2"
                        )
                        .unwrap()
                    ),
                    Value::string_ascii_from_bytes("cost-function-name2".into()).unwrap(),
                ])
            )
            .unwrap()
            .0,
            Value::Response(ResponseData {
                committed: true,
                data: Value::UInt(0).into()
            })
        );

        // Assert confirmation fails
        assert_eq!(
            env.execute_transaction(
                (&USER_KEYS[0]).into(),
                None,
                COST_VOTING_CONTRACT_TESTNET.clone(),
                "confirm-votes",
                &symbols_from_values(vec![Value::UInt(0)])
            )
            .unwrap()
            .0,
            Value::Response(ResponseData {
                committed: false,
                data: Value::Int(11).into()
            })
        );

        // Commit all liquid stacks to vote
        for user in USER_KEYS.iter() {
            env.execute_transaction(
                user.into(),
                None,
                COST_VOTING_CONTRACT_TESTNET.clone(),
                "vote-proposal",
                &symbols_from_values(vec![Value::UInt(0), Value::UInt(USTX_PER_HOLDER)]),
            )
            .unwrap();
        }

        // Assert confirmation returns true
        assert_eq!(
            env.execute_transaction(
                (&USER_KEYS[0]).into(),
                None,
                COST_VOTING_CONTRACT_TESTNET.clone(),
                "confirm-votes",
                &symbols_from_values(vec![Value::UInt(0)])
            )
            .unwrap()
            .0,
            Value::Response(ResponseData {
                committed: true,
                data: Value::Bool(true).into()
            })
        );
    });

    // Fast forward to proposal expiration
    for _ in 0..2016 {
        sim.execute_next_block(|_| {});
    }

    for _ in 0..1007 {
        sim.execute_next_block(|_| {});
    }

    sim.execute_next_block(|env| {
        // Assert confirmation passes
        assert_eq!(
            env.execute_transaction(
                (&USER_KEYS[0]).into(),
                None,
                COST_VOTING_CONTRACT_TESTNET.clone(),
                "confirm-miners",
                &symbols_from_values(vec![Value::UInt(0)])
            )
            .unwrap()
            .0,
            Value::Response(ResponseData {
                committed: true,
                data: Value::Bool(true).into()
            })
        );
    });
}

#[test]
fn test_vote_too_many_confirms() {
    let mut sim = ClarityTestSim::new();

    let MAX_CONFIRMATIONS_PER_BLOCK = 10;
    sim.execute_next_block(|env| {
        env.initialize_contract(
            COST_VOTING_CONTRACT_TESTNET.clone(),
            &BOOT_CODE_COST_VOTING,
            None,
            ASTRules::PrecheckSize,
        )
        .unwrap();

        // Submit a proposal
        for i in 0..(MAX_CONFIRMATIONS_PER_BLOCK + 1) {
            assert_eq!(
                env.execute_transaction(
                    (&USER_KEYS[0]).into(),
                    None,
                    COST_VOTING_CONTRACT_TESTNET.clone(),
                    "submit-proposal",
                    &symbols_from_values(vec![
                        Value::Principal(
                            PrincipalData::parse_qualified_contract_principal(
                                "ST000000000000000000002AMW42H.function-name2"
                            )
                            .unwrap()
                        ),
                        Value::string_ascii_from_bytes("function-name2".into()).unwrap(),
                        Value::Principal(
                            PrincipalData::parse_qualified_contract_principal(
                                "ST000000000000000000002AMW42H.cost-function-name2"
                            )
                            .unwrap()
                        ),
                        Value::string_ascii_from_bytes("cost-function-name2".into()).unwrap(),
                    ])
                )
                .unwrap()
                .0,
                Value::Response(ResponseData {
                    committed: true,
                    data: Value::UInt(i).into()
                })
            );
        }

        for i in 0..(MAX_CONFIRMATIONS_PER_BLOCK + 1) {
            // Commit all liquid stacks to vote
            for user in USER_KEYS.iter() {
                assert_eq!(
                    env.execute_transaction(
                        user.into(),
                        None,
                        COST_VOTING_CONTRACT_TESTNET.clone(),
                        "vote-proposal",
                        &symbols_from_values(vec![Value::UInt(i), Value::UInt(USTX_PER_HOLDER)]),
                    )
                    .unwrap()
                    .0,
                    Value::okay_true()
                );
            }

            // Assert confirmation returns true
            assert_eq!(
                env.execute_transaction(
                    (&USER_KEYS[0]).into(),
                    None,
                    COST_VOTING_CONTRACT_TESTNET.clone(),
                    "confirm-votes",
                    &symbols_from_values(vec![Value::UInt(i)])
                )
                .unwrap()
                .0,
                Value::okay_true(),
            );

            // withdraw
            for user in USER_KEYS.iter() {
                env.execute_transaction(
                    user.into(),
                    None,
                    COST_VOTING_CONTRACT_TESTNET.clone(),
                    "withdraw-votes",
                    &symbols_from_values(vec![Value::UInt(i), Value::UInt(USTX_PER_HOLDER)]),
                )
                .unwrap();
            }
        }
    });

    // Fast forward to proposal expiration
    for _ in 0..2016 {
        sim.execute_next_block(|_| {});
    }

    for _ in 0..1007 {
        sim.execute_next_block(|_| {});
    }

    sim.execute_next_block(|env| {
        for i in 0..MAX_CONFIRMATIONS_PER_BLOCK {
            // Assert confirmation passes
            assert_eq!(
                env.execute_transaction(
                    (&USER_KEYS[0]).into(),
                    None,
                    COST_VOTING_CONTRACT_TESTNET.clone(),
                    "confirm-miners",
                    &symbols_from_values(vec![Value::UInt(i)])
                )
                .unwrap()
                .0,
                Value::okay_true(),
            );
        }

        // Assert next confirmation fails
        assert_eq!(
            env.execute_transaction(
                (&USER_KEYS[0]).into(),
                None,
                COST_VOTING_CONTRACT_TESTNET.clone(),
                "confirm-miners",
                &symbols_from_values(vec![Value::UInt(MAX_CONFIRMATIONS_PER_BLOCK)])
            )
            .unwrap()
            .0,
            Value::error(Value::Int(17)).unwrap()
        );
    });
}<|MERGE_RESOLUTION|>--- conflicted
+++ resolved
@@ -140,33 +140,21 @@
         self.tenure_height + 100
     }
 
-<<<<<<< HEAD
-    pub fn execute_next_block_as_conn_with_tenure<F, R>(&mut self, new_tenure: bool, f: F) -> R
-    where
-        F: FnOnce(&mut ClarityBlockConnection) -> R,
-    {
-        let r = {
-            let mut store: Box<dyn WritableMarfStore> = Box::new(self.marf.begin(
-                &StacksBlockId(test_sim_height_to_hash(self.block_height, self.fork)),
-                &StacksBlockId(test_sim_height_to_hash(self.block_height + 1, self.fork)),
-            ));
-=======
     /// Common setup logic for executing blocks in tests
     /// Returns (store, headers_db, burn_db, current_epoch)
     fn setup_block_environment(
         &mut self,
         new_tenure: bool,
     ) -> (
-        WritableMarfStore,
+        Box<dyn WritableMarfStore + '_>,
         TestSimHeadersDB,
         TestSimBurnStateDB,
         StacksEpochId,
     ) {
-        let mut store = self.marf.begin(
+        let mut store: Box<dyn WritableMarfStore> = Box::new(self.marf.begin(
             &StacksBlockId(test_sim_height_to_hash(self.block_height, self.fork)),
             &StacksBlockId(test_sim_height_to_hash(self.block_height + 1, self.fork)),
-        );
->>>>>>> 87c4373b
+        ));
 
         self.block_height += 1;
         if new_tenure {
@@ -230,29 +218,7 @@
     where
         F: FnOnce(&mut OwnedEnvironment) -> R,
     {
-<<<<<<< HEAD
-        let mut store: Box<dyn WritableMarfStore> = Box::new(self.marf.begin(
-            &StacksBlockId(test_sim_height_to_hash(self.block_height, self.fork)),
-            &StacksBlockId(test_sim_height_to_hash(self.block_height + 1, self.fork)),
-        ));
-
-        self.block_height += 1;
-        if new_tenure {
-            self.tenure_height += 1;
-        }
-
-        let r = {
-            let headers_db = TestSimHeadersDB {
-                height: self.block_height,
-            };
-            let burn_db = TestSimBurnStateDB {
-                epoch_bounds: self.epoch_bounds.clone(),
-                pox_constants: PoxConstants::test_default(),
-                height: (self.tenure_height + 100).try_into().unwrap(),
-            };
-=======
         let (mut store, headers_db, burn_db, cur_epoch) = self.setup_block_environment(new_tenure);
->>>>>>> 87c4373b
 
         debug!("Execute block in epoch {}", &cur_epoch);
 
