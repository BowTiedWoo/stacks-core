--- conflicted
+++ resolved
@@ -3859,13 +3859,8 @@
                 .query(NO_PARAMS)
                 .map_err(|e| Error::DBError(db_error::SqliteError(e)))?;
 
-<<<<<<< HEAD
-            while let Some(row) = rows.next().map_err(|e| db_error::SqliteError(e))? {
+            while let Some(row) = rows.next().map_err(db_error::SqliteError)? {
                 let mut candidate = StagingBlock::from_row(row).map_err(Error::DBError)?;
-=======
-            while let Some(row) = rows.next().map_err(db_error::SqliteError)? {
-                let mut candidate = StagingBlock::from_row(&row).map_err(Error::DBError)?;
->>>>>>> e1c09f78
 
                 // block must correspond to a valid PoX snapshot
                 let sn_opt =
@@ -6694,13 +6689,8 @@
         // 2: it must be validly signed.
         let epoch = clarity_connection.get_epoch().clone();
 
-<<<<<<< HEAD
         StacksChainState::process_transaction_precheck(chainstate_config, tx, epoch)
-            .map_err(|e| MemPoolRejection::FailedToValidate(e))?;
-=======
-        StacksChainState::process_transaction_precheck(&chainstate_config, &tx, epoch)
             .map_err(MemPoolRejection::FailedToValidate)?;
->>>>>>> e1c09f78
 
         // 3: it must pay a tx fee
         let fee = tx.get_tx_fee();
