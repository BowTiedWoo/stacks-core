--- conflicted
+++ resolved
@@ -283,19 +283,6 @@
         });
         match epoch_id {
             StacksEpochId::Epoch10 => true,
-<<<<<<< HEAD
-            StacksEpochId::Epoch20 => version_u32 >= 1 && version_u32 <= 10,
-            StacksEpochId::Epoch2_05 => version_u32 >= 2 && version_u32 <= 10,
-            StacksEpochId::Epoch21 => version_u32 >= 3 && version_u32 <= 10,
-            StacksEpochId::Epoch22 => version_u32 >= 3 && version_u32 <= 10,
-            StacksEpochId::Epoch23 => version_u32 >= 3 && version_u32 <= 10,
-            StacksEpochId::Epoch24 => version_u32 >= 3 && version_u32 <= 10,
-            StacksEpochId::Epoch25 => version_u32 >= 3 && version_u32 <= 10,
-            StacksEpochId::Epoch30 => version_u32 >= 3 && version_u32 <= 10,
-            StacksEpochId::Epoch31 => version_u32 >= 3 && version_u32 <= 10,
-            StacksEpochId::Epoch32 => version_u32 >= 3 && version_u32 <= 10,
-            StacksEpochId::Epoch33 => version_u32 >= 3 && version_u32 <= 10,
-=======
             StacksEpochId::Epoch20 => (1..=11).contains(&version_u32),
             StacksEpochId::Epoch2_05 => (2..=11).contains(&version_u32),
             StacksEpochId::Epoch21
@@ -305,8 +292,8 @@
             | StacksEpochId::Epoch25
             | StacksEpochId::Epoch30
             | StacksEpochId::Epoch31
-            | StacksEpochId::Epoch32 => (3..=11).contains(&version_u32),
->>>>>>> 1393537b
+            | StacksEpochId::Epoch32
+            | StacksEpochId::Epoch33 => (3..=11).contains(&version_u32),
         }
     }
 }
