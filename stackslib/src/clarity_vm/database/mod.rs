use std::ops::{Deref, DerefMut};

use clarity::util::hash::Sha512Trunc256Sum;
use clarity::vm::analysis::AnalysisDatabase;
use clarity::vm::database::sqlite::{
    sqlite_get_contract_hash, sqlite_get_metadata, sqlite_get_metadata_manual,
    sqlite_insert_metadata,
};
use clarity::vm::database::{
    BurnStateDB, ClarityBackingStore, ClarityDatabase, HeadersDB, SpecialCaseHandler,
    SqliteConnection, NULL_BURN_STATE_DB, NULL_HEADER_DB,
};
use clarity::vm::errors::{InterpreterResult, RuntimeErrorType};
use clarity::vm::types::{PrincipalData, QualifiedContractIdentifier, TupleData};
use rusqlite::types::ToSql;
use rusqlite::{params, Connection, OptionalExtension, Row};
use stacks_common::types::chainstate::{
    BlockHeaderHash, BurnchainHeaderHash, ConsensusHash, SortitionId, StacksAddress, StacksBlockId,
    TenureBlockId, VRFSeed,
};
use stacks_common::types::Address;
use stacks_common::util::vrf::VRFProof;

use crate::chainstate::burn::db::sortdb::{
    get_ancestor_sort_id, get_ancestor_sort_id_tx, SortitionDB, SortitionDBConn, SortitionHandle,
    SortitionHandleConn, SortitionHandleTx,
};
use crate::chainstate::nakamoto::NakamotoChainState;
use crate::chainstate::stacks::boot::PoxStartCycleInfo;
use crate::chainstate::stacks::db::accounts::MinerReward;
use crate::chainstate::stacks::db::{
    ChainstateTx, MinerPaymentSchedule, StacksChainState, StacksHeaderInfo,
};
use crate::chainstate::stacks::index::marf::{MarfConnection, MARF};
use crate::chainstate::stacks::index::{ClarityMarfTrieId, MarfTrieId, TrieMerkleProof};
use crate::chainstate::stacks::Error as ChainstateError;
use crate::clarity_vm::special::handle_contract_call_special_cases;
use crate::core::{StacksEpoch, StacksEpochId};
use crate::util_lib::db::{DBConn, FromColumn, FromRow};

pub mod marf;

pub struct HeadersDBConn<'a>(pub &'a Connection);

impl<'a> HeadersDB for HeadersDBConn<'a> {
    fn get_stacks_block_header_hash_for_block(
        &self,
        id_bhh: &StacksBlockId,
        epoch: &StacksEpochId,
    ) -> Option<BlockHeaderHash> {
        get_stacks_header_column_from_table(
            self.0,
            id_bhh,
            "block_hash",
            &|r| {
                BlockHeaderHash::from_column(r, "block_hash").expect("FATAL: malformed block hash")
            },
            epoch.uses_nakamoto_blocks(),
        )
    }

    fn get_burn_header_hash_for_block(
        &self,
        id_bhh: &StacksBlockId,
    ) -> Option<BurnchainHeaderHash> {
        get_stacks_header_column(self.0, id_bhh, "burn_header_hash", |r| {
            BurnchainHeaderHash::from_row(r).expect("FATAL: malformed burn_header_hash")
        })
    }

    fn get_consensus_hash_for_block(
        &self,
        id_bhh: &StacksBlockId,
        epoch: &StacksEpochId,
    ) -> Option<ConsensusHash> {
        get_stacks_header_column_from_table(
            self.0,
            id_bhh,
            "consensus_hash",
            &|r| ConsensusHash::from_row(r).expect("FATAL: malformed consensus_hash"),
            epoch.uses_nakamoto_blocks(),
        )
    }

    fn get_burn_block_time_for_block(
        &self,
        id_bhh: &StacksBlockId,
        epoch_opt: Option<&StacksEpochId>,
    ) -> Option<u64> {
        if let Some(epoch) = epoch_opt {
            get_stacks_header_column_from_table(
                self.0,
                id_bhh,
                "burn_header_timestamp",
                &|r| u64::from_row(r).expect("FATAL: malformed burn_header_timestamp"),
                epoch.uses_nakamoto_blocks(),
            )
        } else {
            get_stacks_header_column(self.0, id_bhh, "burn_header_timestamp", |r| {
                u64::from_row(r).expect("FATAL: malformed burn_header_timestamp")
            })
        }
    }

    fn get_stacks_block_time_for_block(&self, id_bhh: &StacksBlockId) -> Option<u64> {
        get_stacks_header_column_from_table(
            self.0,
            id_bhh,
            "timestamp",
            &|r| u64::from_row(r).expect("FATAL: malformed timestamp"),
            true,
        )
    }

    fn get_burn_block_height_for_block(&self, id_bhh: &StacksBlockId) -> Option<u32> {
        get_stacks_header_column(self.0, id_bhh, "burn_header_height", |r| {
            u64::from_row(r)
                .expect("FATAL: malformed burn_header_height")
                .try_into()
                .expect("FATAL: blockchain too long")
        })
    }

    fn get_vrf_seed_for_block(
        &self,
        id_bhh: &StacksBlockId,
        epoch: &StacksEpochId,
    ) -> Option<VRFSeed> {
        let tenure_id_bhh = get_first_block_in_tenure(self.0, id_bhh, Some(epoch));
        let (column_name, nakamoto) = if epoch.uses_nakamoto_blocks() {
            ("vrf_proof", true)
        } else {
            ("proof", false)
        };
        get_stacks_header_column_from_table(
            self.0,
            &tenure_id_bhh.0,
            column_name,
            &|r| {
                let proof = VRFProof::from_column(r, column_name).expect("FATAL: malformed proof");
                VRFSeed::from_proof(&proof)
            },
            nakamoto,
        )
    }

    fn get_miner_address(
        &self,
        id_bhh: &StacksBlockId,
        epoch: &StacksEpochId,
    ) -> Option<StacksAddress> {
        let tenure_id_bhh = get_first_block_in_tenure(self.0, id_bhh, Some(epoch));
        get_miner_column(self.0, &tenure_id_bhh, "address", |r| {
            let s: String = r.get_unwrap("address");
            let addr = StacksAddress::from_string(&s).expect("FATAL: malformed address");
            addr
        })
    }

    fn get_burnchain_tokens_spent_for_block(
        &self,
        id_bhh: &StacksBlockId,
        epoch: &StacksEpochId,
    ) -> Option<u128> {
        let tenure_id_bhh = get_first_block_in_tenure(self.0, id_bhh, Some(epoch));
        get_miner_column(self.0, &tenure_id_bhh, "burnchain_sortition_burn", |r| {
            u64::from_row(r).expect("FATAL: malformed sortition burn")
        })
        .map(|x| x.into())
    }

    fn get_burnchain_tokens_spent_for_winning_block(
        &self,
        id_bhh: &StacksBlockId,
        epoch: &StacksEpochId,
    ) -> Option<u128> {
        let tenure_id_bhh = get_first_block_in_tenure(self.0, id_bhh, Some(epoch));
        get_miner_column(self.0, &tenure_id_bhh, "burnchain_commit_burn", |r| {
            u64::from_row(r).expect("FATAL: malformed commit burn")
        })
        .map(|x| x.into())
    }

    fn get_tokens_earned_for_block(
        &self,
        id_bhh: &StacksBlockId,
        epoch: &StacksEpochId,
    ) -> Option<u128> {
        let tenure_id_bhh = get_first_block_in_tenure(self.0, id_bhh, Some(epoch));
        get_matured_reward(self.0, &tenure_id_bhh, epoch).map(|x| x.total().into())
    }
}

impl<'a> HeadersDB for ChainstateTx<'a> {
    fn get_stacks_block_header_hash_for_block(
        &self,
        id_bhh: &StacksBlockId,
        epoch: &StacksEpochId,
    ) -> Option<BlockHeaderHash> {
        get_stacks_header_column_from_table(
            self.deref().deref(),
            id_bhh,
            "block_hash",
            &|r| {
                BlockHeaderHash::from_column(r, "block_hash").expect("FATAL: malformed block hash")
            },
            epoch.uses_nakamoto_blocks(),
        )
    }

    fn get_burn_header_hash_for_block(
        &self,
        id_bhh: &StacksBlockId,
    ) -> Option<BurnchainHeaderHash> {
        get_stacks_header_column(self.deref().deref(), id_bhh, "burn_header_hash", |r| {
            BurnchainHeaderHash::from_row(r).expect("FATAL: malformed burn_header_hash")
        })
    }

    fn get_consensus_hash_for_block(
        &self,
        id_bhh: &StacksBlockId,
        epoch: &StacksEpochId,
    ) -> Option<ConsensusHash> {
        get_stacks_header_column_from_table(
            self.deref().deref(),
            id_bhh,
            "consensus_hash",
            &|r| ConsensusHash::from_row(r).expect("FATAL: malformed consensus_hash"),
            epoch.uses_nakamoto_blocks(),
        )
    }

    fn get_burn_block_time_for_block(
        &self,
        id_bhh: &StacksBlockId,
        epoch_opt: Option<&StacksEpochId>,
    ) -> Option<u64> {
        if let Some(epoch) = epoch_opt {
            get_stacks_header_column_from_table(
                self.deref().deref(),
                id_bhh,
                "burn_header_timestamp",
                &|r| u64::from_row(r).expect("FATAL: malformed burn_header_timestamp"),
                epoch.uses_nakamoto_blocks(),
            )
        } else {
            get_stacks_header_column(self.deref().deref(), id_bhh, "burn_header_timestamp", |r| {
                u64::from_row(r).expect("FATAL: malformed burn_header_timestamp")
            })
        }
    }

    fn get_stacks_block_time_for_block(&self, id_bhh: &StacksBlockId) -> Option<u64> {
        get_stacks_header_column_from_table(
            self.deref().deref(),
            id_bhh,
            "timestamp",
            &|r| u64::from_row(r).expect("FATAL: malformed timestamp"),
            true,
        )
    }

    fn get_burn_block_height_for_block(&self, id_bhh: &StacksBlockId) -> Option<u32> {
        get_stacks_header_column(self.deref().deref(), id_bhh, "burn_header_height", |r| {
            u64::from_row(r)
                .expect("FATAL: malformed burn_header_height")
                .try_into()
                .expect("FATAL: blockchain too long")
        })
    }

    fn get_vrf_seed_for_block(
        &self,
        id_bhh: &StacksBlockId,
        epoch: &StacksEpochId,
    ) -> Option<VRFSeed> {
        let tenure_id_bhh = get_first_block_in_tenure(self.deref().deref(), id_bhh, Some(epoch));
        let (column_name, nakamoto) = if epoch.uses_nakamoto_blocks() {
            ("vrf_proof", true)
        } else {
            ("proof", false)
        };
        get_stacks_header_column_from_table(
            self.deref().deref(),
            &tenure_id_bhh.0,
            column_name,
            &|r| {
                let proof = VRFProof::from_column(r, column_name).expect("FATAL: malformed proof");
                VRFSeed::from_proof(&proof)
            },
            nakamoto,
        )
    }

    fn get_miner_address(
        &self,
        id_bhh: &StacksBlockId,
        epoch: &StacksEpochId,
    ) -> Option<StacksAddress> {
        let tenure_id_bhh = get_first_block_in_tenure(self.deref().deref(), id_bhh, Some(epoch));
        get_miner_column(self.deref().deref(), &tenure_id_bhh, "address", |r| {
            let s: String = r.get_unwrap("address");
            let addr = StacksAddress::from_string(&s).expect("FATAL: malformed address");
            addr
        })
    }

    fn get_burnchain_tokens_spent_for_block(
        &self,
        id_bhh: &StacksBlockId,
        epoch: &StacksEpochId,
    ) -> Option<u128> {
        let tenure_id_bhh = get_first_block_in_tenure(self.deref().deref(), id_bhh, Some(epoch));
        get_miner_column(
            self.deref().deref(),
            &tenure_id_bhh,
            "burnchain_sortition_burn",
            |r| u64::from_row(r).expect("FATAL: malformed sortition burn"),
        )
        .map(|x| x.into())
    }

    fn get_burnchain_tokens_spent_for_winning_block(
        &self,
        id_bhh: &StacksBlockId,
        epoch: &StacksEpochId,
    ) -> Option<u128> {
        let tenure_id_bhh = get_first_block_in_tenure(self.deref().deref(), id_bhh, Some(epoch));
        get_miner_column(
            self.deref().deref(),
            &tenure_id_bhh,
            "burnchain_commit_burn",
            |r| u64::from_row(r).expect("FATAL: malformed commit burn"),
        )
        .map(|x| x.into())
    }

    fn get_tokens_earned_for_block(
        &self,
        id_bhh: &StacksBlockId,
        epoch: &StacksEpochId,
    ) -> Option<u128> {
        let tenure_id_bhh = get_first_block_in_tenure(self.deref().deref(), id_bhh, Some(epoch));
        get_matured_reward(self.deref().deref(), &tenure_id_bhh, epoch).map(|x| x.total().into())
    }
}

impl HeadersDB for MARF<StacksBlockId> {
    fn get_stacks_block_header_hash_for_block(
        &self,
        id_bhh: &StacksBlockId,
        epoch: &StacksEpochId,
    ) -> Option<BlockHeaderHash> {
        get_stacks_header_column_from_table(
            self.sqlite_conn(),
            id_bhh,
            "block_hash",
            &|r| {
                BlockHeaderHash::from_column(r, "block_hash").expect("FATAL: malformed block hash")
            },
            epoch.uses_nakamoto_blocks(),
        )
    }

    fn get_burn_header_hash_for_block(
        &self,
        id_bhh: &StacksBlockId,
    ) -> Option<BurnchainHeaderHash> {
        get_stacks_header_column(self.sqlite_conn(), id_bhh, "burn_header_hash", |r| {
            BurnchainHeaderHash::from_row(r).expect("FATAL: malformed burn_header_hash")
        })
    }

    fn get_consensus_hash_for_block(
        &self,
        id_bhh: &StacksBlockId,
        epoch: &StacksEpochId,
    ) -> Option<ConsensusHash> {
        get_stacks_header_column_from_table(
            self.sqlite_conn(),
            id_bhh,
            "consensus_hash",
            &|r| ConsensusHash::from_row(r).expect("FATAL: malformed consensus_hash"),
            epoch.uses_nakamoto_blocks(),
        )
    }

    fn get_burn_block_time_for_block(
        &self,
        id_bhh: &StacksBlockId,
        epoch_opt: Option<&StacksEpochId>,
    ) -> Option<u64> {
        if let Some(epoch) = epoch_opt {
            get_stacks_header_column_from_table(
                self.sqlite_conn(),
                id_bhh,
                "burn_header_timestamp",
                &|r| u64::from_row(r).expect("FATAL: malformed burn_header_timestamp"),
                epoch.uses_nakamoto_blocks(),
            )
        } else {
            get_stacks_header_column(self.sqlite_conn(), id_bhh, "burn_header_timestamp", |r| {
                u64::from_row(r).expect("FATAL: malformed burn_header_timestamp")
            })
        }
    }

    fn get_stacks_block_time_for_block(&self, id_bhh: &StacksBlockId) -> Option<u64> {
        get_stacks_header_column_from_table(
            self.sqlite_conn(),
            id_bhh,
            "timestamp",
            &|r| u64::from_row(r).expect("FATAL: malformed timestamp"),
            true,
        )
    }

    fn get_burn_block_height_for_block(&self, id_bhh: &StacksBlockId) -> Option<u32> {
        get_stacks_header_column(self.sqlite_conn(), id_bhh, "burn_header_height", |r| {
            u64::from_row(r)
                .expect("FATAL: malformed burn_header_height")
                .try_into()
                .expect("FATAL: blockchain too long")
        })
    }

    fn get_vrf_seed_for_block(
        &self,
        id_bhh: &StacksBlockId,
        epoch: &StacksEpochId,
    ) -> Option<VRFSeed> {
        let tenure_id_bhh = get_first_block_in_tenure(self.sqlite_conn(), id_bhh, Some(epoch));
        let (column_name, nakamoto) = if epoch.uses_nakamoto_blocks() {
            ("vrf_proof", true)
        } else {
            ("proof", false)
        };
        get_stacks_header_column_from_table(
            self.sqlite_conn(),
            &tenure_id_bhh.0,
            column_name,
            &|r| {
                let proof = VRFProof::from_column(r, column_name).expect("FATAL: malformed proof");
                VRFSeed::from_proof(&proof)
            },
            nakamoto,
        )
    }

    fn get_miner_address(
        &self,
        id_bhh: &StacksBlockId,
        epoch: &StacksEpochId,
    ) -> Option<StacksAddress> {
        let tenure_id_bhh = get_first_block_in_tenure(self.sqlite_conn(), id_bhh, Some(epoch));
        get_miner_column(self.sqlite_conn(), &tenure_id_bhh, "address", |r| {
            let s: String = r.get_unwrap("address");
            let addr = StacksAddress::from_string(&s).expect("FATAL: malformed address");
            addr
        })
    }

    fn get_burnchain_tokens_spent_for_block(
        &self,
        id_bhh: &StacksBlockId,
        epoch: &StacksEpochId,
    ) -> Option<u128> {
        let tenure_id_bhh = get_first_block_in_tenure(self.sqlite_conn(), id_bhh, Some(epoch));
        get_miner_column(
            self.sqlite_conn(),
            &tenure_id_bhh,
            "burnchain_sortition_burn",
            |r| u64::from_row(r).expect("FATAL: malformed sortition burn"),
        )
        .map(|x| x.into())
    }

    fn get_burnchain_tokens_spent_for_winning_block(
        &self,
        id_bhh: &StacksBlockId,
        epoch: &StacksEpochId,
    ) -> Option<u128> {
        let tenure_id_bhh = get_first_block_in_tenure(self.sqlite_conn(), id_bhh, Some(epoch));
        get_miner_column(
            self.sqlite_conn(),
            &tenure_id_bhh,
            "burnchain_commit_burn",
            |r| u64::from_row(r).expect("FATAL: malformed commit burn"),
        )
        .map(|x| x.into())
    }

    fn get_tokens_earned_for_block(
        &self,
        id_bhh: &StacksBlockId,
        epoch: &StacksEpochId,
    ) -> Option<u128> {
        let tenure_id_bhh = get_first_block_in_tenure(self.sqlite_conn(), id_bhh, Some(epoch));
        get_matured_reward(self.sqlite_conn(), &tenure_id_bhh, epoch).map(|x| x.total().into())
    }
}

/// Select a specific column from the headers table, specifying whether to use
/// the original block headers table or the Nakamoto block headers table.
pub fn get_stacks_header_column_from_table<F, R>(
    conn: &DBConn,
    id_bhh: &StacksBlockId,
    column_name: &str,
    loader: &F,
    nakamoto: bool,
) -> Option<R>
where
    F: Fn(&Row) -> R,
{
    let args = params![id_bhh];
    let table_name = if nakamoto {
        "nakamoto_block_headers"
    } else {
        "block_headers"
    };

    conn.query_row(
        &format!("SELECT {column_name} FROM {table_name} WHERE index_block_hash = ?",),
        args,
        |x| Ok(loader(x)),
    )
    .optional()
    .unwrap_or_else(|_| {
        panic!(
            "Unexpected SQL failure querying block header table for '{}'",
            column_name
        )
    })
}

fn get_stacks_header_column<F, R>(
    conn: &DBConn,
    id_bhh: &StacksBlockId,
    column_name: &str,
    loader: F,
) -> Option<R>
where
    F: Fn(&Row) -> R,
{
    match get_stacks_header_column_from_table(conn, id_bhh, column_name, &loader, false) {
        Some(x) => Some(x),
        None => get_stacks_header_column_from_table(conn, id_bhh, column_name, &loader, true),
    }
}

fn get_first_block_in_tenure(
    conn: &DBConn,
    id_bhh: &StacksBlockId,
    epoch_opt: Option<&StacksEpochId>,
) -> TenureBlockId {
    let consensus_hash = match epoch_opt {
        Some(epoch) => {
            if !epoch.uses_nakamoto_blocks() {
                return id_bhh.clone().into();
            } else {
                get_stacks_header_column_from_table(
                    conn,
                    id_bhh,
                    "consensus_hash",
                    &|r| ConsensusHash::from_row(r).expect("FATAL: malformed consensus_hash"),
                    true,
                )
            }
        }
        None => {
            if let Some(_) = get_stacks_header_column_from_table(
                conn,
                id_bhh,
                "consensus_hash",
                &|r| ConsensusHash::from_row(r).expect("FATAL: malformed consensus_hash"),
                false,
            ) {
                return id_bhh.clone().into();
            } else {
                get_stacks_header_column_from_table(
                    conn,
                    id_bhh,
                    "consensus_hash",
                    &|r| ConsensusHash::from_row(r).expect("FATAL: malformed consensus_hash"),
                    true,
                )
            }
        }
    };
    let ch = consensus_hash
        .expect("Unexpected SQL failure querying block header table for 'consensus_hash'");
    let args = params![ch];
    conn.query_row(
        "
        SELECT index_block_hash
        FROM nakamoto_block_headers
        WHERE consensus_hash = ?
        ORDER BY block_height ASC
        LIMIT 1;",
        args,
        |x| {
            Ok(StacksBlockId::from_column(x, "index_block_hash")
                .expect("Bad index_block_hash in database")
                .into())
        },
    )
    .unwrap_or_else(|_| {
        panic!("Unexpected SQL failure querying block header table for 'index_block_hash'")
    })
}

fn get_miner_column<F, R>(
    conn: &DBConn,
    id_bhh: &TenureBlockId,
    column_name: &str,
    loader: F,
) -> Option<R>
where
    F: FnOnce(&Row) -> R,
{
    let args = params![id_bhh.0];
    conn.query_row(
        &format!(
            "SELECT {} FROM payments WHERE index_block_hash = ? AND miner = 1",
            column_name
        ),
        args,
        |x| Ok(loader(x)),
    )
    .optional()
    .unwrap_or_else(|_| {
        panic!(
            "Unexpected SQL failure querying miner payment table for '{}'",
            column_name
        )
    })
}

fn get_matured_reward(
    conn: &DBConn,
    child_id_bhh: &TenureBlockId,
    epoch: &StacksEpochId,
) -> Option<MinerReward> {
    let table_name = if epoch.uses_nakamoto_blocks() {
        "nakamoto_block_headers"
    } else {
        "block_headers"
    };
    let parent_id_bhh = conn
        .query_row(
            &format!("SELECT parent_block_id FROM {table_name} WHERE index_block_hash = ?"),
<<<<<<< HEAD
            [child_id_bhh.0],
=======
            params![child_id_bhh.0],
>>>>>>> d57dda47
            |x| {
                Ok(StacksBlockId::from_column(x, "parent_block_id")
                    .expect("Bad parent_block_id in database"))
            },
        )
        .optional()
        .expect("Unexpected SQL failure querying parent block ID");

    if let Some(parent_id_bhh) = parent_id_bhh {
        let parent_tenure_id = get_first_block_in_tenure(conn, &parent_id_bhh, None);
        StacksChainState::get_matured_miner_payment(conn, &parent_tenure_id, child_id_bhh)
            .expect("Unexpected SQL failure querying miner reward table")
    } else {
        None
    }
}

/// This trait describes SortitionDB connections. This is used
/// for methods that the chainstate needs to be in common between
/// different sortition db connections or handles, but that aren't
/// used by the `clarity_db` (and therefore shouldn't appear in BurnStateDB)
pub trait SortitionDBRef: BurnStateDB {
    fn get_pox_start_cycle_info(
        &self,
        sortition_id: &SortitionId,
        parent_stacks_block_burn_ht: u64,
        cycle_index: u64,
    ) -> Result<Option<PoxStartCycleInfo>, ChainstateError>;

    /// Return an upcasted dynamic reference for the sortition DB
    fn as_burn_state_db(&self) -> &dyn BurnStateDB;

    /// Return a pointer to the underlying sqlite connection or transaction for
    /// this DB reference
    fn sqlite_conn(&self) -> &Connection;
}

fn get_pox_start_cycle_info(
    handle: &mut SortitionHandleConn,
    parent_stacks_block_burn_ht: u64,
    cycle_index: u64,
) -> Result<Option<PoxStartCycleInfo>, ChainstateError> {
    let descended_from_last_pox_anchor = match handle.get_last_anchor_block_hash()? {
        Some(pox_anchor) => handle.descended_from(parent_stacks_block_burn_ht, &pox_anchor)?,
        None => return Ok(None),
    };

    if !descended_from_last_pox_anchor {
        return Ok(None);
    }

    let start_info = handle.get_reward_cycle_unlocks(cycle_index)?;
    debug!(
        "get_pox_start_cycle_info";
        "start_info" => ?start_info,
    );
    Ok(start_info)
}

impl SortitionDBRef for SortitionHandleTx<'_> {
    fn get_pox_start_cycle_info(
        &self,
        sortition_id: &SortitionId,
        parent_stacks_block_burn_ht: u64,
        cycle_index: u64,
    ) -> Result<Option<PoxStartCycleInfo>, ChainstateError> {
        let readonly_marf = self
            .index()
            .reopen_readonly()
            .expect("BUG: failure trying to get a read-only interface into the sortition db.");
        let mut context = self.context.clone();
        context.chain_tip = sortition_id.clone();
        let mut handle = SortitionHandleConn::new(&readonly_marf, context);

        get_pox_start_cycle_info(&mut handle, parent_stacks_block_burn_ht, cycle_index)
    }

    fn as_burn_state_db(&self) -> &dyn BurnStateDB {
        self
    }

    fn sqlite_conn(&self) -> &Connection {
        self.tx()
    }
}

impl SortitionDBRef for SortitionHandleConn<'_> {
    fn get_pox_start_cycle_info(
        &self,
        sortition_id: &SortitionId,
        parent_stacks_block_burn_ht: u64,
        cycle_index: u64,
    ) -> Result<Option<PoxStartCycleInfo>, ChainstateError> {
        let readonly_marf = self.index.reopen_readonly()?;
        let mut context = self.context.clone();
        context.chain_tip = sortition_id.clone();
        let mut handle = SortitionHandleConn::new(&readonly_marf, context);

        get_pox_start_cycle_info(&mut handle, parent_stacks_block_burn_ht, cycle_index)
    }

    fn as_burn_state_db(&self) -> &dyn BurnStateDB {
        self
    }

    fn sqlite_conn(&self) -> &Connection {
        self.conn()
    }
}

impl BurnStateDB for SortitionHandleTx<'_> {
    fn get_tip_burn_block_height(&self) -> Option<u32> {
        self.get_burn_block_height(&self.context.chain_tip)
    }

    fn get_tip_sortition_id(&self) -> Option<SortitionId> {
        Some(self.context.chain_tip.clone())
    }

    fn get_burn_block_height(&self, sortition_id: &SortitionId) -> Option<u32> {
        match SortitionDB::get_block_snapshot(self.tx(), sortition_id) {
            Ok(Some(x)) => Some(x.block_height as u32),
            _ => return None,
        }
    }

    /// Returns Some if `0 <= height < get_burn_block_height(sorition_id)`, and None otherwise.
    fn get_burn_header_hash(
        &self,
        height: u32,
        sortition_id: &SortitionId,
    ) -> Option<BurnchainHeaderHash> {
        let readonly_marf = self
            .index()
            .reopen_readonly()
            .expect("BUG: failure trying to get a read-only interface into the sortition db.");
        let mut context = self.context.clone();
        context.chain_tip = sortition_id.clone();
        let db_handle = SortitionHandleConn::new(&readonly_marf, context);
        match db_handle.get_block_snapshot_by_height(height as u64) {
            Ok(Some(x)) => Some(x.burn_header_hash),
            _ => return None,
        }
    }

    fn get_sortition_id_from_consensus_hash(
        &self,
        consensus_hash: &ConsensusHash,
    ) -> Option<SortitionId> {
        match SortitionDB::get_block_snapshot_consensus(self.tx(), consensus_hash) {
            Ok(Some(x)) => Some(x.sortition_id),
            _ => return None,
        }
    }

    fn get_stacks_epoch(&self, height: u32) -> Option<StacksEpoch> {
        SortitionDB::get_stacks_epoch(self.tx(), height as u64)
            .expect("BUG: failed to get epoch for burn block height")
    }

    fn get_burn_start_height(&self) -> u32 {
        self.context.first_block_height as u32
    }

    fn get_v1_unlock_height(&self) -> u32 {
        self.context.pox_constants.v1_unlock_height
    }

    fn get_v2_unlock_height(&self) -> u32 {
        self.context.pox_constants.v2_unlock_height
    }

    fn get_v3_unlock_height(&self) -> u32 {
        self.context.pox_constants.v3_unlock_height
    }

    fn get_pox_3_activation_height(&self) -> u32 {
        self.context.pox_constants.pox_3_activation_height
    }

    fn get_pox_4_activation_height(&self) -> u32 {
        self.context.pox_constants.pox_4_activation_height
    }

    fn get_pox_prepare_length(&self) -> u32 {
        self.context.pox_constants.prepare_length
    }

    fn get_pox_reward_cycle_length(&self) -> u32 {
        self.context.pox_constants.reward_cycle_length
    }

    fn get_pox_rejection_fraction(&self) -> u64 {
        self.context.pox_constants.pox_rejection_fraction
    }
    fn get_stacks_epoch_by_epoch_id(&self, epoch_id: &StacksEpochId) -> Option<StacksEpoch> {
        SortitionDB::get_stacks_epoch_by_epoch_id(self.tx(), epoch_id)
            .expect("BUG: failed to get epoch for epoch id")
    }
    fn get_pox_payout_addrs(
        &self,
        height: u32,
        sortition_id: &SortitionId,
    ) -> Option<(Vec<TupleData>, u128)> {
        let readonly_marf = self
            .index()
            .reopen_readonly()
            .expect("BUG: failure trying to get a read-only interface into the sortition db.");
        let mut context = self.context.clone();
        context.chain_tip = sortition_id.clone();
        let db_handle = SortitionHandleConn::new(&readonly_marf, context);

        let get_from = match get_ancestor_sort_id(&db_handle, height.into(), sortition_id)
            .expect("FATAL: failed to query sortition DB")
        {
            Some(sort_id) => sort_id,
            None => {
                return None;
            }
        };

        let (pox_addrs, payout) = self
            .get_reward_set_payouts_at(&get_from)
            .expect("FATAL: failed to query payouts");

        let addrs = pox_addrs
            .into_iter()
            .map(|addr| {
                addr.as_clarity_tuple()
                    .expect("FATAL: sortition DB did not store hash mode for PoX address")
            })
            .collect();

        Some((addrs, payout))
    }
    fn get_ast_rules(&self, height: u32) -> clarity::vm::ast::ASTRules {
        SortitionDB::get_ast_rules(self.tx(), height.into()).expect("BUG: failed to get AST rules")
    }
}

impl BurnStateDB for SortitionHandleConn<'_> {
    fn get_tip_burn_block_height(&self) -> Option<u32> {
        let tip = match SortitionDB::get_block_snapshot(self.conn(), &self.context.chain_tip) {
            Ok(Some(x)) => x,
            _ => return None,
        };
        tip.block_height.try_into().ok()
    }

    fn get_tip_sortition_id(&self) -> Option<SortitionId> {
        let tip = match SortitionDB::get_block_snapshot(self.conn(), &self.context.chain_tip) {
            Ok(Some(x)) => x,
            _ => return None,
        };
        Some(tip.sortition_id)
    }

    fn get_burn_block_height(&self, sortition_id: &SortitionId) -> Option<u32> {
        match SortitionDB::get_block_snapshot(self.conn(), sortition_id) {
            Ok(Some(x)) => Some(x.block_height as u32),
            _ => return None,
        }
    }

    fn get_burn_header_hash(
        &self,
        height: u32,
        sortition_id: &SortitionId,
    ) -> Option<BurnchainHeaderHash> {
        let current_height = match self.get_burn_block_height(sortition_id) {
            None => {
                return None;
            }
            Some(height) => height,
        };

        if height > current_height {
            return None;
        }

        match self.get_block_snapshot_by_height(height as u64) {
            Ok(Some(x)) => Some(x.burn_header_hash),
            _ => return None,
        }
    }

    fn get_sortition_id_from_consensus_hash(
        &self,
        consensus_hash: &ConsensusHash,
    ) -> Option<SortitionId> {
        match SortitionDB::get_block_snapshot_consensus(self.conn(), consensus_hash) {
            Ok(Some(x)) => Some(x.sortition_id),
            _ => return None,
        }
    }

    fn get_stacks_epoch(&self, height: u32) -> Option<StacksEpoch> {
        SortitionDB::get_stacks_epoch(self.conn(), height as u64)
            .expect("BUG: failed to get epoch for burn block height")
    }

    fn get_burn_start_height(&self) -> u32 {
        self.context.first_block_height as u32
    }

    fn get_v1_unlock_height(&self) -> u32 {
        self.context.pox_constants.v1_unlock_height
    }

    fn get_v2_unlock_height(&self) -> u32 {
        self.context.pox_constants.v2_unlock_height
    }

    fn get_v3_unlock_height(&self) -> u32 {
        self.context.pox_constants.v3_unlock_height
    }

    fn get_pox_3_activation_height(&self) -> u32 {
        self.context.pox_constants.pox_3_activation_height
    }

    fn get_pox_4_activation_height(&self) -> u32 {
        self.context.pox_constants.pox_4_activation_height
    }

    fn get_pox_prepare_length(&self) -> u32 {
        self.context.pox_constants.prepare_length
    }

    fn get_pox_reward_cycle_length(&self) -> u32 {
        self.context.pox_constants.reward_cycle_length
    }

    fn get_pox_rejection_fraction(&self) -> u64 {
        self.context.pox_constants.pox_rejection_fraction
    }
    fn get_stacks_epoch_by_epoch_id(&self, epoch_id: &StacksEpochId) -> Option<StacksEpoch> {
        SortitionDB::get_stacks_epoch_by_epoch_id(self.conn(), epoch_id)
            .expect("BUG: failed to get epoch for epoch id")
    }
    fn get_pox_payout_addrs(
        &self,
        height: u32,
        sortition_id: &SortitionId,
    ) -> Option<(Vec<TupleData>, u128)> {
        let get_from = match get_ancestor_sort_id(self, height.into(), sortition_id)
            .expect("FATAL: failed to query sortition DB")
        {
            Some(sort_id) => sort_id,
            None => {
                return None;
            }
        };

        let (pox_addrs, payout) = self
            .get_reward_set_payouts_at(&get_from)
            .expect("FATAL: failed to query payouts");

        let addrs = pox_addrs
            .into_iter()
            .map(|addr| {
                addr.as_clarity_tuple()
                    .expect("FATAL: sortition DB did not store hash mode for PoX address")
            })
            .collect();

        Some((addrs, payout))
    }
    fn get_ast_rules(&self, height: u32) -> clarity::vm::ast::ASTRules {
        SortitionDB::get_ast_rules(self.conn(), height.into())
            .expect("BUG: failed to get AST rules")
    }
}

pub struct MemoryBackingStore {
    side_store: Connection,
}

impl MemoryBackingStore {
    pub fn new() -> MemoryBackingStore {
        let side_store = SqliteConnection::memory().unwrap();

        let mut memory_marf = MemoryBackingStore { side_store };

        memory_marf.as_clarity_db().initialize();

        memory_marf
    }

    pub fn as_clarity_db<'a>(&'a mut self) -> ClarityDatabase<'a> {
        ClarityDatabase::new(self, &NULL_HEADER_DB, &NULL_BURN_STATE_DB)
    }

    /// Returns a new ClarityDatabase with underlying databases `headers_db` and
    /// `burn_state_db`.
    pub fn as_clarity_db_with_databases<'a>(
        &'a mut self,
        headers_db: &'a dyn HeadersDB,
        burn_state_db: &'a dyn BurnStateDB,
    ) -> ClarityDatabase<'a> {
        ClarityDatabase::new(self, headers_db, burn_state_db)
    }

    pub fn as_analysis_db<'a>(&'a mut self) -> AnalysisDatabase<'a> {
        AnalysisDatabase::new(self)
    }
}

impl ClarityBackingStore for MemoryBackingStore {
    fn set_block_hash(&mut self, bhh: StacksBlockId) -> InterpreterResult<StacksBlockId> {
        Err(RuntimeErrorType::UnknownBlockHeaderHash(BlockHeaderHash(bhh.0)).into())
    }

    fn get_data(&mut self, key: &str) -> InterpreterResult<Option<String>> {
        SqliteConnection::get(self.get_side_store(), key)
    }

    fn get_data_with_proof(&mut self, key: &str) -> InterpreterResult<Option<(String, Vec<u8>)>> {
        Ok(SqliteConnection::get(self.get_side_store(), key)?.map(|x| (x, vec![])))
    }

    fn get_side_store(&mut self) -> &Connection {
        &self.side_store
    }

    fn get_block_at_height(&mut self, height: u32) -> Option<StacksBlockId> {
        if height == 0 {
            Some(StacksBlockId::sentinel())
        } else {
            None
        }
    }

    fn get_open_chain_tip(&mut self) -> StacksBlockId {
        StacksBlockId::sentinel()
    }

    fn get_open_chain_tip_height(&mut self) -> u32 {
        0
    }

    fn get_current_block_height(&mut self) -> u32 {
        0
    }

    fn get_cc_special_cases_handler(&self) -> Option<SpecialCaseHandler> {
        Some(&handle_contract_call_special_cases)
    }

    fn put_all_data(&mut self, items: Vec<(String, String)>) -> InterpreterResult<()> {
        for (key, value) in items.into_iter() {
            SqliteConnection::put(self.get_side_store(), &key, &value)?;
        }
        Ok(())
    }

    fn get_contract_hash(
        &mut self,
        contract: &QualifiedContractIdentifier,
    ) -> InterpreterResult<(StacksBlockId, Sha512Trunc256Sum)> {
        sqlite_get_contract_hash(self, contract)
    }

    fn insert_metadata(
        &mut self,
        contract: &QualifiedContractIdentifier,
        key: &str,
        value: &str,
    ) -> InterpreterResult<()> {
        sqlite_insert_metadata(self, contract, key, value)
    }

    fn get_metadata(
        &mut self,
        contract: &QualifiedContractIdentifier,
        key: &str,
    ) -> InterpreterResult<Option<String>> {
        sqlite_get_metadata(self, contract, key)
    }

    fn get_metadata_manual(
        &mut self,
        at_height: u32,
        contract: &QualifiedContractIdentifier,
        key: &str,
    ) -> InterpreterResult<Option<String>> {
        sqlite_get_metadata_manual(self, at_height, contract, key)
    }
}<|MERGE_RESOLUTION|>--- conflicted
+++ resolved
@@ -650,11 +650,7 @@
     let parent_id_bhh = conn
         .query_row(
             &format!("SELECT parent_block_id FROM {table_name} WHERE index_block_hash = ?"),
-<<<<<<< HEAD
-            [child_id_bhh.0],
-=======
             params![child_id_bhh.0],
->>>>>>> d57dda47
             |x| {
                 Ok(StacksBlockId::from_column(x, "parent_block_id")
                     .expect("Bad parent_block_id in database"))
