--- conflicted
+++ resolved
@@ -26,12 +26,7 @@
 use crate::net::connection::ConnectionOptions;
 use crate::net::http::Error as HttpError;
 use crate::net::httpcore::{
-<<<<<<< HEAD
-    HttpPreambleExtensions as _, HttpRequestContentsExtensions as _, RPCRequestHandler, StacksHttp,
-    StacksHttpRequest,
-=======
     HttpRequestContentsExtensions as _, RPCRequestHandler, StacksHttp, StacksHttpRequest,
->>>>>>> 40825ccf
 };
 use crate::net::{ProtocolFamily, TipRequest};
 
