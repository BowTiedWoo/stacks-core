--- conflicted
+++ resolved
@@ -52,14 +52,9 @@
 mockito = "1.5"
 serial_test = "3.2.0"
 pinny = { git = "https://github.com/BitcoinL2-Labs/pinny-rs.git", rev = "54ba9d533a7b84525a5e65a3eae1a3ae76b9ea49" } #v0.0.2
-<<<<<<< HEAD
 madhouse = { git = "https://github.com/stacks-network/madhouse-rs.git", tag = "0.2.0" }
 proptest = "1.6.*"
-=======
-madhouse = { git = "https://github.com/stacks-network/madhouse-rs.git", rev = "fc651ddcbaf85e888b06d4a87aa788c4b7ba9309" }
-proptest = { git = "https://github.com/proptest-rs/proptest.git", rev = "c9bdf18c232665b2b740c667c81866b598d06dc7" }
 stdext = "0.3.1"
->>>>>>> 42faabe7
 
 [[bin]]
 name = "stacks-node"
