--- conflicted
+++ resolved
@@ -1198,34 +1198,6 @@
         ))
     }
 
-<<<<<<< HEAD
-    /// Get the tenure-start block header hash of a given consensus hash.
-    /// For Nakamoto blocks, this is the first block in the tenure identified by the consensus
-    /// hash.
-    /// For epoch2 blocks, this is simply the block whose winning sortition happened in the
-    /// sortition identified by the consensus hash.
-    ///
-    /// `tip_block_id` is the chain tip from which to perform the query.
-    fn get_tenure_bhh(
-        &self,
-        tip_block_id: &StacksBlockId,
-        ch: &ConsensusHash,
-    ) -> Result<BlockHeaderHash, NakamotoNodeError> {
-        let highest_tenure_start_block_header = NakamotoChainState::get_tenure_start_block_header(
-            &mut self.chainstate.index_conn(),
-            tip_block_id,
-            ch,
-        )?
-        .ok_or_else(|| {
-            error!(
-                "Relayer: Failed to find tenure-start block header for stacks tip {tip_block_id}"
-            );
-            NakamotoNodeError::ParentNotFound
-        })?;
-        Ok(BlockHeaderHash(
-            highest_tenure_start_block_header.index_block_hash().0,
-        ))
-=======
     /// Helper method to get the last snapshot with a winner
     fn get_last_winning_snapshot(
         sortdb: &SortitionDB,
@@ -1233,7 +1205,6 @@
     ) -> Result<BlockSnapshot, NakamotoNodeError> {
         let ih = sortdb.index_handle(&sort_tip.sortition_id);
         Ok(ih.get_last_snapshot_with_sortition(sort_tip.block_height)?)
->>>>>>> 04f6fc4d
     }
 
     /// Is the given sortition a valid sortition?
