--- conflicted
+++ resolved
@@ -21,36 +21,20 @@
 use std::sync::{Arc, Condvar, Mutex};
 use std::time::Duration;
 
-<<<<<<< HEAD
-use hashbrown::{HashMap, HashSet};
-use libsigner::v0::messages::{
-    BlockAccepted, BlockResponse, MessageSlotID, SignerMessage as SignerMessageV0,
-    StateMachineUpdate, StateMachineUpdateContent,
-};
-use libsigner::{SignerEvent, SignerSession, StackerDBSession};
-=======
 use libsigner::v0::messages::{
     BlockAccepted, BlockResponse, MessageSlotID, SignerMessage as SignerMessageV0,
     StateMachineUpdate,
 };
 use libsigner::v0::signer_state::{GlobalStateEvaluator, SignerStateMachine};
 use libsigner::{SignerEntries, SignerEvent, SignerSession, StackerDBSession};
->>>>>>> 84464c50
 use stacks::burnchains::Burnchain;
 use stacks::chainstate::burn::BlockSnapshot;
 use stacks::chainstate::nakamoto::NakamotoBlockHeader;
 use stacks::chainstate::stacks::boot::{NakamotoSignerEntry, RewardSet, SIGNERS_NAME};
 use stacks::chainstate::stacks::events::StackerDBChunksEvent;
-<<<<<<< HEAD
-use stacks::chainstate::stacks::{Error as ChainstateError, StacksTransaction};
-use stacks::codec::StacksMessageCodec;
-use stacks::net::stackerdb::StackerDBs;
-use stacks::types::chainstate::StacksPublicKey;
-=======
 use stacks::chainstate::stacks::Error as ChainstateError;
 use stacks::codec::StacksMessageCodec;
 use stacks::types::chainstate::{StacksAddress, StacksPublicKey};
->>>>>>> 84464c50
 use stacks::types::PublicKey;
 use stacks::util::get_epoch_time_secs;
 use stacks::util::hash::{MerkleHashFunc, Sha512Trunc256Sum};
@@ -86,12 +70,6 @@
 #[derive(Debug, Clone)]
 pub(crate) struct TimestampInfo {
     pub timestamp: u64,
-    pub weight: u32,
-}
-
-#[derive(Debug, Clone)]
-pub(crate) struct ReplayInfo {
-    pub transactions: Vec<StacksTransaction>,
     pub weight: u32,
 }
 
@@ -123,18 +101,10 @@
     ///  - key: StacksPublicKey
     ///  - value: TimestampInfo
     pub(crate) signer_idle_timestamps: Arc<Mutex<HashMap<StacksPublicKey, TimestampInfo>>>,
-<<<<<<< HEAD
-    /// Tracks any replay transactions from signers to decide when the miner should
-    /// attempt to replay reorged blocks
-    ///  - key: StacksPublicKey
-    ///  - value: Vec<ReplayInfo>
-    pub(crate) replay_info: Arc<Mutex<HashMap<StacksPublicKey, ReplayInfo>>>,
-=======
     /// Tracks the signer's global state machine through signer state machine update messages
     pub(crate) global_state_evaluator: Arc<Mutex<GlobalStateEvaluator>>,
     /// Wehther we are operating on mainnet
     is_mainnet: bool,
->>>>>>> 84464c50
 }
 
 /// Interface for other threads to retrieve info from the StackerDBListener
@@ -148,16 +118,8 @@
     ///  - key: StacksPublicKey
     ///  - value: TimestampInfo
     signer_idle_timestamps: Arc<Mutex<HashMap<StacksPublicKey, TimestampInfo>>>,
-<<<<<<< HEAD
-    /// Tracks any replay transactions from signers to decide when the miner should
-    /// attempt to replay reorged blocks
-    ///  - key: StacksPublicKey
-    ///  - value: ReplayInfo
-    replay_info: Arc<Mutex<HashMap<StacksPublicKey, ReplayInfo>>>,
-=======
     /// Tracks the signer's global state machine through signer state machine update messages
     global_state_evaluator: Arc<Mutex<GlobalStateEvaluator>>,
->>>>>>> 84464c50
 }
 
 impl StackerDBListener {
@@ -219,34 +181,17 @@
             .ok_or_else(|| ChainstateError::MinerAborted)?;
         let mut signers_session =
             StackerDBSession::new(&rpc_socket.to_string(), signers_contract_id.clone());
-<<<<<<< HEAD
-        let stackerdbs = StackerDBs::connect(&config.get_stacker_db_file_path(), false)?;
-        let slot_ids: Vec<_> = stackerdbs
-            .get_signers(&signers_contract_id)
-            .expect("FATAL: could not get signers from stacker DB")
-            .into_iter()
-            .enumerate()
-            .map(|(slot_id, _)| {
-                u32::try_from(slot_id).expect("FATAL: too many signers to fit into u32 range")
-            })
-            .collect();
-=======
         let entries: Vec<_> = signer_entries.values().cloned().collect();
         let parsed_entries = SignerEntries::parse(config.is_mainnet(), &entries)
             .expect("FATAL: could not parse retrieved signer entries");
         let address_weights = parsed_entries.signer_addr_to_weight;
         let slot_ids: Vec<_> = parsed_entries.signer_id_to_addr.keys().cloned().collect();
 
->>>>>>> 84464c50
         let chunks = signers_session
             .get_latest_chunks(&slot_ids)
             .inspect_err(|e| warn!("Unable to read the latest signer state from signer db: {e}."))
             .unwrap_or_default();
-<<<<<<< HEAD
-        let mut replay_infos = HashMap::new();
-=======
         let mut global_state_evaluator = GlobalStateEvaluator::new(HashMap::new(), address_weights);
->>>>>>> 84464c50
         for (chunk, slot_id) in chunks.into_iter().zip(slot_ids) {
             let Some(chunk) = chunk else {
                 continue;
@@ -257,29 +202,11 @@
             let Ok(signer_pubkey) = StacksPublicKey::from_slice(&signer_entry.signing_key) else {
                 continue;
             };
-<<<<<<< HEAD
-            if let Ok(SignerMessageV0::StateMachineUpdate(update)) =
-                SignerMessageV0::consensus_deserialize(&mut chunk.as_slice())
-            {
-                let transactions = match update.content {
-                    StateMachineUpdateContent::V0 { .. } => vec![],
-                    StateMachineUpdateContent::V1 {
-                        replay_transactions,
-                        ..
-                    } => replay_transactions,
-                };
-                let replay_info = ReplayInfo {
-                    transactions,
-                    weight: signer_entry.weight,
-                };
-                replay_infos.insert(signer_pubkey, replay_info);
-=======
             let address = StacksAddress::p2pkh(config.is_mainnet(), &signer_pubkey);
             if let Ok(SignerMessageV0::StateMachineUpdate(update)) =
                 SignerMessageV0::consensus_deserialize(&mut chunk.as_slice())
             {
                 global_state_evaluator.insert_update(address, update);
->>>>>>> 84464c50
             }
         }
 
@@ -294,12 +221,8 @@
             signer_entries,
             blocks: Arc::new((Mutex::new(HashMap::new()), Condvar::new())),
             signer_idle_timestamps: Arc::new(Mutex::new(HashMap::new())),
-<<<<<<< HEAD
-            replay_info: Arc::new(Mutex::new(replay_infos)),
-=======
             global_state_evaluator: Arc::new(Mutex::new(global_state_evaluator)),
             is_mainnet: config.is_mainnet(),
->>>>>>> 84464c50
         })
     }
 
@@ -307,11 +230,7 @@
         StackerDBListenerComms {
             blocks: self.blocks.clone(),
             signer_idle_timestamps: self.signer_idle_timestamps.clone(),
-<<<<<<< HEAD
-            replay_info: self.replay_info.clone(),
-=======
             global_state_evaluator: self.global_state_evaluator.clone(),
->>>>>>> 84464c50
         }
     }
 
@@ -579,11 +498,7 @@
                         debug!("Received mock message. Ignoring.");
                     }
                     SignerMessageV0::StateMachineUpdate(update) => {
-<<<<<<< HEAD
-                        self.update_replay_info(signer_pubkey, signer_entry.weight, update);
-=======
                         self.update_global_state_evaluator(&signer_pubkey, update);
->>>>>>> 84464c50
                     }
                 };
             }
@@ -609,32 +524,6 @@
         idle_timestamps.insert(signer_pubkey, timestamp_info);
     }
 
-<<<<<<< HEAD
-    fn update_replay_info(
-        &self,
-        signer_pubkey: StacksPublicKey,
-        weight: u32,
-        update: StateMachineUpdate,
-    ) {
-        let transactions = match update.content {
-            StateMachineUpdateContent::V0 { .. } => vec![],
-            StateMachineUpdateContent::V1 {
-                replay_transactions,
-                ..
-            } => replay_transactions,
-        };
-        let mut replay_infos = self
-            .replay_info
-            .lock()
-            .expect("FATAL: failed to lock idle timestamps");
-
-        // Update the map with the replay info and weight
-        let replay_info = ReplayInfo {
-            transactions,
-            weight,
-        };
-        replay_infos.insert(signer_pubkey, replay_info);
-=======
     fn update_global_state_evaluator(&self, pubkey: &StacksPublicKey, update: StateMachineUpdate) {
         let mut eval = self
             .global_state_evaluator
@@ -643,7 +532,6 @@
 
         let address = StacksAddress::p2pkh(self.is_mainnet, pubkey);
         eval.insert_update(address, update);
->>>>>>> 84464c50
     }
 
     /// Do we ignore signer signatures?
@@ -772,33 +660,6 @@
         u64::MAX
     }
 
-<<<<<<< HEAD
-    /// Get the transactions that at least 70% of the signing power expect to be replayed in
-    /// the next stacks block
-    pub fn get_replay_transactions(&self, weight_threshold: u32) -> Vec<StacksTransaction> {
-        let replay_info = self
-            .replay_info
-            .lock()
-            .expect("FATAL: failed to lock replay transactions");
-
-        let replay_info = replay_info.values().collect::<Vec<_>>();
-        let mut weights: HashMap<&Vec<StacksTransaction>, u32> = HashMap::new();
-        for info in replay_info {
-            // We only care about signers voting for us to replay a specific set of transactions
-            if info.transactions.is_empty() {
-                continue;
-            }
-            let entry = weights.entry(&info.transactions).or_default();
-            *entry += info.weight;
-            if *entry >= weight_threshold {
-                debug!("SignerCoordinator: 70% threshold reached to attempt replay transactions";
-                    "replay_transactions" => ?info.transactions,
-                );
-                return info.transactions.clone();
-            }
-        }
-        vec![]
-=======
     /// Get the global state if there is one
     pub fn get_signer_global_state(&self) -> Option<SignerStateMachine> {
         let mut eval = self
@@ -806,6 +667,5 @@
             .lock()
             .expect("FATAL: failed to lock global state evaluator");
         eval.determine_global_state()
->>>>>>> 84464c50
     }
 }