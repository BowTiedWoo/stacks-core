--- conflicted
+++ resolved
@@ -626,13 +626,12 @@
         blocks_processed: BlocksProcessedCounter,
         coord_comms: CoordinatorChannels,
         sync_comms: PoxSyncWatchdogComms,
-        burnchain: Burnchain,
+        _burnchain: Burnchain,
     ) -> InitializedNeonNode {
         // we can call _open_ here rather than _connect_, since connect is first called in
         //   make_genesis_block
         let sortdb = SortitionDB::open(&config.get_burn_db_file_path(), false)
             .expect("Error while instantiating sortition db");
-<<<<<<< HEAD
         let (network_name, _) = config.burnchain.get_bitcoin_network();
         let burnchain = Burnchain::new(
             &config.get_burn_db_path(),
@@ -642,8 +641,6 @@
             config.burnchain.first_block_height,
         )
         .expect("Error while instantiating burnchain");
-=======
->>>>>>> a619e313
 
         let view = {
             let ic = sortdb.index_conn();
@@ -1222,23 +1219,12 @@
 
 impl NeonGenesisNode {
     /// Instantiate and initialize a new node, given a config
-<<<<<<< HEAD
     pub fn new(
         config: Config,
         mut event_dispatcher: EventDispatcher,
+        burnchain: Burnchain,
         boot_block_exec: Box<dyn FnOnce(&mut ClarityTx) -> ()>,
     ) -> Self {
-=======
-    pub fn new<F>(
-        config: Config,
-        mut event_dispatcher: EventDispatcher,
-        burnchain: Burnchain,
-        boot_block_exec: F,
-    ) -> Self
-    where
-        F: FnOnce(&mut ClarityTx) -> (),
-    {
->>>>>>> a619e313
         let keychain = Keychain::default(config.node.seed.clone());
         let initial_balances = config
             .initial_balances
