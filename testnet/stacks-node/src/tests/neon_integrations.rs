--- conflicted
+++ resolved
@@ -19,16 +19,10 @@
 
 use super::bitcoin_regtest::BitcoinCoreController;
 use crate::{
-<<<<<<< HEAD
-    config::EventKeyType, config::EventObserverConfig, config::InitialBalance,
-    config::TESTNET_CHAIN_ID, neon, BitcoinRegtestController, BurnchainController, Config,
-    Keychain,
-=======
     burnchains::bitcoin_regtest_controller::UTXO, config::EventKeyType,
-    config::EventObserverConfig, config::InitialBalance, neon, node::TESTNET_CHAIN_ID,
+    config::EventObserverConfig, config::InitialBalance, neon, config::TESTNET_CHAIN_ID,
     operations::BurnchainOpSigner, BitcoinRegtestController, BurnchainController, Config,
     ConfigFile, Keychain,
->>>>>>> f14ec12b
 };
 use stacks::net::{
     AccountEntryResponse, GetAttachmentResponse, PostTransactionRequestBody, RPCPeerInfoData,
